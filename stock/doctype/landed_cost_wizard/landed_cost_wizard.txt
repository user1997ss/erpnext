--- conflicted
+++ resolved
@@ -2,11 +2,7 @@
  {
   "creation": "2013-01-22 16:50:39", 
   "docstatus": 0, 
-<<<<<<< HEAD
   "modified": "2013-01-22 16:54:49", 
-=======
-  "modified": "2013-01-23 15:25:00", 
->>>>>>> 7c833af8
   "modified_by": "Administrator", 
   "owner": "wasim@webnotestech.com"
  }, 
