--- conflicted
+++ resolved
@@ -1,18 +1,10 @@
 h1, h2, h3, h4, h5 {
-<<<<<<< HEAD
-	font-family: "Lato", Helvetica, "Helvetica Neue", sans-serif;
-=======
 	font-family: "Open Sans", Helvetica, "Helvetica Neue", sans-serif;
->>>>>>> c009450e
 	font-weight: bold;
 }
 
 body {
-<<<<<<< HEAD
-	font-family: "Lato", Helvetica, "Helvetica Neue", sans-serif;
-=======
 	font-family: "Open Sans", Helvetica, "Helvetica Neue", sans-serif;
->>>>>>> c009450e
 	font-size: 13px;
 }
 
