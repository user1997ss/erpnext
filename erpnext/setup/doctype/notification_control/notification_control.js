cur_frm.cscript.select_transaction = function(doc, dt, dn) {
  if(doc.select_transaction) {
    var callback = function(r,rt) {
      var doc = locals[dt][dn];
      doc.custom_message = r.message;
      refresh_field('custom_message');
    }
    $c_obj('Notification Control','get_message',doc.select_transaction, callback)
  }
}

cur_frm.cscript.notify = function(doc, args) {
<<<<<<< HEAD
	if(validate_email(args['send_to'] || doc.contact_email || '')) {
		$c_obj('Notification Control', 'get_formatted_message', {
			type: args['type'],
			doctype: args['doctype'],
			contact_name: args['contact_name'] || doc.contact_display
		}, function(r, rt) {
			if(!r.exc) {
				var res = JSON.parse(r.message);
				var send_from = (function() {
					if(user!='Administrator') {
						return user;
					} else {
						return (wn.control_panel.auto_email_id || 'automail@erpnext.com');
					}
				})();
				if(res.send) {
=======
	$c_obj('Notification Control', 'get_formatted_message', {
		type: args['type'],
		doctype: args['doctype'],
		contact_name: args['contact_name'] || doc.contact_display
	}, function(r, rt) {
		if(!r.exc) {
			var res = JSON.parse(r.message);
			var send_from = (function() {
				if(user!='Administrator') {
					return user;
				} else {
					return (wn.control_panel.auto_email_id || 'automail@erpnext.com');
				}
			})();
			if(res.send) {
				if(validate_email(args['send_to'] || doc.contact_email || '')) {
>>>>>>> 46848a48
					var print_heading = (doc.select_print_heading || args['type'])
					sendmail(
						args['send_to'] || doc.contact_email,
						send_from,
						send_from,
						doc.company + " - " + print_heading + " - " + doc.name,
						res.message,
						res.print_format
					);
					msgprint('This ' + print_heading + ' is being sent to <b>'
						+ (args['send_to'] || doc.contact_email) + '</b><br />...');
				} else {
					msgprint('Invalid/Missing Email Address. ' + print_heading + ' not sent.');
				}
			}
		}
		//console.log(JSON.parse(r.message));
	});
}<|MERGE_RESOLUTION|>--- conflicted
+++ resolved
@@ -6,28 +6,10 @@
       refresh_field('custom_message');
     }
     $c_obj('Notification Control','get_message',doc.select_transaction, callback)
-  }
+}
 }
 
 cur_frm.cscript.notify = function(doc, args) {
-<<<<<<< HEAD
-	if(validate_email(args['send_to'] || doc.contact_email || '')) {
-		$c_obj('Notification Control', 'get_formatted_message', {
-			type: args['type'],
-			doctype: args['doctype'],
-			contact_name: args['contact_name'] || doc.contact_display
-		}, function(r, rt) {
-			if(!r.exc) {
-				var res = JSON.parse(r.message);
-				var send_from = (function() {
-					if(user!='Administrator') {
-						return user;
-					} else {
-						return (wn.control_panel.auto_email_id || 'automail@erpnext.com');
-					}
-				})();
-				if(res.send) {
-=======
 	$c_obj('Notification Control', 'get_formatted_message', {
 		type: args['type'],
 		doctype: args['doctype'],
@@ -44,7 +26,6 @@
 			})();
 			if(res.send) {
 				if(validate_email(args['send_to'] || doc.contact_email || '')) {
->>>>>>> 46848a48
 					var print_heading = (doc.select_print_heading || args['type'])
 					sendmail(
 						args['send_to'] || doc.contact_email,
