# Copyright (c) 2015, Frappe Technologies Pvt. Ltd. and Contributors
# License: GNU General Public License v3. See license.txt

from __future__ import unicode_literals
import frappe, os, json
from frappe import _
from frappe.utils import get_timestamp

from frappe.utils import cint, today, formatdate
import frappe.defaults
from frappe.cache_manager import clear_defaults_cache

from frappe.model.document import Document
from frappe.contacts.address_and_contact import load_address_and_contact
from frappe.utils.nestedset import NestedSet

class Company(NestedSet):
	nsm_parent_field = 'parent_company'

	def onload(self):
		load_address_and_contact(self, "company")
		self.get("__onload")["transactions_exist"] = self.check_if_transactions_exist()

	def check_if_transactions_exist(self):
		exists = False
		for doctype in ["Sales Invoice", "Delivery Note", "Sales Order", "Quotation",
			"Purchase Invoice", "Purchase Receipt", "Purchase Order", "Supplier Quotation"]:
				if frappe.db.sql("""select name from `tab%s` where company=%s and docstatus=1
					limit 1""" % (doctype, "%s"), self.name):
						exists = True
						break

		return exists

	def validate(self):
		self.validate_abbr()
		self.validate_default_accounts()
		self.validate_currency()
		self.validate_coa_input()
		self.validate_perpetual_inventory()
		self.check_country_change()
		self.set_chart_of_accounts()

	def validate_abbr(self):
		if not self.abbr:
			self.abbr = ''.join([c[0] for c in self.company_name.split()]).upper()

		self.abbr = self.abbr.strip()

		# if self.get('__islocal') and len(self.abbr) > 5:
		# 	frappe.throw(_("Abbreviation cannot have more than 5 characters"))

		if not self.abbr.strip():
			frappe.throw(_("Abbreviation is mandatory"))

		if frappe.db.sql("select abbr from tabCompany where name!=%s and abbr=%s", (self.name, self.abbr)):
			frappe.throw(_("Abbreviation already used for another company"))

	def create_default_tax_template(self):
		from erpnext.setup.setup_wizard.operations.taxes_setup import create_sales_tax
		create_sales_tax({
			'country': self.country,
			'company_name': self.name
		})

	def validate_default_accounts(self):
		for field in ["default_bank_account", "default_cash_account",
			"default_receivable_account", "default_payable_account",
			"default_expense_account", "default_income_account",
			"stock_received_but_not_billed", "stock_adjustment_account",
			"expenses_included_in_valuation", "default_payroll_payable_account"]:
				if self.get(field):
					for_company = frappe.db.get_value("Account", self.get(field), "company")
					if for_company != self.name:
						frappe.throw(_("Account {0} does not belong to company: {1}")
							.format(self.get(field), self.name))

	def validate_currency(self):
		if self.is_new():
			return
		self.previous_default_currency = frappe.get_cached_value('Company',  self.name,  "default_currency")
		if self.default_currency and self.previous_default_currency and \
			self.default_currency != self.previous_default_currency and \
			self.check_if_transactions_exist():
				frappe.throw(_("Cannot change company's default currency, because there are existing transactions. Transactions must be cancelled to change the default currency."))

	def on_update(self):
		NestedSet.on_update(self)
		if not frappe.db.sql("""select name from tabAccount
				where company=%s and docstatus<2 limit 1""", self.name):
			if not frappe.local.flags.ignore_chart_of_accounts:
				frappe.flags.country_change = True
				self.create_default_accounts()
				self.create_default_warehouses()

		if frappe.flags.country_change:
			install_country_fixtures(self.name)
			self.create_default_tax_template()

		if not frappe.db.get_value("Department", {"company": self.name}):
			from erpnext.setup.setup_wizard.operations.install_fixtures import install_post_company_fixtures
			install_post_company_fixtures(frappe._dict({'company_name': self.name}))

		if not frappe.db.get_value("Cost Center", {"is_group": 0, "company": self.name}):
			self.create_default_cost_center()

		if not frappe.local.flags.ignore_chart_of_accounts:
			self.set_default_accounts()
			if self.default_cash_account:
				self.set_mode_of_payment_account()

		if self.default_currency:
			frappe.db.set_value("Currency", self.default_currency, "enabled", 1)

		if hasattr(frappe.local, 'enable_perpetual_inventory') and \
			self.name in frappe.local.enable_perpetual_inventory:
			frappe.local.enable_perpetual_inventory[self.name] = self.enable_perpetual_inventory

		frappe.clear_cache()

	def create_default_warehouses(self):
		for wh_detail in [
			{"warehouse_name": _("All Warehouses"), "is_group": 1},
			{"warehouse_name": _("Stores"), "is_group": 0},
			{"warehouse_name": _("Work In Progress"), "is_group": 0},
			{"warehouse_name": _("Finished Goods"), "is_group": 0}]:

			if not frappe.db.exists("Warehouse", "{0} - {1}".format(wh_detail["warehouse_name"], self.abbr)):
				warehouse = frappe.get_doc({
					"doctype":"Warehouse",
					"warehouse_name": wh_detail["warehouse_name"],
					"is_group": wh_detail["is_group"],
					"company": self.name,
					"parent_warehouse": "{0} - {1}".format(_("All Warehouses"), self.abbr) \
						if not wh_detail["is_group"] else ""
				})
				warehouse.flags.ignore_permissions = True
				warehouse.flags.ignore_mandatory = True
				warehouse.insert()

	def create_default_accounts(self):
		from erpnext.accounts.doctype.account.chart_of_accounts.chart_of_accounts import create_charts
		frappe.local.flags.ignore_root_company_validation = True
		create_charts(self.name, self.chart_of_accounts, self.existing_company)

		frappe.db.set(self, "default_receivable_account", frappe.db.get_value("Account",
			{"company": self.name, "account_type": "Receivable", "is_group": 0}))
		frappe.db.set(self, "default_payable_account", frappe.db.get_value("Account",
			{"company": self.name, "account_type": "Payable", "is_group": 0}))

	def validate_coa_input(self):
		if self.create_chart_of_accounts_based_on == "Existing Company":
			self.chart_of_accounts = None
			if not self.existing_company:
				frappe.throw(_("Please select Existing Company for creating Chart of Accounts"))

		else:
			self.existing_company = None
			self.create_chart_of_accounts_based_on = "Standard Template"
			if not self.chart_of_accounts:
				self.chart_of_accounts = "Standard"

	def validate_perpetual_inventory(self):
		if not self.get("__islocal"):
			if cint(self.enable_perpetual_inventory) == 1 and not self.default_inventory_account:
				frappe.msgprint(_("Set default inventory account for perpetual inventory"),
					alert=True, indicator='orange')

	def check_country_change(self):
		frappe.flags.country_change = False

		if not self.get('__islocal') and \
			self.country != frappe.get_cached_value('Company',  self.name,  'country'):
			frappe.flags.country_change = True

	def set_chart_of_accounts(self):
		''' If parent company is set, chart of accounts will be based on that company '''
		if self.parent_company:
			self.create_chart_of_accounts_based_on = "Existing Company"
			self.existing_company = self.parent_company

	def set_default_accounts(self):
		self._set_default_account("default_cash_account", "Cash")
		self._set_default_account("default_bank_account", "Bank")
		self._set_default_account("round_off_account", "Round Off")
		self._set_default_account("accumulated_depreciation_account", "Accumulated Depreciation")
		self._set_default_account("depreciation_expense_account", "Depreciation")
		self._set_default_account("capital_work_in_progress_account", "Capital Work in Progress")
		self._set_default_account("asset_received_but_not_billed", "Asset Received But Not Billed")
		self._set_default_account("expenses_included_in_asset_valuation", "Expenses Included In Asset Valuation")

		if self.enable_perpetual_inventory:
			self._set_default_account("stock_received_but_not_billed", "Stock Received But Not Billed")
			self._set_default_account("default_inventory_account", "Stock")
			self._set_default_account("stock_adjustment_account", "Stock Adjustment")
			self._set_default_account("expenses_included_in_valuation", "Expenses Included In Valuation")
			self._set_default_account("default_expense_account", "Cost of Goods Sold")

		if not self.default_income_account:
			income_account = frappe.db.get_value("Account",
				{"account_name": _("Sales"), "company": self.name, "is_group": 0})

			if not income_account:
				income_account = frappe.db.get_value("Account",
					{"account_name": _("Sales Account"), "company": self.name})

			self.db_set("default_income_account", income_account)

		if not self.default_payable_account:
			self.db_set("default_payable_account", self.default_payable_account)

		if not self.default_payroll_payable_account:
			payroll_payable_account = frappe.db.get_value("Account",
				{"account_name": _("Payroll Payable"), "company": self.name, "is_group": 0})

			self.db_set("default_payroll_payable_account", payroll_payable_account)

		if not self.default_employee_advance_account:
			employe_advance_account = frappe.db.get_value("Account",
				{"account_name": _("Employee Advances"), "company": self.name, "is_group": 0})

			self.db_set("default_employee_advance_account", employe_advance_account)

		if not self.write_off_account:
			write_off_acct = frappe.db.get_value("Account",
				{"account_name": _("Write Off"), "company": self.name, "is_group": 0})

			self.db_set("write_off_account", write_off_acct)

		if not self.exchange_gain_loss_account:
			exchange_gain_loss_acct = frappe.db.get_value("Account",
				{"account_name": _("Exchange Gain/Loss"), "company": self.name, "is_group": 0})

			self.db_set("exchange_gain_loss_account", exchange_gain_loss_acct)

		if not self.disposal_account:
			disposal_acct = frappe.db.get_value("Account",
				{"account_name": _("Gain/Loss on Asset Disposal"), "company": self.name, "is_group": 0})

			self.db_set("disposal_account", disposal_acct)

	def _set_default_account(self, fieldname, account_type):
		if self.get(fieldname):
			return

		account = frappe.db.get_value("Account", {"account_type": account_type,
			"is_group": 0, "company": self.name})

		if account:
			self.db_set(fieldname, account)

	def set_mode_of_payment_account(self):
		cash = frappe.db.get_value('Mode of Payment', {'type': 'Cash'}, 'name')
		if cash and self.default_cash_account \
<<<<<<< HEAD
				and not frappe.db.get_value('Mode of Payment Account', {'company': self.name, 'parent': cash}):
=======
			and not frappe.db.get_value('Mode of Payment Account', {'company': self.name, 'parent': cash}):
>>>>>>> bf2b712f
			mode_of_payment = frappe.get_doc('Mode of Payment', cash)
			mode_of_payment.append('accounts', {
				'company': self.name,
				'default_account': self.default_cash_account
			})
			mode_of_payment.save(ignore_permissions=True)

	def create_default_cost_center(self):
		cc_list = [
			{
				'cost_center_name': self.name,
				'company':self.name,
				'is_group': 1,
				'parent_cost_center':None
			},
			{
				'cost_center_name':_('Main'),
				'company':self.name,
				'is_group':0,
				'parent_cost_center':self.name + ' - ' + self.abbr
			},
		]
		for cc in cc_list:
			cc.update({"doctype": "Cost Center"})
			cc_doc = frappe.get_doc(cc)
			cc_doc.flags.ignore_permissions = True

			if cc.get("cost_center_name") == self.name:
				cc_doc.flags.ignore_mandatory = True
			cc_doc.insert()

		frappe.db.set(self, "cost_center", _("Main") + " - " + self.abbr)
		frappe.db.set(self, "round_off_cost_center", _("Main") + " - " + self.abbr)
		frappe.db.set(self, "depreciation_cost_center", _("Main") + " - " + self.abbr)

	def after_rename(self, olddn, newdn, merge=False):
		frappe.db.set(self, "company_name", newdn)

		frappe.db.sql("""update `tabDefaultValue` set defvalue=%s
			where defkey='Company' and defvalue=%s""", (newdn, olddn))

		clear_defaults_cache()

	def abbreviate(self):
		self.abbr = ''.join([c[0].upper() for c in self.company_name.split()])

	def on_trash(self):
		"""
			Trash accounts and cost centers for this company if no gl entry exists
		"""
		NestedSet.validate_if_child_exists(self)
		frappe.utils.nestedset.update_nsm(self)

		rec = frappe.db.sql("SELECT name from `tabGL Entry` where company = %s", self.name)
		if not rec:
			frappe.db.sql("""delete from `tabBudget Account`
				where exists(select name from tabBudget
					where name=`tabBudget Account`.parent and company = %s)""", self.name)

			for doctype in ["Account", "Cost Center", "Budget", "Party Account"]:
				frappe.db.sql("delete from `tab{0}` where company = %s".format(doctype), self.name)

		if not frappe.db.get_value("Stock Ledger Entry", {"company": self.name}):
			frappe.db.sql("""delete from `tabWarehouse` where company=%s""", self.name)

		frappe.defaults.clear_default("company", value=self.name)
		for doctype in ["Mode of Payment Account", "Item Default"]:
			frappe.db.sql("delete from `tab{0}` where company = %s".format(doctype), self.name)

		# clear default accounts, warehouses from item
		warehouses = frappe.db.sql_list("select name from tabWarehouse where company=%s", self.name)
		if warehouses:
			frappe.db.sql("""delete from `tabItem Reorder` where warehouse in (%s)"""
				% ', '.join(['%s']*len(warehouses)), tuple(warehouses))

		# reset default company
		frappe.db.sql("""update `tabSingles` set value=""
			where doctype='Global Defaults' and field='default_company'
			and value=%s""", self.name)

		# reset default company
		frappe.db.sql("""update `tabSingles` set value=""
			where doctype='Chart of Accounts Importer' and field='company'
			and value=%s""", self.name)

		# delete BOMs
		boms = frappe.db.sql_list("select name from tabBOM where company=%s", self.name)
		if boms:
			frappe.db.sql("delete from tabBOM where company=%s", self.name)
			for dt in ("BOM Operation", "BOM Item", "BOM Scrap Item", "BOM Explosion Item"):
				frappe.db.sql("delete from `tab%s` where parent in (%s)"""
					% (dt, ', '.join(['%s']*len(boms))), tuple(boms))

		frappe.db.sql("delete from tabEmployee where company=%s", self.name)
		frappe.db.sql("delete from tabDepartment where company=%s", self.name)
		frappe.db.sql("delete from `tabTax Withholding Account` where company=%s", self.name)

		frappe.db.sql("delete from `tabSales Taxes and Charges Template` where company=%s", self.name)
		frappe.db.sql("delete from `tabPurchase Taxes and Charges Template` where company=%s", self.name)

@frappe.whitelist()
def enqueue_replace_abbr(company, old, new):
	kwargs = dict(company=company, old=old, new=new)
	frappe.enqueue('erpnext.setup.doctype.company.company.replace_abbr', **kwargs)


@frappe.whitelist()
def replace_abbr(company, old, new):
	new = new.strip()
	if not new:
		frappe.throw(_("Abbr can not be blank or space"))

	frappe.only_for("System Manager")

	frappe.db.set_value("Company", company, "abbr", new)

	def _rename_record(doc):
		parts = doc[0].rsplit(" - ", 1)
		if len(parts) == 1 or parts[1].lower() == old.lower():
			frappe.rename_doc(dt, doc[0], parts[0] + " - " + new, force=True)

	def _rename_records(dt):
		# rename is expensive so let's be economical with memory usage
		doc = (d for d in frappe.db.sql("select name from `tab%s` where company=%s" % (dt, '%s'), company))
		for d in doc:
			_rename_record(d)

	for dt in ["Warehouse", "Account", "Cost Center", "Department",
			"Sales Taxes and Charges Template", "Purchase Taxes and Charges Template"]:
		_rename_records(dt)
		frappe.db.commit()


def get_name_with_abbr(name, company):
	company_abbr = frappe.get_cached_value('Company',  company,  "abbr")
	parts = name.split(" - ")

	if parts[-1].lower() != company_abbr.lower():
		parts.append(company_abbr)

	return " - ".join(parts)

def install_country_fixtures(company):
	company_doc = frappe.get_doc("Company", company)
	path = frappe.get_app_path('erpnext', 'regional', frappe.scrub(company_doc.country))
	if os.path.exists(path.encode("utf-8")):
		frappe.get_attr("erpnext.regional.{0}.setup.setup"
			.format(frappe.scrub(company_doc.country)))(company_doc, False)

def update_company_current_month_sales(company):
	current_month_year = formatdate(today(), "MM-yyyy")

	results = frappe.db.sql('''
		SELECT
			SUM(base_grand_total) AS total,
			DATE_FORMAT(`posting_date`, '%m-%Y') AS month_year
		FROM
			`tabSales Invoice`
		WHERE
			DATE_FORMAT(`posting_date`, '%m-%Y') = '{current_month_year}'
			AND docstatus = 1
			AND company = {company}
		GROUP BY
			month_year
	'''.format(current_month_year=current_month_year, company=frappe.db.escape(company)),
		as_dict = True)

	monthly_total = results[0]['total'] if len(results) > 0 else 0

	frappe.db.set_value("Company", company, "total_monthly_sales", monthly_total)

def update_company_monthly_sales(company):
	'''Cache past year monthly sales of every company based on sales invoices'''
	from frappe.utils.goal import get_monthly_results
	import json
	filter_str = "company = {0} and status != 'Draft' and docstatus=1".format(frappe.db.escape(company))
	month_to_value_dict = get_monthly_results("Sales Invoice", "base_grand_total",
		"posting_date", filter_str, "sum")

	frappe.db.set_value("Company", company, "sales_monthly_history", json.dumps(month_to_value_dict))

def update_transactions_annual_history(company, commit=False):
	transactions_history = get_all_transactions_annual_history(company)
	frappe.db.set_value("Company", company, "transactions_annual_history", json.dumps(transactions_history))

	if commit:
		frappe.db.commit()

def cache_companies_monthly_sales_history():
	companies = [d['name'] for d in frappe.get_list("Company")]
	for company in companies:
		update_company_monthly_sales(company)
		update_transactions_annual_history(company)
	frappe.db.commit()

@frappe.whitelist()
def get_children(doctype, parent=None, company=None, is_root=False):
	if parent == None or parent == "All Companies":
		parent = ""

	return frappe.db.sql("""
		select
			name as value,
			is_group as expandable
		from
			`tab{doctype}` comp
		where
			ifnull(parent_company, "")={parent}
		""".format(
			doctype = doctype,
			parent=frappe.db.escape(parent)
		), as_dict=1)

@frappe.whitelist()
def add_node():
	from frappe.desk.treeview import make_tree_args
	args = frappe.form_dict
	args = make_tree_args(**args)

	if args.parent_company == 'All Companies':
		args.parent_company = None

	frappe.get_doc(args).insert()

def get_all_transactions_annual_history(company):
	out = {}

	items = frappe.db.sql('''
		select transaction_date, count(*) as count

		from (
			select name, transaction_date, company
			from `tabQuotation`

			UNION ALL

			select name, transaction_date, company
			from `tabSales Order`

			UNION ALL

			select name, posting_date as transaction_date, company
			from `tabDelivery Note`

			UNION ALL

			select name, posting_date as transaction_date, company
			from `tabSales Invoice`

			UNION ALL

			select name, creation as transaction_date, company
			from `tabIssue`

			UNION ALL

			select name, creation as transaction_date, company
			from `tabProject`
		) t

		where
			company=%s
			and
			transaction_date > date_sub(curdate(), interval 1 year)

		group by
			transaction_date
			''', (company), as_dict=True)

	for d in items:
		timestamp = get_timestamp(d["transaction_date"])
		out.update({ timestamp: d["count"] })

	return out

def get_timeline_data(doctype, name):
	'''returns timeline data based on linked records in dashboard'''
	out = {}
	date_to_value_dict = {}

	history = frappe.get_cached_value('Company',  name,  "transactions_annual_history")

	try:
		date_to_value_dict = json.loads(history) if history and '{' in history else None
	except ValueError:
		date_to_value_dict = None

	if date_to_value_dict is None:
		update_transactions_annual_history(name, True)
		history = frappe.get_cached_value('Company',  name,  "transactions_annual_history")
		return json.loads(history) if history and '{' in history else {}

	return date_to_value_dict<|MERGE_RESOLUTION|>--- conflicted
+++ resolved
@@ -252,11 +252,7 @@
 	def set_mode_of_payment_account(self):
 		cash = frappe.db.get_value('Mode of Payment', {'type': 'Cash'}, 'name')
 		if cash and self.default_cash_account \
-<<<<<<< HEAD
-				and not frappe.db.get_value('Mode of Payment Account', {'company': self.name, 'parent': cash}):
-=======
 			and not frappe.db.get_value('Mode of Payment Account', {'company': self.name, 'parent': cash}):
->>>>>>> bf2b712f
 			mode_of_payment = frappe.get_doc('Mode of Payment', cash)
 			mode_of_payment.append('accounts', {
 				'company': self.name,
