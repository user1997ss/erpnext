# Copyright (c) 2015, Frappe Technologies Pvt. Ltd. and Contributors
# License: GNU General Public License v3. See license.txt

from __future__ import unicode_literals
import frappe
from frappe import _
from frappe.utils import flt
from erpnext.accounts.report.sales_register.sales_register import get_mode_of_payments

def execute(filters=None):
	if not filters: filters = {}
	columns = get_columns()
	last_col = len(columns)

	item_list = get_items(filters)
	if item_list:
		item_row_tax, tax_accounts = get_tax_accounts(item_list, columns)
	columns.append({
		"fieldname": "currency",
		"label": _("Currency"),
		"fieldtype": "Data",
		"width": 80
	})
	company_currency = frappe.db.get_value("Company", filters.company, "default_currency")
	mode_of_payments = get_mode_of_payments(set([d.parent for d in item_list]))

	data = []
	for d in item_list:
		delivery_note = None
		if d.delivery_note:
			delivery_note = d.delivery_note
		elif d.so_detail:
			delivery_note = ", ".join(frappe.db.sql_list("""select distinct parent
			from `tabDelivery Note Item` where docstatus=1 and so_detail=%s""", d.so_detail))
		if not delivery_note and d.update_stock:
			delivery_note = d.parent

		row = [d.item_code, d.item_name, d.item_group, d.parent, d.posting_date, d.customer, d.customer_name,
			d.customer_group, d.debit_to, ", ".join(mode_of_payments.get(d.parent, [])), 
			d.territory, d.project, d.company, d.sales_order,
			delivery_note, d.income_account, d.cost_center, d.qty, d.base_net_rate, d.base_net_amount]

		for tax in tax_accounts:
			row.append(item_row_tax.get(d.name, {}).get(tax, 0))

		total_tax = sum(row[last_col:])
		row += [total_tax, d.base_net_amount + total_tax, company_currency]

		data.append(row)

	return columns, data

def get_columns():
	return [
		_("Item Code") + ":Link/Item:120", _("Item Name") + "::120",
		_("Item Group") + ":Link/Item Group:100", _("Invoice") + ":Link/Sales Invoice:120",
		_("Posting Date") + ":Date:80", _("Customer") + ":Link/Customer:120",
		_("Customer Name") + "::120", _("Customer Group") + ":Link/Customer Group:120",
		_("Receivable Account") + ":Link/Account:120",
		_("Mode of Payment") + "::120", _("Territory") + ":Link/Territory:80",
		_("Project") + ":Link/Project:80", _("Company") + ":Link/Company:100",
		_("Sales Order") + ":Link/Sales Order:100", _("Delivery Note") + ":Link/Delivery Note:100",
		_("Income Account") + ":Link/Account:140", _("Cost Center") + ":Link/Cost Center:140",
		_("Qty") + ":Float:120",
		_("Rate") + ":Currency/currency:120",
		_("Amount") + ":Currency/currency:120"
	]

def get_conditions(filters):
	conditions = ""

	for opts in (("company", " and company=%(company)s"),
		("customer", " and si.customer = %(customer)s"),
		("item_code", " and si_item.item_code = %(item_code)s"),
		("from_date", " and si.posting_date>=%(from_date)s"),
		("to_date", " and si.posting_date<=%(to_date)s")):
			if filters.get(opts[0]):
				conditions += opts[1]
				
	if filters.get("mode_of_payment"):
		conditions += """ and exists(select name from `tabSales Invoice Payment`
			 where parent=si.name 
			 	and ifnull(`tabSales Invoice Payment`.mode_of_payment, '') = %(mode_of_payment)s)"""

	return conditions

def get_items(filters):
	conditions = get_conditions(filters)
	return frappe.db.sql("""
		select
			si_item.name, si_item.parent, si.posting_date, si.debit_to, si.project,
			si.customer, si.remarks, si.territory, si.company, si.base_net_total,
			si_item.item_code, si_item.item_name, si_item.item_group, si_item.sales_order,
			si_item.delivery_note, si_item.income_account, si_item.cost_center, si_item.qty,
			si_item.base_net_rate, si_item.base_net_amount, si.customer_name,
<<<<<<< HEAD
			si.customer_group, si_item.so_detail, si.update_stock, si.mode_of_payment
=======
			si.customer_group, si_item.so_detail
>>>>>>> 6835a6fb
		from `tabSales Invoice` si, `tabSales Invoice Item` si_item
		where si.name = si_item.parent and si.docstatus = 1 %s
		order by si.posting_date desc, si_item.item_code desc""" % conditions, filters, as_dict=1)

def get_tax_accounts(item_list, columns):
	import json
	item_row_tax = {}
	tax_accounts = []
	invoice_item_row = {}
	item_row_map = {}
	for d in item_list:
		invoice_item_row.setdefault(d.parent, []).append(d)
		item_row_map.setdefault(d.parent, {}).setdefault(d.item_code, []).append(d)

	tax_details = frappe.db.sql("""
		select
			parent, account_head, item_wise_tax_detail,
			charge_type, base_tax_amount_after_discount_amount
		from `tabSales Taxes and Charges`
		where
			parenttype = 'Sales Invoice' and docstatus = 1
			and (account_head is not null and account_head != '')
			and parent in (%s)
	""" % ', '.join(['%s']*len(invoice_item_row)), tuple(invoice_item_row.keys()))

	for parent, account_head, item_wise_tax_detail, charge_type, tax_amount in tax_details:
		if account_head not in tax_accounts:
			tax_accounts.append(account_head)

		if item_wise_tax_detail:
			try:
				item_wise_tax_detail = json.loads(item_wise_tax_detail)

				for item_code, tax_amount in item_wise_tax_detail.items():
					tax_amount = flt(tax_amount[1]) if isinstance(tax_amount, list) else flt(tax_amount)

					item_net_amount = sum([flt(d.base_net_amount)
						for d in item_row_map.get(parent, {}).get(item_code, [])])

					for d in item_row_map.get(parent, {}).get(item_code, []):
						item_tax_amount = flt((tax_amount * d.base_net_amount) / item_net_amount) if item_net_amount else 0
						item_row_tax.setdefault(d.name, {})[account_head] = item_tax_amount

			except ValueError:
				continue
		elif charge_type == "Actual" and tax_amount:
			for d in invoice_item_row.get(parent, []):
				item_row_tax.setdefault(d.name, {})[account_head] = \
					flt((tax_amount * d.base_net_amount) / d.base_net_total)

	tax_accounts.sort()
	columns += [account_head + ":Currency/currency:80" for account_head in tax_accounts]
	columns += ["Total Tax:Currency/currency:80", "Total:Currency/currency:80"]

	return item_row_tax, tax_accounts<|MERGE_RESOLUTION|>--- conflicted
+++ resolved
@@ -93,11 +93,7 @@
 			si_item.item_code, si_item.item_name, si_item.item_group, si_item.sales_order,
 			si_item.delivery_note, si_item.income_account, si_item.cost_center, si_item.qty,
 			si_item.base_net_rate, si_item.base_net_amount, si.customer_name,
-<<<<<<< HEAD
-			si.customer_group, si_item.so_detail, si.update_stock, si.mode_of_payment
-=======
-			si.customer_group, si_item.so_detail
->>>>>>> 6835a6fb
+			si.customer_group, si_item.so_detail, si.update_stock
 		from `tabSales Invoice` si, `tabSales Invoice Item` si_item
 		where si.name = si_item.parent and si.docstatus = 1 %s
 		order by si.posting_date desc, si_item.item_code desc""" % conditions, filters, as_dict=1)
