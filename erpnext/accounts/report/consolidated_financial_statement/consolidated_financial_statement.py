# Copyright (c) 2013, Frappe Technologies Pvt. Ltd. and contributors
# For license information, please see license.txt

from __future__ import unicode_literals
import frappe, erpnext
from frappe import _
from frappe.utils import flt, cint
from erpnext.accounts.report.utils import get_currency, convert_to_presentation_currency
from erpnext.accounts.report.financial_statements import get_fiscal_year_data, sort_accounts
from erpnext.accounts.report.balance_sheet.balance_sheet import (get_provisional_profit_loss,
	check_opening_balance, get_chart_data)
from erpnext.accounts.report.profit_and_loss_statement.profit_and_loss_statement import (get_net_profit_loss,
	get_chart_data as get_pl_chart_data)
from erpnext.accounts.report.cash_flow.cash_flow import (get_cash_flow_accounts, get_account_type_based_gl_data,
	add_total_row_account)

def execute(filters=None):
	columns, data, message, chart = [], [], [], []

	if not filters.get('company'):
		return columns, data, message, chart

	fiscal_year = get_fiscal_year_data(filters.get('from_fiscal_year'), filters.get('to_fiscal_year'))
	companies_column, companies = get_companies(filters)
	columns = get_columns(companies_column)

	if filters.get('report') == "Balance Sheet":
		data, message, chart = get_balance_sheet_data(fiscal_year, companies, columns, filters)
	elif filters.get('report') == "Profit and Loss Statement":
		data, message, chart = get_profit_loss_data(fiscal_year, companies, columns, filters)
	else:
		if cint(frappe.db.get_single_value('Accounts Settings', 'use_custom_cash_flow')):
			from erpnext.accounts.report.cash_flow.custom_cash_flow import execute as execute_custom
			return execute_custom(filters=filters)

		data = get_cash_flow_data(fiscal_year, companies, filters)

	return columns, data, message, chart

def get_balance_sheet_data(fiscal_year, companies, columns, filters):
	asset = get_data(companies, "Asset", "Debit", fiscal_year, filters=filters)

	liability = get_data(companies, "Liability", "Credit", fiscal_year, filters=filters)

	equity = get_data(companies, "Equity", "Credit", fiscal_year, filters=filters)

	data = []
	data.extend(asset or [])
	data.extend(liability or [])
	data.extend(equity or [])

	company_currency = get_company_currency(filters)
	provisional_profit_loss, total_credit = get_provisional_profit_loss(asset, liability, equity,
		companies, filters.get('company'), company_currency, True)

	message, opening_balance = check_opening_balance(asset, liability, equity)

	if opening_balance and round(opening_balance,2) !=0:
		unclosed ={
			"account_name": "'" + _("Unclosed Fiscal Years Profit / Loss (Credit)") + "'",
			"account": "'" + _("Unclosed Fiscal Years Profit / Loss (Credit)") + "'",
			"warn_if_negative": True,
			"currency": company_currency
		}
		for company in companies:
			unclosed[company] = opening_balance
			if provisional_profit_loss:
				provisional_profit_loss[company] = provisional_profit_loss[company] - opening_balance

		unclosed["total"]=opening_balance
		data.append(unclosed)

	if provisional_profit_loss:
		data.append(provisional_profit_loss)
	if total_credit:
		data.append(total_credit)

	chart = get_chart_data(filters, columns, asset, liability, equity)

	return data, message, chart

def get_profit_loss_data(fiscal_year, companies, columns, filters):
	income, expense, net_profit_loss = get_income_expense_data(companies, fiscal_year, filters)

	data = []
	data.extend(income or [])
	data.extend(expense or [])
	if net_profit_loss:
		data.append(net_profit_loss)

	chart = get_pl_chart_data(filters, columns, income, expense, net_profit_loss)

	return data, None, chart

def get_income_expense_data(companies, fiscal_year, filters):
	company_currency = get_company_currency(filters)
	income = get_data(companies, "Income", "Credit", fiscal_year, filters, True)

	expense = get_data(companies, "Expense", "Debit", fiscal_year, filters, True)

	net_profit_loss = get_net_profit_loss(income, expense, companies, filters.company, company_currency, True)

	return income, expense, net_profit_loss

def get_cash_flow_data(fiscal_year, companies, filters):
	cash_flow_accounts = get_cash_flow_accounts()

	income, expense, net_profit_loss = get_income_expense_data(companies, fiscal_year, filters)

	data = []
	company_currency = get_company_currency(filters)

	for cash_flow_account in cash_flow_accounts:
		section_data = []
		data.append({
			"account_name": cash_flow_account['section_header'],
			"parent_account": None,
			"indent": 0.0,
			"account": cash_flow_account['section_header']
		})

		if len(data) == 1:
			# add first net income in operations section
			if net_profit_loss:
				net_profit_loss.update({
					"indent": 1,
					"parent_account": cash_flow_accounts[0]['section_header']
				})
				data.append(net_profit_loss)
				section_data.append(net_profit_loss)

		for account in cash_flow_account['account_types']:
			account_data = get_account_type_based_data(account['account_type'], companies, fiscal_year)
			account_data.update({
				"account_name": account['label'],
				"account": account['label'],
				"indent": 1,
				"parent_account": cash_flow_account['section_header'],
				"currency": company_currency
			})
			data.append(account_data)
			section_data.append(account_data)

		add_total_row_account(data, section_data, cash_flow_account['section_footer'],
			companies, company_currency, True)

	add_total_row_account(data, data, _("Net Change in Cash"), companies, company_currency, True)

	return data

def get_account_type_based_data(account_type, companies, fiscal_year):
	data = {}
	total = 0
	for company in companies:
		amount = get_account_type_based_gl_data(company,
			fiscal_year.year_start_date, fiscal_year.year_end_date, account_type)

		if amount and account_type == "Depreciation":
			amount *= -1

		total += amount
		data.setdefault(company, amount)

	data["total"] = total
	return data

def get_columns(companies):
	columns = [{
		"fieldname": "account",
		"label": _("Account"),
		"fieldtype": "Link",
		"options": "Account",
		"width": 300
	}]

	columns.append({
		"fieldname": "currency",
		"label": _("Currency"),
		"fieldtype": "Link",
		"options": "Currency",
		"hidden": 1
	})

	for company in companies:
		columns.append({
			"fieldname": company,
			"label": company,
			"fieldtype": "Currency",
			"options": "currency",
			"width": 150
		})

	return columns

def get_data(companies, root_type, balance_must_be, fiscal_year, filters=None, ignore_closing_entries=False):
	accounts, accounts_by_name = get_account_heads(root_type,
		companies, filters)

	if not accounts: return []

	company_currency = get_company_currency(filters)

	gl_entries_by_account = {}
	for root in frappe.db.sql("""select lft, rgt from tabAccount
			where root_type=%s and ifnull(parent_account, '') = ''""", root_type, as_dict=1):

		set_gl_entries_by_account(fiscal_year.year_start_date,
			fiscal_year.year_end_date, root.lft, root.rgt, filters,
			gl_entries_by_account, accounts_by_name, ignore_closing_entries=False)

	calculate_values(accounts_by_name, gl_entries_by_account, companies, fiscal_year, filters)
	accumulate_values_into_parents(accounts, accounts_by_name, companies)
	out = prepare_data(accounts, fiscal_year, balance_must_be, companies, company_currency)

	if out:
		add_total_row(out, root_type, balance_must_be, companies, company_currency)

	return out

def get_company_currency(filters=None):
	return (filters.get('presentation_currency')
		or frappe.get_cached_value('Company',  filters.company,  "default_currency"))

def calculate_values(accounts_by_name, gl_entries_by_account, companies, fiscal_year, filters):
	for entries in gl_entries_by_account.values():
		for entry in entries:
			key = entry.account_number or entry.account_name
			d = accounts_by_name.get(key)
			if d:
				for company in companies:
					# check if posting date is within the period
					if (entry.company == company or (filters.get('accumulated_in_group_company'))
						and entry.company in companies.get(company)):
						d[company] = d.get(company, 0.0) + flt(entry.debit) - flt(entry.credit)

				if entry.posting_date < fiscal_year.year_start_date:
					d["opening_balance"] = d.get("opening_balance", 0.0) + flt(entry.debit) - flt(entry.credit)

def accumulate_values_into_parents(accounts, accounts_by_name, companies):
	"""accumulate children's values in parent accounts"""
	for d in reversed(accounts):
		if d.parent_account:
			account = d.parent_account.split('-')[0].strip()
			if not accounts_by_name.get(account):
				continue

			for company in companies:
				accounts_by_name[account][company] = \
					accounts_by_name[account].get(company, 0.0) + d.get(company, 0.0)

			accounts_by_name[account]["opening_balance"] = \
				accounts_by_name[account].get("opening_balance", 0.0) + d.get("opening_balance", 0.0)

def get_account_heads(root_type, companies, filters):
	accounts = get_accounts(root_type, filters)

	if not accounts:
		return None, None

	accounts, accounts_by_name, parent_children_map = filter_accounts(accounts)

	return accounts, accounts_by_name

def get_companies(filters):
	companies = {}
	all_companies = get_subsidiary_companies(filters.get('company'))
	companies.setdefault(filters.get('company'), all_companies)

	for d in all_companies:
		if d not in companies:
			subsidiary_companies = get_subsidiary_companies(d)
			companies.setdefault(d, subsidiary_companies)

	return all_companies, companies

def get_subsidiary_companies(company):
	lft, rgt = frappe.get_cached_value('Company',
		company,  ["lft", "rgt"])

	return frappe.db.sql_list("""select name from `tabCompany`
		where lft >= {0} and rgt <= {1} order by lft, rgt""".format(lft, rgt))

def get_accounts(root_type, filters):
	return frappe.db.sql(""" select name, is_group, company,
			parent_account, lft, rgt, root_type, report_type, account_name, account_number
		from
			`tabAccount` where company = %s and root_type = %s
		""" , (filters.get('company'), root_type), as_dict=1)

def prepare_data(accounts, fiscal_year, balance_must_be, companies, company_currency):
	data = []
	year_start_date = fiscal_year.year_start_date
	year_end_date = fiscal_year.year_end_date

	for d in accounts:
		# add to output
		has_value = False
		total = 0
		row = frappe._dict({
			"account_name": _(d.account_name),
			"account": _(d.account_name),
			"parent_account": _(d.parent_account),
			"indent": flt(d.indent),
			"year_start_date": year_start_date,
			"year_end_date": year_end_date,
			"currency": company_currency,
			"opening_balance": d.get("opening_balance", 0.0) * (1 if balance_must_be == "Debit" else -1)
		})
		for company in companies:
			if d.get(company) and balance_must_be == "Credit":
				# change sign based on Debit or Credit, since calculation is done using (debit - credit)
				d[company] *= -1

			row[company] = flt(d.get(company, 0.0), 3)

			if abs(row[company]) >= 0.005:
				# ignore zero values
				has_value = True
				total += flt(row[company])

		row["has_value"] = has_value
		row["total"] = total
		data.append(row)

	return data

def set_gl_entries_by_account(from_date, to_date, root_lft, root_rgt, filters, gl_entries_by_account,
	accounts_by_name, ignore_closing_entries=False):
	"""Returns a dict like { "account": [gl entries], ... }"""

	company_lft, company_rgt = frappe.get_cached_value('Company',
		filters.get('company'),  ["lft", "rgt"])

	additional_conditions = get_additional_conditions(from_date, ignore_closing_entries, filters)
<<<<<<< HEAD

	gl_entries = frappe.db.sql("""select gl.posting_date, gl.account, gl.debit, gl.credit, gl.is_opening, gl.company,
		gl.fiscal_year, gl.debit_in_account_currency, gl.credit_in_account_currency, gl.account_currency,
		acc.account_name, acc.account_number
		from `tabGL Entry` gl, `tabAccount` acc where acc.name = gl.account and gl.company in
		(select name from `tabCompany` where lft >= %(company_lft)s and rgt <= %(company_rgt)s)
		{additional_conditions} and gl.posting_date <= %(to_date)s and acc.lft >= %(lft)s and acc.rgt <= %(rgt)s
		order by gl.account, gl.posting_date""".format(additional_conditions=additional_conditions),
		{
			"from_date": from_date,
			"to_date": to_date,
			"lft": root_lft,
			"rgt": root_rgt,
=======
	companies = frappe.db.sql(""" select name, default_currency from `tabCompany`
		where lft >= %(company_lft)s and rgt <= %(company_rgt)s""", {
>>>>>>> 6647ea27
			"company_lft": company_lft,
			"company_rgt": company_rgt,
		}, as_dict=1)

	currency_info = frappe._dict({
		'report_date': to_date,
		'presentation_currency': filters.get('presentation_currency')
	})

	for d in companies:
		gl_entries = frappe.db.sql("""select gl.posting_date, gl.account, gl.debit, gl.credit, gl.is_opening, gl.company,
			gl.fiscal_year, gl.debit_in_account_currency, gl.credit_in_account_currency, gl.account_currency,
			acc.account_name, acc.account_number
			from `tabGL Entry` gl, `tabAccount` acc where acc.name = gl.account and gl.company = %(company)s
			{additional_conditions} and gl.posting_date <= %(to_date)s and acc.lft >= %(lft)s and acc.rgt <= %(rgt)s
			order by gl.account, gl.posting_date""".format(additional_conditions=additional_conditions),
			{
				"from_date": from_date,
				"to_date": to_date,
				"lft": root_lft,
				"rgt": root_rgt,
				"company": d.name
			},
			as_dict=True)

		if filters and filters.get('presentation_currency') != d.default_currency:
			currency_info['company'] = d.name
			currency_info['company_currency'] = d.default_currency
			convert_to_presentation_currency(gl_entries, currency_info)

		for entry in gl_entries:
			key = entry.account_number or entry.account_name
			validate_entries(key, entry, accounts_by_name)
			gl_entries_by_account.setdefault(key, []).append(entry)

	return gl_entries_by_account

def validate_entries(key, entry, accounts_by_name):
	if key not in accounts_by_name:
		field = "Account number" if entry.account_number else "Account name"
		frappe.throw(_("{0} {1} is not present in the parent company").format(field, key))

def get_additional_conditions(from_date, ignore_closing_entries, filters):
	additional_conditions = []

	if ignore_closing_entries:
		additional_conditions.append("ifnull(gl.voucher_type, '')!='Period Closing Voucher'")

	if from_date:
		additional_conditions.append("gl.posting_date >= %(from_date)s")

	company_finance_book = erpnext.get_default_finance_book(filters.get("company"))

	if not filters.get('finance_book') or (filters.get('finance_book') == company_finance_book):
		additional_conditions.append("ifnull(finance_book, '') in (%s, '')" %
			frappe.db.escape(company_finance_book))
	elif filters.get("finance_book"):
		additional_conditions.append("ifnull(finance_book, '') = %s " %
			frappe.db.escape(filters.get("finance_book")))

	return " and {}".format(" and ".join(additional_conditions)) if additional_conditions else ""

def add_total_row(out, root_type, balance_must_be, companies, company_currency):
	total_row = {
		"account_name": "'" + _("Total {0} ({1})").format(_(root_type), _(balance_must_be)) + "'",
		"account": "'" + _("Total {0} ({1})").format(_(root_type), _(balance_must_be)) + "'",
		"currency": company_currency
	}

	for row in out:
		if not row.get("parent_account"):
			for company in companies:
				total_row.setdefault(company, 0.0)
				total_row[company] += row.get(company, 0.0)
				row[company] = 0.0

			total_row.setdefault("total", 0.0)
			total_row["total"] += flt(row["total"])
			row["total"] = ""

	if "total" in total_row:
		out.append(total_row)

		# blank row after Total
		out.append({})

def filter_accounts(accounts, depth=10):
	parent_children_map = {}
	accounts_by_name = {}
	for d in accounts:
		key = d.account_number or d.account_name
		accounts_by_name[key] = d
		parent_children_map.setdefault(d.parent_account or None, []).append(d)

	filtered_accounts = []

	def add_to_list(parent, level):
		if level < depth:
			children = parent_children_map.get(parent) or []
			sort_accounts(children, is_root=True if parent==None else False)

			for child in children:
				child.indent = level
				filtered_accounts.append(child)
				add_to_list(child.name, level + 1)

	add_to_list(None, 0)

	return filtered_accounts, accounts_by_name, parent_children_map<|MERGE_RESOLUTION|>--- conflicted
+++ resolved
@@ -332,24 +332,8 @@
 		filters.get('company'),  ["lft", "rgt"])
 
 	additional_conditions = get_additional_conditions(from_date, ignore_closing_entries, filters)
-<<<<<<< HEAD
-
-	gl_entries = frappe.db.sql("""select gl.posting_date, gl.account, gl.debit, gl.credit, gl.is_opening, gl.company,
-		gl.fiscal_year, gl.debit_in_account_currency, gl.credit_in_account_currency, gl.account_currency,
-		acc.account_name, acc.account_number
-		from `tabGL Entry` gl, `tabAccount` acc where acc.name = gl.account and gl.company in
-		(select name from `tabCompany` where lft >= %(company_lft)s and rgt <= %(company_rgt)s)
-		{additional_conditions} and gl.posting_date <= %(to_date)s and acc.lft >= %(lft)s and acc.rgt <= %(rgt)s
-		order by gl.account, gl.posting_date""".format(additional_conditions=additional_conditions),
-		{
-			"from_date": from_date,
-			"to_date": to_date,
-			"lft": root_lft,
-			"rgt": root_rgt,
-=======
 	companies = frappe.db.sql(""" select name, default_currency from `tabCompany`
 		where lft >= %(company_lft)s and rgt <= %(company_rgt)s""", {
->>>>>>> 6647ea27
 			"company_lft": company_lft,
 			"company_rgt": company_rgt,
 		}, as_dict=1)
