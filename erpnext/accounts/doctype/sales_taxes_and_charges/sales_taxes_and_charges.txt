[
 {
  "creation": "2013-04-24 11:39:32", 
  "docstatus": 0, 
<<<<<<< HEAD
  "modified": "2014-01-03 15:04:25", 
=======
  "modified": "2013-12-31 17:51:47", 
>>>>>>> 06720dfb
  "modified_by": "Administrator", 
  "owner": "Administrator"
 }, 
 {
  "autoname": "INVTD.######", 
  "doctype": "DocType", 
  "hide_heading": 1, 
  "istable": 1, 
  "module": "Accounts", 
  "name": "__common__"
 }, 
 {
  "doctype": "DocField", 
  "name": "__common__", 
  "parent": "Sales Taxes and Charges", 
  "parentfield": "fields", 
  "parenttype": "DocType", 
  "permlevel": 0
 }, 
 {
  "doctype": "DocType", 
  "name": "Sales Taxes and Charges"
 }, 
 {
  "doctype": "DocField", 
  "fieldname": "charge_type", 
  "fieldtype": "Select", 
  "in_list_view": 1, 
  "label": "Type", 
  "oldfieldname": "charge_type", 
  "oldfieldtype": "Select", 
  "options": "\nActual\nOn Net Total\nOn Previous Row Amount\nOn Previous Row Total", 
  "reqd": 1
 }, 
 {
  "doctype": "DocField", 
  "fieldname": "row_id", 
  "fieldtype": "Data", 
  "hidden": 0, 
  "label": "Enter Row", 
  "oldfieldname": "row_id", 
  "oldfieldtype": "Data"
 }, 
 {
  "doctype": "DocField", 
  "fieldname": "description", 
  "fieldtype": "Small Text", 
  "in_list_view": 1, 
  "label": "Description", 
  "oldfieldname": "description", 
  "oldfieldtype": "Small Text", 
  "print_width": "300px", 
  "reqd": 1, 
  "width": "300px"
 }, 
 {
  "doctype": "DocField", 
  "fieldname": "col_break_1", 
  "fieldtype": "Column Break", 
  "width": "50%"
 }, 
 {
  "doctype": "DocField", 
  "fieldname": "account_head", 
  "fieldtype": "Link", 
  "in_list_view": 0, 
  "label": "Account Head", 
  "oldfieldname": "account_head", 
  "oldfieldtype": "Link", 
  "options": "Account", 
  "reqd": 1, 
  "search_index": 1
 }, 
 {
  "default": ":Company", 
  "doctype": "DocField", 
  "fieldname": "cost_center", 
  "fieldtype": "Link", 
  "in_list_view": 0, 
  "label": "Cost Center", 
  "oldfieldname": "cost_center_other_charges", 
  "oldfieldtype": "Link", 
  "options": "Cost Center"
 }, 
 {
  "doctype": "DocField", 
  "fieldname": "rate", 
  "fieldtype": "Float", 
  "in_list_view": 1, 
  "label": "Rate", 
  "oldfieldname": "rate", 
  "oldfieldtype": "Currency", 
  "reqd": 1
 }, 
 {
  "doctype": "DocField", 
  "fieldname": "tax_amount", 
  "fieldtype": "Currency", 
  "in_list_view": 1, 
  "label": "Amount", 
  "oldfieldname": "tax_amount", 
  "oldfieldtype": "Currency", 
  "options": "Company:company:default_currency", 
  "read_only": 1, 
  "reqd": 0
 }, 
 {
  "doctype": "DocField", 
  "fieldname": "total", 
  "fieldtype": "Currency", 
  "label": "Total", 
  "oldfieldname": "total", 
  "oldfieldtype": "Currency", 
  "options": "Company:company:default_currency", 
  "read_only": 1
 }, 
 {
  "allow_on_submit": 0, 
  "description": "If checked, the tax amount will be considered as already included in the Print Rate / Print Amount", 
  "doctype": "DocField", 
  "fieldname": "included_in_print_rate", 
  "fieldtype": "Check", 
  "label": "Is this Tax included in Basic Rate?", 
  "no_copy": 0, 
  "print_hide": 1, 
  "print_width": "150px", 
  "report_hide": 1, 
  "width": "150px"
 }, 
 {
  "doctype": "DocField", 
  "fieldname": "tax_amount_after_discount_amount", 
  "fieldtype": "Currency", 
  "hidden": 1, 
  "label": "Tax Amount After Discount Amount", 
  "options": "Company:company:default_currency", 
  "read_only": 1
 }, 
 {
  "doctype": "DocField", 
  "fieldname": "item_wise_tax_detail", 
  "fieldtype": "Small Text", 
  "hidden": 1, 
  "label": "Item Wise Tax Detail", 
  "oldfieldname": "item_wise_tax_detail", 
  "oldfieldtype": "Small Text", 
  "read_only": 1
 }, 
 {
  "doctype": "DocField", 
  "fieldname": "parenttype", 
  "fieldtype": "Data", 
  "hidden": 1, 
  "in_filter": 1, 
  "label": "Parenttype", 
  "oldfieldname": "parenttype", 
  "oldfieldtype": "Data", 
  "print_hide": 1, 
  "search_index": 1
 }
]<|MERGE_RESOLUTION|>--- conflicted
+++ resolved
@@ -2,11 +2,7 @@
  {
   "creation": "2013-04-24 11:39:32", 
   "docstatus": 0, 
-<<<<<<< HEAD
   "modified": "2014-01-03 15:04:25", 
-=======
-  "modified": "2013-12-31 17:51:47", 
->>>>>>> 06720dfb
   "modified_by": "Administrator", 
   "owner": "Administrator"
  }, 
