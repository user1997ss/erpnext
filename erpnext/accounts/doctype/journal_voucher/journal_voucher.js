cur_frm.cscript.onload = function(doc, cdt, cdn) {
<<<<<<< HEAD
  var cp = wn.control_panel;
  
  if (!doc.voucher_date) doc.voucher_date = dateutil.obj_to_str(new Date());
=======
	var cp = locals['Control Panel']['Control Panel'];
	
	if (!doc.voucher_date) doc.voucher_date = dateutil.obj_to_str(new Date());

	if(cp.country == 'India') {
		unhide_field(['tds_applicable','tds_category','Get TDS','tax_code','rate','ded_amount','supplier_account']);
	}
	else {
		hide_field(['tds_applicable','tds_category','Get TDS','tax_code','rate','ded_amount','supplier_account']);
	}

	cur_frm.cscript.load_defaults(doc, cdt, cdn);
>>>>>>> d008964f

}


cur_frm.cscript.load_defaults = function(doc, cdt, cdn) {
	if(!cur_frm.doc.__islocal || !cur_frm.doc.company) { return; }

	doc = locals[doc.doctype][doc.name];
	var fields_to_refresh = LocalDB.set_default_values(doc);
	if(fields_to_refresh) { refresh_many(fields_to_refresh); }

	fields_to_refresh = null;
	var children = getchildren('Journal Voucher Detail', doc.name, 'entries');
	if(!children) { return; }
	for(var i=0; i<children.length; i++) {
		LocalDB.set_default_values(children[i]);
	}
	refresh_field('entries');
}


cur_frm.cscript.is_opening = function(doc, cdt, cdn) {
	hide_field('aging_date');
	if (doc.is_opening == 'Yes') unhide_field('aging_date');
	
	if(doc.docstatus==1) { unhide_field('View Ledger Entry'); }
	else hide_field('View Ledger Entry');
}

cur_frm.cscript.refresh = cur_frm.cscript.is_opening;

cur_frm.fields_dict['entries'].grid.get_field('account').get_query = function(doc) {
	return "SELECT `tabAccount`.name FROM `tabAccount` WHERE `tabAccount`.company='"+doc.company+"' AND tabAccount.group_or_ledger = 'Ledger' AND tabAccount.docstatus != 2 AND `tabAccount`.%(key)s LIKE '%s' ORDER BY `tabAccount`.name DESC LIMIT 50";
}

cur_frm.fields_dict["entries"].grid.get_field("cost_center").get_query = function(doc, cdt, cdn) {
	return 'SELECT `tabCost Center`.`name` FROM `tabCost Center` WHERE `tabCost Center`.`company_name` = "' +doc.company+'" AND `tabCost Center`.%(key)s LIKE "%s" AND `tabCost Center`.`group_or_ledger` = "Ledger" AND `tabCost Center`.docstatus != 2 ORDER BY	`tabCost Center`.`name` ASC LIMIT 50';
}

// Restrict Voucher based on Account
// ---------------------------------
cur_frm.fields_dict['entries'].grid.get_field('against_voucher').get_query = function(doc) {
	var d = locals[this.doctype][this.docname];
	return "SELECT `tabPayable Voucher`.name, `tabPayable Voucher`.credit_to, `tabPayable Voucher`.outstanding_amount,`tabPayable Voucher`.bill_no, `tabPayable Voucher`.bill_date FROM `tabPayable Voucher` WHERE `tabPayable Voucher`.credit_to='"+d.account+"' AND `tabPayable Voucher`.outstanding_amount > 0 AND `tabPayable Voucher`.docstatus = 1 AND `tabPayable Voucher`.%(key)s LIKE '%s' ORDER BY `tabPayable Voucher`.name DESC LIMIT 200";
}

cur_frm.fields_dict['entries'].grid.get_field('against_invoice').get_query = function(doc) {
	var d = locals[this.doctype][this.docname];
	return "SELECT `tabReceivable Voucher`.name, `tabReceivable Voucher`.debit_to, `tabReceivable Voucher`.outstanding_amount FROM `tabReceivable Voucher` WHERE `tabReceivable Voucher`.debit_to='"+d.account+"' AND `tabReceivable Voucher`.outstanding_amount > 0 AND `tabReceivable Voucher`.docstatus = 1 AND `tabReceivable Voucher`.%(key)s LIKE '%s' ORDER BY `tabReceivable Voucher`.name DESC LIMIT 200";
}

// TDS Account Head
cur_frm.fields_dict['tax_code'].get_query = function(doc) {
	return "SELECT `tabTDS Category Account`.account_head FROM `tabTDS Category Account` WHERE `tabTDS Category Account`.parent = '"+doc.tds_category+"' AND `tabTDS Category Account`.company='"+doc.company+"' AND `tabTDS Category Account`.account_head LIKE '%s' ORDER BY `tabTDS Category Account`.account_head DESC LIMIT 50";
}

//Set debit and credit to zero on adding new row
//----------------------------------------------
cur_frm.fields_dict['entries'].grid.onrowadd = function(doc, cdt, cdn){
	var d = locals[cdt][cdn];
	if(d.idx == 1){
		d.debit = 0;
		d.credit = 0;
	}
}

// Get Outstanding of Payable & Receivable Voucher
// -----------------------------------------------

cur_frm.cscript.against_voucher = function(doc,cdt,cdn) {
	var d = locals[cdt][cdn];
	if (d.against_voucher && !flt(d.debit)) {
		args = {'doctype': 'Payable Voucher', 'docname': d.against_voucher }
		get_server_fields('get_outstanding',docstring(args),'entries',doc,cdt,cdn,1,function(r,rt) { cur_frm.cscript.update_totals(doc); });
	}
}

cur_frm.cscript.against_invoice = function(doc,cdt,cdn) {
	var d = locals[cdt][cdn];
	if (d.against_invoice && !flt(d.credit)) {
		args = {'doctype': 'Receivable Voucher', 'docname': d.against_invoice }
		get_server_fields('get_outstanding',docstring(args),'entries',doc,cdt,cdn,1,function(r,rt) { cur_frm.cscript.update_totals(doc); });
	}
}


// Update Totals
// ---------------
cur_frm.cscript.update_totals = function(doc) {
	var td=0.0; var tc =0.0;
	var el = getchildren('Journal Voucher Detail', doc.name, 'entries');
	for(var i in el) {
		td += flt(el[i].debit);
		tc += flt(el[i].credit);
	}
	var doc = locals[doc.doctype][doc.name];
	tc += flt(doc.ded_amount)
	doc.total_debit = td;
	doc.total_credit = tc;
	doc.difference = flt(td - tc);
	refresh_many(['total_debit','total_credit','difference']);
}

cur_frm.cscript.debit = function(doc,dt,dn) { cur_frm.cscript.update_totals(doc); }
cur_frm.cscript.credit = function(doc,dt,dn) { cur_frm.cscript.update_totals(doc); }
cur_frm.cscript.ded_amount = function(doc,dt,dn) { cur_frm.cscript.update_totals(doc); }
cur_frm.cscript.rate = function(doc,dt,dn) {
	doc.ded_amount = doc.total_debit*doc.rate/100;
	refresh_field('ded_amount');
	cur_frm.cscript.update_totals(doc); 
}
cur_frm.cscript['Get Balance'] = function(doc,dt,dn) {
	cur_frm.cscript.update_totals(doc); 
	$c_obj(make_doclist(dt,dn), 'get_balance', '', function(r, rt){
	cur_frm.refresh();
	});
}
// Get balance
// -----------

cur_frm.cscript.account = function(doc,dt,dn) {
	var d = locals[dt][dn];
	$c_obj('GL Control','get_bal',d.account+'~~~'+doc.fiscal_year, function(r,rt) { d.balance = r.message; refresh_field('balance',d.name,'entries'); });
} 

cur_frm.cscript.validate = function(doc,cdt,cdn) {
	cur_frm.cscript.update_totals(doc);
}

// TDS
// --------
cur_frm.cscript['Get TDS'] = function(doc, dt, dn) {
	$c_obj(make_doclist(dt,dn), 'get_tds', '', function(r, rt){
		cur_frm.refresh();
		cur_frm.cscript.update_totals(doc);
	});
}

// ***************** Get Print Heading based on Receivable Voucher *****************
cur_frm.fields_dict['select_print_heading'].get_query = function(doc, cdt, cdn) {
	return 'SELECT `tabPrint Heading`.name FROM `tabPrint Heading` WHERE `tabPrint Heading`.docstatus !=2 AND `tabPrint Heading`.name LIKE "%s" ORDER BY `tabPrint Heading`.name ASC LIMIT 50';
}



cur_frm.cscript.select_print_heading = function(doc,cdt,cdn){
	if(doc.select_print_heading){
		// print heading
		cur_frm.pformat.print_heading = doc.select_print_heading;
	}
	else
		cur_frm.pformat.print_heading = "Journal Voucher";
}

/****************** Get Accounting Entry *****************/
cur_frm.cscript['View Ledger Entry'] = function(doc,cdt,cdn){
	var callback = function(report){
		report.set_filter('GL Entry', 'Voucher No',doc.name);
		report.dt.run();
	}
	loadreport('GL Entry','General Ledger', callback);
}


cur_frm.cscript.voucher_type = function(doc, cdt, cdn) {
	if(doc.voucher_type == 'Bank Voucher' && cstr(doc.company)) {
		var children = getchildren('Journal Voucher Detail', doc.name, 'entries');
		if(!children || children.length==0) {
			$c('accounts.get_default_bank_account', {company: doc.company }, function(r, rt) {
				if(!r.exc) {
					var jvd = LocalDB.add_child(doc, 'Journal Voucher Detail', 'entries');
					jvd.account = cstr(r.message);
					refresh_field('entries');
				}
			});
		}
	}
}<|MERGE_RESOLUTION|>--- conflicted
+++ resolved
@@ -1,11 +1,6 @@
 cur_frm.cscript.onload = function(doc, cdt, cdn) {
-<<<<<<< HEAD
-  var cp = wn.control_panel;
-  
-  if (!doc.voucher_date) doc.voucher_date = dateutil.obj_to_str(new Date());
-=======
-	var cp = locals['Control Panel']['Control Panel'];
-	
+	var cp = wn.control_panel;
+
 	if (!doc.voucher_date) doc.voucher_date = dateutil.obj_to_str(new Date());
 
 	if(cp.country == 'India') {
@@ -16,8 +11,6 @@
 	}
 
 	cur_frm.cscript.load_defaults(doc, cdt, cdn);
->>>>>>> d008964f
-
 }
 
 
