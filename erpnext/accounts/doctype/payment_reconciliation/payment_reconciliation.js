// Copyright (c) 2013, Web Notes Technologies Pvt. Ltd. and Contributors
// For license information, please see license.txt

frappe.provide("erpnext.accounts");

erpnext.accounts.PaymentReconciliationController = frappe.ui.form.Controller.extend({

	onload: function() {
		var me = this
		this.frm.set_query('party_type', function() {
			return {
				filters: {
					"name": ["in", ["Customer", "Supplier"]]
				}
			};
		});

		this.frm.set_query('receivable_payable_account', function() {
			if(!me.frm.doc.company || !me.frm.doc.party_type) {
				msgprint(__("Please select Company and Party Type first"));
			} else {
				return{
					filters: {
						"company": me.frm.doc.company,
						"group_or_ledger": "Ledger",
						"account_type": (me.frm.doc.party_type == "Customer" ? "Receivable" : "Payable")
					}
				};
			}

		});

		this.frm.set_query('bank_cash_account', function() {
			if(!me.frm.doc.company) {
				msgprint(__("Please select Company first"));
			} else {
				return{
					filters:[
						['Account', 'company', '=', me.frm.doc.company],
						['Account', 'group_or_ledger', '=', 'Ledger'],
						['Account', 'account_type', 'in', ['Bank', 'Cash']]
					]
				};
			}
		});
	},

<<<<<<< HEAD
	party: function() {
		var me = this
		if(!me.frm.doc.receivable_payable_account && me.frm.doc.party_type && me.frm.doc.party) {
			return frappe.call({
				method: "erpnext.accounts.party.get_party_account",
				args: {
					company: me.frm.doc.company,
					party_type: me.frm.doc.party_type,
					party: me.frm.doc.party
				},
				callback: function(r) {
					if(!r.exc && r.message) {
						me.frm.set_value("receivable_payable_account", r.message);
					}
				}
			});
		}
	},

=======
>>>>>>> 2d414706
	get_unreconciled_entries: function() {
		var me = this;
		return this.frm.call({
			doc: me.frm.doc,
			method: 'get_unreconciled_entries',
			callback: function(r, rt) {
				var invoices = [];

				$.each(me.frm.doc.payment_reconciliation_invoices || [], function(i, row) {
						if (row.invoice_number && !inList(invoices, row.invoice_number))
							invoices.push(row.invoice_number);
				});

				frappe.meta.get_docfield("Payment Reconciliation Payment", "invoice_number",
					me.frm.doc.name).options = invoices.join("\n");

				$.each(me.frm.doc.payment_reconciliation_payments || [], function(i, p) {
					if(!inList(invoices, cstr(p.invoice_number))) p.invoice_number = null;
				});

				refresh_field("payment_reconciliation_payments");
			}
		});

	},

	reconcile: function() {
		var me = this;
		return this.frm.call({
			doc: me.frm.doc,
			method: 'reconcile'
		});
	}

});

$.extend(cur_frm.cscript, new erpnext.accounts.PaymentReconciliationController({frm: cur_frm}));<|MERGE_RESOLUTION|>--- conflicted
+++ resolved
@@ -45,7 +45,6 @@
 		});
 	},
 
-<<<<<<< HEAD
 	party: function() {
 		var me = this
 		if(!me.frm.doc.receivable_payable_account && me.frm.doc.party_type && me.frm.doc.party) {
@@ -65,8 +64,6 @@
 		}
 	},
 
-=======
->>>>>>> 2d414706
 	get_unreconciled_entries: function() {
 		var me = this;
 		return this.frm.call({
