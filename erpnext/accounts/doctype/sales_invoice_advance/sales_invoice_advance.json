{
 "allow_copy": 0, 
 "allow_import": 0, 
 "allow_rename": 0, 
 "creation": "2013-02-22 01:27:41", 
 "custom": 0, 
 "docstatus": 0, 
 "doctype": "DocType", 
 "fields": [
  {
   "allow_on_submit": 0, 
<<<<<<< HEAD
=======
   "bold": 0, 
   "collapsible": 0, 
>>>>>>> 0161b40a
   "fieldname": "journal_entry", 
   "fieldtype": "Link", 
   "hidden": 0, 
   "ignore_user_permissions": 0, 
   "in_filter": 0, 
   "in_list_view": 1, 
   "label": "Journal Entry", 
   "no_copy": 1, 
   "oldfieldname": "journal_voucher", 
   "oldfieldtype": "Link", 
   "options": "Journal Entry", 
   "permlevel": 0, 
   "print_hide": 0, 
   "print_width": "250px", 
   "read_only": 1, 
   "report_hide": 0, 
   "reqd": 0, 
   "search_index": 0, 
   "set_only_once": 0, 
   "unique": 0, 
   "width": "250px"
  }, 
  {
   "allow_on_submit": 0, 
<<<<<<< HEAD
=======
   "bold": 0, 
   "collapsible": 0, 
>>>>>>> 0161b40a
   "fieldname": "remarks", 
   "fieldtype": "Small Text", 
   "hidden": 0, 
   "ignore_user_permissions": 0, 
   "in_filter": 0, 
   "in_list_view": 1, 
   "label": "Remarks", 
   "no_copy": 1, 
   "oldfieldname": "remarks", 
   "oldfieldtype": "Small Text", 
   "permlevel": 0, 
   "print_hide": 0, 
   "print_width": "150px", 
   "read_only": 1, 
   "report_hide": 0, 
   "reqd": 0, 
   "search_index": 0, 
   "set_only_once": 0, 
   "unique": 0, 
   "width": "150px"
  }, 
  {
   "allow_on_submit": 0, 
<<<<<<< HEAD
=======
   "bold": 0, 
   "collapsible": 0, 
>>>>>>> 0161b40a
   "fieldname": "jv_detail_no", 
   "fieldtype": "Data", 
   "hidden": 1, 
   "ignore_user_permissions": 0, 
   "in_filter": 0, 
   "in_list_view": 0, 
   "label": "Journal Entry Detail No", 
   "no_copy": 1, 
   "oldfieldname": "jv_detail_no", 
   "oldfieldtype": "Data", 
   "permlevel": 0, 
   "print_hide": 1, 
   "print_width": "120px", 
   "read_only": 1, 
   "report_hide": 0, 
   "reqd": 0, 
   "search_index": 0, 
   "set_only_once": 0, 
   "unique": 0, 
   "width": "120px"
  }, 
  {
   "allow_on_submit": 0, 
<<<<<<< HEAD
=======
   "bold": 0, 
   "collapsible": 0, 
>>>>>>> 0161b40a
   "fieldname": "col_break1", 
   "fieldtype": "Column Break", 
   "hidden": 0, 
   "ignore_user_permissions": 0, 
   "in_filter": 0, 
   "in_list_view": 0, 
   "no_copy": 0, 
   "permlevel": 0, 
   "print_hide": 0, 
   "read_only": 0, 
   "report_hide": 0, 
   "reqd": 0, 
   "search_index": 0, 
   "set_only_once": 0, 
   "unique": 0
  }, 
  {
   "allow_on_submit": 0, 
<<<<<<< HEAD
=======
   "bold": 0, 
   "collapsible": 0, 
>>>>>>> 0161b40a
   "fieldname": "advance_amount", 
   "fieldtype": "Currency", 
   "hidden": 0, 
   "ignore_user_permissions": 0, 
   "in_filter": 0, 
   "in_list_view": 1, 
   "label": "Advance amount", 
   "no_copy": 1, 
   "oldfieldname": "advance_amount", 
   "oldfieldtype": "Currency", 
<<<<<<< HEAD
   "options": "party_account_currency", 
=======
   "options": "Company:company:default_currency", 
>>>>>>> 0161b40a
   "permlevel": 0, 
   "print_hide": 0, 
   "print_width": "120px", 
   "read_only": 1, 
   "report_hide": 0, 
   "reqd": 0, 
   "search_index": 0, 
   "set_only_once": 0, 
   "unique": 0, 
   "width": "120px"
  }, 
  {
   "allow_on_submit": 0, 
<<<<<<< HEAD
=======
   "bold": 0, 
   "collapsible": 0, 
>>>>>>> 0161b40a
   "fieldname": "allocated_amount", 
   "fieldtype": "Currency", 
   "hidden": 0, 
   "ignore_user_permissions": 0, 
   "in_filter": 0, 
   "in_list_view": 1, 
   "label": "Allocated amount", 
   "no_copy": 1, 
   "oldfieldname": "allocated_amount", 
   "oldfieldtype": "Currency", 
<<<<<<< HEAD
   "options": "party_account_currency", 
=======
   "options": "Company:company:default_currency", 
>>>>>>> 0161b40a
   "permlevel": 0, 
   "print_hide": 0, 
   "print_width": "120px", 
   "read_only": 0, 
   "report_hide": 0, 
   "reqd": 0, 
   "search_index": 0, 
   "set_only_once": 0, 
   "unique": 0, 
   "width": "120px"
  }
 ], 
 "hide_heading": 0, 
 "hide_toolbar": 0, 
 "idx": 1, 
 "in_create": 0, 
 "in_dialog": 0, 
 "is_submittable": 0, 
 "issingle": 0, 
 "istable": 1, 
<<<<<<< HEAD
 "modified": "2015-08-21 16:22:28.866049", 
=======
 "modified": "2014-12-25 16:30:19.446500", 
>>>>>>> 0161b40a
 "modified_by": "Administrator", 
 "module": "Accounts", 
 "name": "Sales Invoice Advance", 
 "owner": "Administrator", 
 "permissions": [], 
 "read_only": 0, 
 "read_only_onload": 0
}<|MERGE_RESOLUTION|>--- conflicted
+++ resolved
@@ -9,11 +9,8 @@
  "fields": [
   {
    "allow_on_submit": 0, 
-<<<<<<< HEAD
-=======
    "bold": 0, 
    "collapsible": 0, 
->>>>>>> 0161b40a
    "fieldname": "journal_entry", 
    "fieldtype": "Link", 
    "hidden": 0, 
@@ -38,11 +35,8 @@
   }, 
   {
    "allow_on_submit": 0, 
-<<<<<<< HEAD
-=======
    "bold": 0, 
    "collapsible": 0, 
->>>>>>> 0161b40a
    "fieldname": "remarks", 
    "fieldtype": "Small Text", 
    "hidden": 0, 
@@ -66,11 +60,8 @@
   }, 
   {
    "allow_on_submit": 0, 
-<<<<<<< HEAD
-=======
    "bold": 0, 
    "collapsible": 0, 
->>>>>>> 0161b40a
    "fieldname": "jv_detail_no", 
    "fieldtype": "Data", 
    "hidden": 1, 
@@ -94,11 +85,8 @@
   }, 
   {
    "allow_on_submit": 0, 
-<<<<<<< HEAD
-=======
    "bold": 0, 
    "collapsible": 0, 
->>>>>>> 0161b40a
    "fieldname": "col_break1", 
    "fieldtype": "Column Break", 
    "hidden": 0, 
@@ -117,11 +105,8 @@
   }, 
   {
    "allow_on_submit": 0, 
-<<<<<<< HEAD
-=======
    "bold": 0, 
    "collapsible": 0, 
->>>>>>> 0161b40a
    "fieldname": "advance_amount", 
    "fieldtype": "Currency", 
    "hidden": 0, 
@@ -132,11 +117,7 @@
    "no_copy": 1, 
    "oldfieldname": "advance_amount", 
    "oldfieldtype": "Currency", 
-<<<<<<< HEAD
    "options": "party_account_currency", 
-=======
-   "options": "Company:company:default_currency", 
->>>>>>> 0161b40a
    "permlevel": 0, 
    "print_hide": 0, 
    "print_width": "120px", 
@@ -150,11 +131,8 @@
   }, 
   {
    "allow_on_submit": 0, 
-<<<<<<< HEAD
-=======
    "bold": 0, 
    "collapsible": 0, 
->>>>>>> 0161b40a
    "fieldname": "allocated_amount", 
    "fieldtype": "Currency", 
    "hidden": 0, 
@@ -165,11 +143,7 @@
    "no_copy": 1, 
    "oldfieldname": "allocated_amount", 
    "oldfieldtype": "Currency", 
-<<<<<<< HEAD
    "options": "party_account_currency", 
-=======
-   "options": "Company:company:default_currency", 
->>>>>>> 0161b40a
    "permlevel": 0, 
    "print_hide": 0, 
    "print_width": "120px", 
@@ -190,11 +164,7 @@
  "is_submittable": 0, 
  "issingle": 0, 
  "istable": 1, 
-<<<<<<< HEAD
  "modified": "2015-08-21 16:22:28.866049", 
-=======
- "modified": "2014-12-25 16:30:19.446500", 
->>>>>>> 0161b40a
  "modified_by": "Administrator", 
  "module": "Accounts", 
  "name": "Sales Invoice Advance", 
