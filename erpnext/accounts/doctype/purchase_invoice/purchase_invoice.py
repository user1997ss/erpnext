--- conflicted
+++ resolved
@@ -396,16 +396,7 @@
 					or tabAccount.account_type in ("Expense Account", "Fixed Asset"))
 				and tabAccount.group_or_ledger="Ledger"
 				and tabAccount.docstatus!=2
-<<<<<<< HEAD
 				and tabAccount.company = '%(company)s'
 				and tabAccount.%(key)s LIKE '%(txt)s'
 				%(mcond)s""" % {'company': filters['company'], 'key': searchfield,
-			'txt': "%%%s%%" % txt, 'mcond':get_match_cond(doctype)})
-=======
-				and ifnull(tabAccount.master_type, "")=""
-				and ifnull(tabAccount.master_name, "")=""
-				and tabAccount.company = %(company)s
-				and tabAccount.{key} LIKE %(txt)s
-				{mcond}""".format(key=searchfield, mcond=get_match_cond(doctype)),
-				{'company': filters['company'], 'txt': "%%{0}%%".format(txt)})
->>>>>>> 7b4b31fd
+			'txt': "%%%s%%" % txt, 'mcond':get_match_cond(doctype)})