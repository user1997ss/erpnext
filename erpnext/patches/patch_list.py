--- conflicted
+++ resolved
@@ -374,13 +374,13 @@
 	},
 	{
 		'patch_module': 'patches.may_2012',
-<<<<<<< HEAD
 		'patch_file': 'cs_server_readonly',
 		'description': 'Make server custom script readonly for system manager'
-=======
+	},
+	{
+		'patch_module': 'patches.may_2012',
 		'patch_file': 'clear_session_cache',
 		'description': 'clears session cache as shifting to json format'
->>>>>>> cba9c716
 	},
 
 ]