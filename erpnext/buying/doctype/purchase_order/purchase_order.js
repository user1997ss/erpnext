// ERPNext - web based ERP (http://erpnext.com)
// Copyright (C) 2012 Web Notes Technologies Pvt Ltd
// 
// This program is free software: you can redistribute it and/or modify
// it under the terms of the GNU General Public License as published by
// the Free Software Foundation, either version 3 of the License, or
// (at your option) any later version.
// 
// This program is distributed in the hope that it will be useful,
// but WITHOUT ANY WARRANTY; without even the implied warranty of
// MERCHANTABILITY or FITNESS FOR A PARTICULAR PURPOSE.  See the
// GNU General Public License for more details.
// 
// You should have received a copy of the GNU General Public License
// along with this program.  If not, see <http://www.gnu.org/licenses/>.

cur_frm.cscript.tname = "Purchase Order Item";
cur_frm.cscript.fname = "po_details";
cur_frm.cscript.other_fname = "purchase_tax_details";

wn.require('erpnext/accounts/doctype/purchase_taxes_and_charges_master/purchase_taxes_and_charges_master.js');
wn.require('erpnext/buying/doctype/purchase_common/purchase_common.js');
wn.require('erpnext/utilities/doctype/sms_control/sms_control.js');
wn.require('erpnext/setup/doctype/notification_control/notification_control.js');

//========================== On Load =================================================
cur_frm.cscript.onload = function(doc, cdt, cdn) {

	if(!doc.fiscal_year && doc.__islocal){ //set_default_values(doc);
		doc.fiscal_year = sys_defaults.fiscal_year;
	}
	if(!doc.conversion_rate) doc.conversion_rate = 1;
	if(!doc.currency) doc.currency = sys_defaults.currency;
	if(!doc.status) set_multiple(cdt,cdn,{status:'Draft'});
	if(!doc.transaction_date) set_multiple(cdt,cdn,{transaction_date:get_today()});
	if(!doc.is_subcontracted) set_multiple(cdt, cdn, {is_subcontracted:'No'});
	
	if(doc.__islocal){
		hide_field(['supplier_name','supplier_address','contact_person','address_display','contact_display','contact_mobile','contact_email']);
	}
	// defined in purchase_common.js
	//cur_frm.cscript.update_item_details(doc, cdt, cdn);		
}

cur_frm.cscript.onload_post_render = function(doc, dt, dn) {
	var callback = function(doc, dt, dn) {
		if(doc.__islocal){ 
			cur_frm.cscript.get_default_schedule_date(doc);
		}	
	}
	cur_frm.cscript.dynamic_label(doc, dt, dn, callback);
}

// ================================== Refresh ==========================================
cur_frm.cscript.refresh = function(doc, cdt, cdn) { 
	// Show buttons
	// ---------------------------------
	cur_frm.clear_custom_buttons();

	if (!cur_frm.cscript.is_onload) cur_frm.cscript.dynamic_label(doc, cdt, cdn);

	if(doc.docstatus == 1 && doc.status != 'Stopped'){
<<<<<<< HEAD
		var ch = getchildren('Purchase Order Item',doc.name,'po_details');
		var allow_billing = 0; var allow_receipt = 0;
		cur_frm.add_custom_button('Send SMS', cur_frm.cscript.send_sms);

		for(var i in ch){
			if(ch[i].qty > ch[i].received_qty) allow_receipt = 1; 
			if(ch[i].qty > ch[i].billed_qty) allow_billing = 1;
		}
		if(allow_receipt)
			cur_frm.add_custom_button('Make Purchase Receipt', cur_frm.cscript['Make Purchase Receipt']);
			
	if(allow_billing)
			cur_frm.add_custom_button('Make Invoice', cur_frm.cscript['Make Purchase Invoice']);

		if(allow_billing || allow_receipt)
			cur_frm.add_custom_button('Stop', cur_frm.cscript['Stop Purchase Order']);
=======
		cur_frm.add_custom_button('Send SMS', cur_frm.cscript['Send SMS']);
		if(doc.per_received < 100) cur_frm.add_custom_button('Make Purchase Receipt', cur_frm.cscript['Make Purchase Receipt']);	
		if(doc.per_billed < 100) cur_frm.add_custom_button('Make Invoice', cur_frm.cscript['Make Purchase Invoice']);
		if(doc.per_billed < 100 || doc.per_received < 100) cur_frm.add_custom_button('Stop', cur_frm.cscript['Stop Purchase Order']);
>>>>>>> 50c79988
	}
		
	if(doc.docstatus == 1 && doc.status == 'Stopped')
		cur_frm.add_custom_button('Unstop Purchase Order', cur_frm.cscript['Unstop Purchase Order']);
}



//Supplier
cur_frm.cscript.supplier = function(doc,dt,dn) {
	if(doc.supplier) get_server_fields('get_default_supplier_address', JSON.stringify({supplier: doc.supplier}),'', doc, dt, dn, 1);
	if(doc.supplier) unhide_field(['supplier_name','supplier_address','contact_person','address_display','contact_display','contact_mobile','contact_email']);
}

cur_frm.cscript.supplier_address = cur_frm.cscript.contact_person = function(doc,dt,dn) {		
	if(doc.supplier) get_server_fields('get_supplier_address', JSON.stringify({supplier: doc.supplier, address: doc.supplier_address, contact: doc.contact_person}),'', doc, dt, dn, 1);
}

cur_frm.fields_dict['supplier_address'].get_query = function(doc, cdt, cdn) {
	return 'SELECT name,address_line1,city FROM tabAddress WHERE supplier = "'+ doc.supplier +'" AND docstatus != 2 AND name LIKE "%s" ORDER BY name ASC LIMIT 50';
}

cur_frm.fields_dict['contact_person'].get_query = function(doc, cdt, cdn) {
	return 'SELECT name,CONCAT(first_name," ",ifnull(last_name,"")) As FullName,department,designation FROM tabContact WHERE supplier = "'+ doc.supplier +'" AND docstatus != 2 AND name LIKE "%s" ORDER BY name ASC LIMIT 50';
}


cur_frm.fields_dict.supplier_address.on_new = function(dn) {
	locals['Address'][dn].supplier = locals[cur_frm.doctype][cur_frm.docname].supplier;
	locals['Address'][dn].supplier_name = locals[cur_frm.doctype][cur_frm.docname].supplier_name;
}

cur_frm.fields_dict.contact_person.on_new = function(dn) {
	locals['Contact'][dn].supplier = locals[cur_frm.doctype][cur_frm.docname].supplier;
	locals['Contact'][dn].supplier_name = locals[cur_frm.doctype][cur_frm.docname].supplier_name;
}





//================ create new contact ============================================================================
cur_frm.cscript.new_contact = function(){
	tn = createLocal('Contact');
	locals['Contact'][tn].is_supplier = 1;
	if(doc.supplier) locals['Contact'][tn].supplier = doc.supplier;
	loaddoc('Contact', tn);
}

//======================= transaction date =============================
cur_frm.cscript.transaction_date = function(doc,cdt,cdn){
	if(doc.__islocal){ 
		cur_frm.cscript.get_default_schedule_date(doc);
	}
}


// ---------------------- Get project name --------------------------
cur_frm.fields_dict['po_details'].grid.get_field('project_name').get_query = function(doc, cdt, cdn) {
	return 'SELECT `tabProject`.name FROM `tabProject` WHERE `tabProject`.status = "Open" AND `tabProject`.name LIKE "%s" ORDER BY `tabProject`.name ASC LIMIT 50';
}

//==================== Purchase Request No Get Query =======================================================
//===== Only those Purchase Requests status != 'Completed' and docstatus = 1 i.e. submitted=================
cur_frm.fields_dict['indent_no'].get_query = function(doc) {
	return 'SELECT DISTINCT `tabPurchase Request`.`name` FROM `tabPurchase Request` WHERE `tabPurchase Request`.company = "' + doc.company + '" and `tabPurchase Request`.`docstatus` = 1 and `tabPurchase Request`.`status` != "Stopped" and ifnull(`tabPurchase Request`.`per_ordered`,0) < 100 and `tabPurchase Request`.%(key)s LIKE "%s" ORDER BY `tabPurchase Request`.`name` DESC LIMIT 50';
}

/*
//*********** get approved supplier quotation ********************
cur_frm.fields_dict['supplier_qtn'].get_query = function(doc) {
	var cond='';
	if(doc.supplier) cond = 'ifnull(`tabSupplier Quotation`.supplier, "") = "'+doc.supplier+'" and';
	
	return repl('SELECT DISTINCT `tabSupplier Quotation`.`name` FROM `tabSupplier Quotation` WHERE `tabSupplier Quotation`.company = "%(company)s" and`tabSupplier Quotation`.`docstatus` = 1 and `tabSupplier Quotation`.`approval_status` = "Approved" and %(cond)s `tabSupplier Quotation`.%(key)s LIKE "%s" ORDER BY `tabSupplier Quotation`.`name` DESC LIMIT 50', {company:doc.company,cond:cond});
}
*/


//========================= Get Last Purhase Rate =====================================
cur_frm.cscript.get_last_purchase_rate = function(doc, cdt, cdn){
	$c_obj(make_doclist(doc.doctype, doc.name), 'get_last_purchase_rate', '', 
			function(r, rt) { 
				refresh_field(cur_frm.cscript.fname);
				var doc = locals[cdt][cdn];
				cur_frm.cscript.calc_amount( doc, 2);
			}
	);

}

//========================= Make Purchase Receipt =======================================================
cur_frm.cscript['Make Purchase Receipt'] = function() {
	n = createLocal('Purchase Receipt');
	$c('dt_map', args={
		'docs':compress_doclist([locals['Purchase Receipt'][n]]),
		'from_doctype': cur_frm.doc.doctype,
		'to_doctype':'Purchase Receipt',
		'from_docname':cur_frm.doc.name,
		'from_to_list':"[['Purchase Order','Purchase Receipt'],['Purchase Order Item','Purchase Receipt Item'],['Purchase Taxes and Charges','Purchase Taxes and Charges']]"
		}, function(r,rt) {
			 loaddoc('Purchase Receipt', n);
		}
	);
}

//========================== Make Purchase Invoice =====================================================
cur_frm.cscript['Make Purchase Invoice'] = function() {
	n = createLocal('Purchase Invoice');
	$c('dt_map', args={
		'docs':compress_doclist([locals['Purchase Invoice'][n]]),
		'from_doctype':cur_frm.doc.doctype,
		'to_doctype':'Purchase Invoice',
		'from_docname': cur_frm.doc.name,
		'from_to_list':"[['Purchase Order','Purchase Invoice'],['Purchase Order Item','Purchase Invoice Item'],['Purchase Taxes and Charges','Purchase Taxes and Charges']]"
		}, function(r,rt) {
			 loaddoc('Purchase Invoice', n);
		}
	);
}


// Stop PURCHASE ORDER
// ==================================================================================================
cur_frm.cscript['Stop Purchase Order'] = function() {
	var doc = cur_frm.doc;
	var check = confirm("Do you really want to STOP " + doc.name);

	if (check) {
		$c('runserverobj', args={'method':'update_status', 'arg': 'Stopped', 'docs': compress_doclist(make_doclist(doc.doctype, doc.name))}, function(r,rt) {
			cur_frm.refresh();
		});	
	}
}

// Unstop PURCHASE ORDER
// ==================================================================================================
cur_frm.cscript['Unstop Purchase Order'] = function() {
	var doc = cur_frm.doc;
	var check = confirm("Do you really want to UNSTOP " + doc.name);

	if (check) {
		$c('runserverobj', args={'method':'update_status', 'arg': 'Submitted', 'docs': compress_doclist(make_doclist(doc.doctype, doc.name))}, function(r,rt) {
			cur_frm.refresh();
		});	
	}
}

// ***************** Get Print Heading	*****************
cur_frm.fields_dict['select_print_heading'].get_query = function(doc, cdt, cdn) {
	return 'SELECT `tabPrint Heading`.name FROM `tabPrint Heading` WHERE `tabPrint Heading`.docstatus !=2 AND `tabPrint Heading`.name LIKE "%s" ORDER BY `tabPrint Heading`.name ASC LIMIT 50';
}
//****************** For print sales order no and date*************************
cur_frm.pformat.indent_no = function(doc, cdt, cdn){
	//function to make row of table
	
	var make_row = function(title,val1, val2, bold){
		var bstart = '<b>'; var bend = '</b>';

		return '<tr><td style="width:39%;">'+(bold?bstart:'')+title+(bold?bend:'')+'</td>'
		 +'<td style="width:61%;text-align:left;">'+val1+(val2?' ('+dateutil.str_to_user(val2)+')':'')+'</td>'
		 +'</tr>'
	}

	out ='';
	
	var cl = getchildren('Purchase Order Item',doc.name,'po_details');

	// outer table	
	var out='<div><table class="noborder" style="width:100%"><tr><td style="width: 50%"></td><td>';
	
	// main table
	out +='<table class="noborder" style="width:100%">';

	// add rows
	if(cl.length){
		prevdoc_list = new Array();
		for(var i=0;i<cl.length;i++){
			if(cl[i].prevdoc_doctype == 'Purchase Request' && cl[i].prevdoc_docname && prevdoc_list.indexOf(cl[i].prevdoc_docname) == -1) {
				prevdoc_list.push(cl[i].prevdoc_docname);
				if(prevdoc_list.length ==1)
					out += make_row(cl[i].prevdoc_doctype, cl[i].prevdoc_docname, cl[i].prevdoc_date,0);
				else
					out += make_row('', cl[i].prevdoc_docname, cl[i].prevdoc_date,0);
			}
		}
	}

	out +='</table></td></tr></table></div>';

	return out;
}

cur_frm.cscript.on_submit = function(doc, cdt, cdn) {
	var args = {
		type: 'Purchase Order',
		doctype: 'Purchase Order'
	}
	cur_frm.cscript.notify(doc, args);
}<|MERGE_RESOLUTION|>--- conflicted
+++ resolved
@@ -60,29 +60,10 @@
 	if (!cur_frm.cscript.is_onload) cur_frm.cscript.dynamic_label(doc, cdt, cdn);
 
 	if(doc.docstatus == 1 && doc.status != 'Stopped'){
-<<<<<<< HEAD
-		var ch = getchildren('Purchase Order Item',doc.name,'po_details');
-		var allow_billing = 0; var allow_receipt = 0;
-		cur_frm.add_custom_button('Send SMS', cur_frm.cscript.send_sms);
-
-		for(var i in ch){
-			if(ch[i].qty > ch[i].received_qty) allow_receipt = 1; 
-			if(ch[i].qty > ch[i].billed_qty) allow_billing = 1;
-		}
-		if(allow_receipt)
-			cur_frm.add_custom_button('Make Purchase Receipt', cur_frm.cscript['Make Purchase Receipt']);
-			
-	if(allow_billing)
-			cur_frm.add_custom_button('Make Invoice', cur_frm.cscript['Make Purchase Invoice']);
-
-		if(allow_billing || allow_receipt)
-			cur_frm.add_custom_button('Stop', cur_frm.cscript['Stop Purchase Order']);
-=======
 		cur_frm.add_custom_button('Send SMS', cur_frm.cscript['Send SMS']);
 		if(doc.per_received < 100) cur_frm.add_custom_button('Make Purchase Receipt', cur_frm.cscript['Make Purchase Receipt']);	
 		if(doc.per_billed < 100) cur_frm.add_custom_button('Make Invoice', cur_frm.cscript['Make Purchase Invoice']);
 		if(doc.per_billed < 100 || doc.per_received < 100) cur_frm.add_custom_button('Stop', cur_frm.cscript['Stop Purchase Order']);
->>>>>>> 50c79988
 	}
 		
 	if(doc.docstatus == 1 && doc.status == 'Stopped')
