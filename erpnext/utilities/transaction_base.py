# Copyright (c) 2013, Web Notes Technologies Pvt. Ltd. and Contributors
# License: GNU General Public License v3. See license.txt

from __future__ import unicode_literals
import webnotes
from webnotes import msgprint, _
from webnotes.utils import cstr, flt, now_datetime, cint

from erpnext.controllers.status_updater import StatusUpdater


class TransactionBase(StatusUpdater):
	def set_contact_fields(self):
		party_type, party_name = self.get_party_type_and_name()
		
		if party_type == "Lead":
			contact_dict = map_lead_contact_details(party_name)
		else:
			contact_dict = map_party_contact_details(self.doc.contact_person, party_type, party_name)
			
		for fieldname, value in contact_dict.items():
			if self.meta.get_field(fieldname):
				self.doc.fields[fieldname] = value
		
	def get_party_type_and_name(self):
		if not hasattr(self, "_party_type_and_name"):
			for party_type in ("Lead", "Customer", "Supplier"):
				party_field = party_type.lower()
				if self.meta.get_field(party_field) and self.doc.fields.get(party_field):
					self._party_type_and_name = (party_type, self.doc.fields.get(party_field))
					break

		return self._party_type_and_name
<<<<<<< HEAD
			
	def get_customer_defaults(self):
		if not self.doc.customer: return {}
		
		out = self.get_default_address_and_contact("customer")

		customer = webnotes.doc("Customer", self.doc.customer)
		for f in ['customer_name', 'customer_group', 'territory']:
			out[f] = customer.fields.get(f)
		
		# fields prepended with default in Customer doctype
		for f in ['sales_partner', 'commission_rate', 'currency', 'price_list', 'taxes_and_charges']:
			if customer.fields.get("default_" + f):
				out[f] = customer.fields.get("default_" + f)
			
		return out
				
	def set_customer_defaults(self):
		"""
			For a customer:
			1. Sets default address and contact
			2. Sets values like Territory, Customer Group, etc.
			3. Clears existing Sales Team and fetches the one mentioned in Customer
		"""
		customer_defaults = self.get_customer_defaults()

		customer_defaults["selling_price_list"] = \
			self.get_user_default_price_list("selling_price_list") or \
			customer_defaults.get("price_list") or \
			webnotes.conn.get_value("Customer Group", self.doc.customer_group, 
				"default_price_list") or self.doc.selling_price_list
			
		for fieldname, val in customer_defaults.items():
			if self.meta.get_field(fieldname):
				self.doc.fields[fieldname] = val
			
		if self.meta.get_field("sales_team") and self.doc.customer:
			self.set_sales_team_for_customer()
			
	def get_user_default_price_list(self, price_list):
		from webnotes.defaults import get_defaults_for
		user_default_price_list = get_defaults_for(webnotes.session.user).get(price_list)
		return cstr(user_default_price_list) \
			if not isinstance(user_default_price_list, list) else ""
			
	def set_sales_team_for_customer(self):
		from webnotes.model import default_fields
		
		# clear table
		self.doclist = self.doc.clear_table(self.doclist, "sales_team")

		sales_team = webnotes.conn.sql("""select * from `tabSales Team`
			where parenttype="Customer" and parent=%s""", self.doc.customer, as_dict=True)
		for i, sales_person in enumerate(sales_team):
			# remove default fields
			for fieldname in default_fields:
				if fieldname in sales_person:
					del sales_person[fieldname]
			
			sales_person.update({
				"doctype": "Sales Team",
				"parentfield": "sales_team",
				"idx": i + 1
			})
			
			# add child
			self.doclist.append(sales_person)
			
	def get_supplier_defaults(self):
		out = self.get_default_address_and_contact("supplier")

		supplier = webnotes.doc("Supplier", self.doc.supplier)
		out["supplier_name"] = supplier.supplier_name
		if supplier.default_currency:
			out["currency"] = supplier.default_currency

		# fields prepended with default in Customer doctype
		for f in ['currency', 'taxes_and_charges']:
			if supplier.fields.get("default_" + f):
				out[f] = supplier.fields.get("default_" + f)
			
		out["buying_price_list"] = self.get_user_default_price_list("buying_price_list") or \
			supplier.default_price_list or self.doc.buying_price_list
		
		return out

	def set_supplier_defaults(self):
		for fieldname, val in self.get_supplier_defaults().items():
			if self.meta.get_field(fieldname):
				self.doc.fields[fieldname] = val
=======
>>>>>>> fa799f7d
				
	def get_lead_defaults(self):
		out = self.get_default_address_and_contact("lead")
		
		lead = webnotes.conn.get_value("Lead", self.doc.lead, 
			["territory", "company_name", "lead_name"], as_dict=True) or {}

		out["territory"] = lead.get("territory")
		out["customer_name"] = lead.get("company_name") or lead.get("lead_name")

		return out
		
	def set_lead_defaults(self):
		self.doc.fields.update(self.get_lead_defaults())

	def load_notification_message(self):
		dt = self.doc.doctype.lower().replace(" ", "_")
		if int(webnotes.conn.get_value("Notification Control", None, dt) or 0):
			self.doc.fields["__notification_message"] = \
				webnotes.conn.get_value("Notification Control", None, dt + "_message")
							
	def validate_posting_time(self):
		if not self.doc.posting_time:
			self.doc.posting_time = now_datetime().strftime('%H:%M:%S')
			
	def add_calendar_event(self, opts, force=False):
		if self.doc.contact_by != cstr(self._prev.contact_by) or \
				self.doc.contact_date != cstr(self._prev.contact_date) or force:
			
			self.delete_events()
			self._add_calendar_event(opts)
			
	def delete_events(self):
		webnotes.delete_doc("Event", webnotes.conn.sql_list("""select name from `tabEvent` 
			where ref_type=%s and ref_name=%s""", (self.doc.doctype, self.doc.name)), 
			ignore_permissions=True)
			
	def _add_calendar_event(self, opts):
		opts = webnotes._dict(opts)
		
		if self.doc.contact_date:
			event_doclist = [{
				"doctype": "Event",
				"owner": opts.owner or self.doc.owner,
				"subject": opts.subject,
				"description": opts.description,
				"starts_on": self.doc.contact_date + " 10:00:00",
				"event_type": "Private",
				"ref_type": self.doc.doctype,
				"ref_name": self.doc.name
			}]
			
			if webnotes.conn.exists("Profile", self.doc.contact_by):
				event_doclist.append({
					"doctype": "Event User",
					"parentfield": "event_individuals",
					"person": self.doc.contact_by
				})
			
			webnotes.bean(event_doclist).insert()
			
	def validate_uom_is_integer(self, uom_field, qty_fields):
		validate_uom_is_integer(self.doclist, uom_field, qty_fields)
			
	def validate_with_previous_doc(self, source_dt, ref):
		for key, val in ref.items():
			is_child = val.get("is_child_table")
			ref_doc = {}
			item_ref_dn = []
			for d in self.doclist.get({"doctype": source_dt}):
				ref_dn = d.fields.get(val["ref_dn_field"])
				if ref_dn:
					if is_child:
						self.compare_values({key: [ref_dn]}, val["compare_fields"], d)
						if ref_dn not in item_ref_dn:
							item_ref_dn.append(ref_dn)
						elif not val.get("allow_duplicate_prev_row_id"):
							webnotes.msgprint(_("Row ") + cstr(d.idx + 1) + 
								_(": Duplicate row from same ") + key, raise_exception=1)
					elif ref_dn:
						ref_doc.setdefault(key, [])
						if ref_dn not in ref_doc[key]:
							ref_doc[key].append(ref_dn)
			if ref_doc:
				self.compare_values(ref_doc, val["compare_fields"])
	
	def compare_values(self, ref_doc, fields, doc=None):
		for ref_doctype, ref_dn_list in ref_doc.items():
			for ref_docname in ref_dn_list:
				prevdoc_values = webnotes.conn.get_value(ref_doctype, ref_docname, 
					[d[0] for d in fields], as_dict=1)

				for field, condition in fields:
					if prevdoc_values[field] is not None:
						self.validate_value(field, condition, prevdoc_values[field], doc)

def get_default_contact(party_field, party_name):
	contact = webnotes.conn.sql("""select name from `tabContact` where `%s`=%s
		order by is_primary_contact desc, name asc limit 1""" % (party_field, "%s"), 
		(party_name,))
		
	return contact[0][0] if contact else None
		
def map_lead_contact_details(party_name):
	out = {}
	for fieldname in ["contact_display", "contact_email", "contact_mobile", "contact_phone"]:
		out[fieldname] = None
	
	lead = webnotes.conn.sql("""select * from `tabLead` where name=%s""", party_name, as_dict=True)
	if lead:
		lead = lead[0]
		out.update({
			"contact_display": lead.get("lead_name"),
			"contact_email": lead.get("email_id"),
			"contact_mobile": lead.get("mobile_no"),
			"contact_phone": lead.get("phone"),
		})

	return out

def map_party_contact_details(contact_name=None, party_field=None, party_name=None):
	out = {}
	for fieldname in ["contact_person", "contact_display", "contact_email",
		"contact_mobile", "contact_phone", "contact_designation", "contact_department"]:
			out[fieldname] = None
			
	if not contact_name and party_field:
		contact_name = get_default_contact(party_field, party_name)
	
	if contact_name:
		contact = webnotes.conn.sql("""select * from `tabContact` where name=%s""", 
			contact_name, as_dict=True)

		if contact:
			contact = contact[0]
			out.update({
				"contact_person": contact.get("name"),
				"contact_display": " ".join(filter(None, 
					[contact.get("first_name"), contact.get("last_name")])),
				"contact_email": contact.get("email_id"),
				"contact_mobile": contact.get("mobile_no"),
				"contact_phone": contact.get("phone"),
				"contact_designation": contact.get("designation"),
				"contact_department": contact.get("department")
			})

	return out
	
def get_address_territory(address_doc):
	territory = None
	for fieldname in ("city", "state", "country"):
		value = address_doc.fields.get(fieldname)
		if value:
			territory = webnotes.conn.get_value("Territory", value.strip())
			if territory:
				break
	
	return territory
	
def validate_conversion_rate(currency, conversion_rate, conversion_rate_label, company):
	"""common validation for currency and price list currency"""

	company_currency = webnotes.conn.get_value("Company", company, "default_currency")

	if not conversion_rate:
		msgprint(_('%(conversion_rate_label)s is mandatory. Maybe Currency Exchange record is not created for %(from_currency)s to %(to_currency)s') % {
				"conversion_rate_label": conversion_rate_label,
				"from_currency": currency,
				"to_currency": company_currency
		}, raise_exception=True)
			
def validate_item_fetch(args, item):
	from erpnext.stock.utils import validate_end_of_life
	validate_end_of_life(item.name, item.end_of_life)
	
	# validate company
	if not args.company:
		msgprint(_("Please specify Company"), raise_exception=True)
	
def validate_currency(args, item, meta=None):
	from webnotes.model.meta import get_field_precision
	if not meta:
		meta = webnotes.get_doctype(args.doctype)
		
	# validate conversion rate
	if meta.get_field("currency"):
		validate_conversion_rate(args.currency, args.conversion_rate, 
			meta.get_label("conversion_rate"), args.company)
		
		# round it
		args.conversion_rate = flt(args.conversion_rate, 
			get_field_precision(meta.get_field("conversion_rate"), 
				webnotes._dict({"fields": args})))
	
	# validate price list conversion rate
	if meta.get_field("price_list_currency") and (args.selling_price_list or args.buying_price_list) \
		and args.price_list_currency:
		validate_conversion_rate(args.price_list_currency, args.plc_conversion_rate, 
			meta.get_label("plc_conversion_rate"), args.company)
		
		# round it
		args.plc_conversion_rate = flt(args.plc_conversion_rate, 
			get_field_precision(meta.get_field("plc_conversion_rate"), 
				webnotes._dict({"fields": args})))
	
def delete_events(ref_type, ref_name):
	webnotes.delete_doc("Event", webnotes.conn.sql_list("""select name from `tabEvent` 
		where ref_type=%s and ref_name=%s""", (ref_type, ref_name)), for_reload=True)

class UOMMustBeIntegerError(webnotes.ValidationError): pass

def validate_uom_is_integer(doclist, uom_field, qty_fields):
	if isinstance(qty_fields, basestring):
		qty_fields = [qty_fields]
	
	integer_uoms = filter(lambda uom: webnotes.conn.get_value("UOM", uom, 
		"must_be_whole_number") or None, doclist.get_distinct_values(uom_field))
		
	if not integer_uoms:
		return

	for d in doclist:
		if d.fields.get(uom_field) in integer_uoms:
			for f in qty_fields:
				if d.fields.get(f):
					if cint(d.fields[f])!=d.fields[f]:
						webnotes.msgprint(_("For UOM") + " '" + d.fields[uom_field] \
							+ "': " + _("Quantity cannot be a fraction.") \
							+ " " + _("In Row") + ": " + str(d.idx),
							raise_exception=UOMMustBeIntegerError)<|MERGE_RESOLUTION|>--- conflicted
+++ resolved
@@ -31,99 +31,6 @@
 					break
 
 		return self._party_type_and_name
-<<<<<<< HEAD
-			
-	def get_customer_defaults(self):
-		if not self.doc.customer: return {}
-		
-		out = self.get_default_address_and_contact("customer")
-
-		customer = webnotes.doc("Customer", self.doc.customer)
-		for f in ['customer_name', 'customer_group', 'territory']:
-			out[f] = customer.fields.get(f)
-		
-		# fields prepended with default in Customer doctype
-		for f in ['sales_partner', 'commission_rate', 'currency', 'price_list', 'taxes_and_charges']:
-			if customer.fields.get("default_" + f):
-				out[f] = customer.fields.get("default_" + f)
-			
-		return out
-				
-	def set_customer_defaults(self):
-		"""
-			For a customer:
-			1. Sets default address and contact
-			2. Sets values like Territory, Customer Group, etc.
-			3. Clears existing Sales Team and fetches the one mentioned in Customer
-		"""
-		customer_defaults = self.get_customer_defaults()
-
-		customer_defaults["selling_price_list"] = \
-			self.get_user_default_price_list("selling_price_list") or \
-			customer_defaults.get("price_list") or \
-			webnotes.conn.get_value("Customer Group", self.doc.customer_group, 
-				"default_price_list") or self.doc.selling_price_list
-			
-		for fieldname, val in customer_defaults.items():
-			if self.meta.get_field(fieldname):
-				self.doc.fields[fieldname] = val
-			
-		if self.meta.get_field("sales_team") and self.doc.customer:
-			self.set_sales_team_for_customer()
-			
-	def get_user_default_price_list(self, price_list):
-		from webnotes.defaults import get_defaults_for
-		user_default_price_list = get_defaults_for(webnotes.session.user).get(price_list)
-		return cstr(user_default_price_list) \
-			if not isinstance(user_default_price_list, list) else ""
-			
-	def set_sales_team_for_customer(self):
-		from webnotes.model import default_fields
-		
-		# clear table
-		self.doclist = self.doc.clear_table(self.doclist, "sales_team")
-
-		sales_team = webnotes.conn.sql("""select * from `tabSales Team`
-			where parenttype="Customer" and parent=%s""", self.doc.customer, as_dict=True)
-		for i, sales_person in enumerate(sales_team):
-			# remove default fields
-			for fieldname in default_fields:
-				if fieldname in sales_person:
-					del sales_person[fieldname]
-			
-			sales_person.update({
-				"doctype": "Sales Team",
-				"parentfield": "sales_team",
-				"idx": i + 1
-			})
-			
-			# add child
-			self.doclist.append(sales_person)
-			
-	def get_supplier_defaults(self):
-		out = self.get_default_address_and_contact("supplier")
-
-		supplier = webnotes.doc("Supplier", self.doc.supplier)
-		out["supplier_name"] = supplier.supplier_name
-		if supplier.default_currency:
-			out["currency"] = supplier.default_currency
-
-		# fields prepended with default in Customer doctype
-		for f in ['currency', 'taxes_and_charges']:
-			if supplier.fields.get("default_" + f):
-				out[f] = supplier.fields.get("default_" + f)
-			
-		out["buying_price_list"] = self.get_user_default_price_list("buying_price_list") or \
-			supplier.default_price_list or self.doc.buying_price_list
-		
-		return out
-
-	def set_supplier_defaults(self):
-		for fieldname, val in self.get_supplier_defaults().items():
-			if self.meta.get_field(fieldname):
-				self.doc.fields[fieldname] = val
-=======
->>>>>>> fa799f7d
 				
 	def get_lead_defaults(self):
 		out = self.get_default_address_and_contact("lead")
