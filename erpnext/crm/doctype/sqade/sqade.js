// Copyright (c) 2020, Frappe Technologies Pvt. Ltd. and contributors
// For license information, please see license.txt

frappe.ui.form.on('sqade', {
<<<<<<< HEAD
	refresh: function (frm) {
		console.log("gitlab")
=======
	 refresh: function(frm) {
		console.log("dsfss");
>>>>>>> 7fc15708
	}
});<|MERGE_RESOLUTION|>--- conflicted
+++ resolved
@@ -2,12 +2,7 @@
 // For license information, please see license.txt
 
 frappe.ui.form.on('sqade', {
-<<<<<<< HEAD
-	refresh: function (frm) {
-		console.log("gitlab")
-=======
 	 refresh: function(frm) {
 		console.log("dsfss");
->>>>>>> 7fc15708
 	}
 });