--- conflicted
+++ resolved
@@ -15,27 +15,7 @@
 			{fieldname: 'test_comment', columns: 4}
 		];
 	},
-	onload: function(frm){
-		if(frm.doc.patient){
-			frappe.call({
-				"method": "erpnext.healthcare.doctype.patient.patient.get_patient_detail",
-				args: {
-					patient: frm.doc.patient
-				},
-				callback: function (data) {
-<<<<<<< HEAD
-					var age = null;
-					if(data.message.dob){
-						age = calculate_age(data.message.dob);
-					}
-					frappe.model.set_value(frm.doctype,frm.docname, "patient_age", age);
-=======
-					show_details(data.message);
->>>>>>> 3dea6589
-				}
-			});
-		}
-	},
+
 	refresh: function(frm) {
 		refresh_field('drug_prescription');
 		refresh_field('test_prescription');
