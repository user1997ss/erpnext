# ERPNext - web based ERP (http://erpnext.com)
# Copyright (C) 2012 Web Notes Technologies Pvt Ltd
# 
# This program is free software: you can redistribute it and/or modify
# it under the terms of the GNU General Public License as published by
# the Free Software Foundation, either version 3 of the License, or
# (at your option) any later version.
# 
# This program is distributed in the hope that it will be useful,
# but WITHOUT ANY WARRANTY; without even the implied warranty of
# MERCHANTABILITY or FITNESS FOR A PARTICULAR PURPOSE.	See the
# GNU General Public License for more details.
# 
# You should have received a copy of the GNU General Public License
# along with this program.	If not, see <http://www.gnu.org/licenses/>.

# Please edit this list and import only required elements
import webnotes

from webnotes.utils import add_days, add_months, add_years, cint, cstr, date_diff, default_fields, flt, fmt_money, formatdate, generate_hash, getTraceback, get_defaults, get_first_day, get_last_day, getdate, has_common, month_name, now, nowdate, replace_newlines, sendmail, set_default, str_esc_quote, user_format, validate_email_add
from webnotes.model import db_exists
from webnotes.model.doc import Document, addchild, getchildren, make_autoname
from webnotes.model.doclist import getlist, copy_doclist
from webnotes.model.code import get_obj, get_server_obj, run_server_obj, updatedb, check_syntax
from webnotes import session, form, is_testing, msgprint, errprint

set = webnotes.conn.set
sql = webnotes.conn.sql
get_value = webnotes.conn.get_value
in_transaction = webnotes.conn.in_transaction
convert_to_lists = webnotes.conn.convert_to_lists
	
# -----------------------------------------------------------------------------------------

from utilities.transaction_base import TransactionBase

class DocType(TransactionBase):
<<<<<<< HEAD
  def __init__(self, doc, doclist=[]):
    self.doc = doc
    self.doclist = doclist
  
  #get item details
  #------------------
  def get_item_details(self, item_code):
    item = sql("select item_name,description from `tabItem` where name = '%s'" %(item_code), as_dict=1)
    ret = {
      'item_name' : item and item[0]['item_name'] or '',
      'description' : item and item[0]['description'] or ''
    }
    return ret
  
  # fetch details of resp Sales order or customer issue
  #-----------------------------------------------------------
  def fetch_items(self):
    if self.doc.sales_order_no and self.doc.customer_issue_no:
      msgprint("You can not fetch details of both, Sales Order and Customer Issue, in same Maintenance Visit")
      raise Exception
    
    self.doclist = self.doc.clear_table(self.doclist, 'maintenance_visit_details')
    
    if self.doc.sales_order_no:
      self.doclist = get_obj('DocType Mapper', 'Sales Order-Maintenance Visit').dt_map('Sales Order', 'Maintenance Visit', self.doc.sales_order_no, self.doc, self.doclist, "[['Sales Order', 'Maintenance Visit'],['Sales Order Item', 'Maintenance Visit Purpose']]")
    
    elif self.doc.customer_issue_no:      
      self.doclist = get_obj('DocType Mapper', 'Customer Issue-Maintenance Visit').dt_map('Customer Issue', 'Maintenance Visit', self.doc.customer_issue_no, self.doc, self.doclist, "[['Customer Issue', 'Maintenance Visit'],['Customer Issue', 'Maintenance Visit Purpose']]")
  
  #validate reference value using doctype mapper
  #-----------------------------------------------------
  def validate_reference_value(self, check_for):
    if check_for == 'Sales Order':
      get_obj('DocType Mapper', 'Sales Order-Maintenance Visit', with_children = 1).validate_reference_value(self, self.doc.name)
    elif check_for == 'Customer Issue':
      get_obj('DocType Mapper', 'Customer Issue-Maintenance Visit', with_children = 1).validate_reference_value(self, self.doc.name)
  
  #check if serial no exist in system
  #--------------------------------------
  def validate_serial_no(self):
    for d in getlist(self.doclist, 'maintenance_visit_details'):
      if d.serial_no and not sql("select name from `tabSerial No` where name = '%s' and docstatus != 2" % d.serial_no):
        msgprint("Serial No: "+ d.serial_no + " not exists in the system")
        raise Exception
      #elif not d.serial_no and d.item_code:
      #  ser = sql("select has_serial_no from tabItem where name = '%s'" % d.item_code)
      #  ser = ser and ser[0][0] or 'No'
      #  if ser == 'Yes':
      #    msgprint("Serial No is mandatory for item: " + d.item_code)
      #    raise Exception
  
  def validate(self):
    if not getlist(self.doclist, 'maintenance_visit_details'):
      msgprint("Please enter maintenance details")
      raise Exception
    
    for d in getlist(self.doclist, 'maintenance_visit_details'):
      if d.prevdoc_doctype == 'Sales Order':
        check_for = 'Sales Order'
      elif d.prevdoc_doctype == 'Customer Issue':
        check_for = 'Customer Issue'
      else:
        msgprint("Maintenance Visit must be created either against Sales Order or against Customer Issue")
        raise Exception
    
    if check_for:
      self.validate_reference_value(check_for)
=======
	def __init__(self, doc, doclist=[]):
		self.doc = doc
		self.doclist = doclist
	
	#get item details
	#------------------
	def get_item_details(self, item_code):
		item = sql("select item_name,description from `tabItem` where name = '%s'" %(item_code), as_dict=1)
		ret = {
			'item_name' : item and item[0]['item_name'] or '',
			'description' : item and item[0]['description'] or ''
		}
		return ret
	
	# fetch details of resp Sales order or customer issue
	#-----------------------------------------------------------
	def fetch_items(self):
		if self.doc.sales_order_no and self.doc.customer_issue_no :
			msgprint("You can not fetch details of both, Sales Order and Customer Issue, in same Maintenance Visit")
			raise Exception
		
		self.doc.clear_table(self.doclist, 'maintenance_visit_details')
		
		if self.doc.sales_order_no:
			self.doclist = get_obj('DocType Mapper', 'Sales Order-Maintenance Visit').dt_map('Sales Order', \
				'Maintenance Visit', self.doc.sales_order_no, self.doc, self.doclist, "[['Sales Order', 'Maintenance Visit'],\
				['Sales Order Item', 'Maintenance Visit Purpose']]")
		elif self.doc.customer_issue_no:			
			self.doclist = get_obj('DocType Mapper', 'Customer Issue-Maintenance Visit').dt_map('Customer Issue', \
				'Maintenance Visit', self.doc.customer_issue_no, self.doc, self.doclist, "[['Customer Issue', 'Maintenance Visit'],\
				['Customer Issue', 'Maintenance Visit Purpose']]")			
		elif self.doc.maintenance_schedule:
			self.doclist = get_obj('DocType Mapper', 'Maintenance Schedule-Maintenance Visit').dt_map('Maintenance Schedule',\
			 	'Maintenance Visit', self.doc.maintenance_schedule, self.doc, self.doclist, "[['Maintenance Schedule', \
				'Maintenance Visit'], ['Maintenance Schedule Item', 'Maintenance Visit Purpose']]")			
	
	#validate reference value using doctype mapper
	#-----------------------------------------------------
	def validate_reference_value(self, check_for):
		if check_for == 'Sales Order':
			get_obj('DocType Mapper', 'Sales Order-Maintenance Visit', with_children = 1).validate_reference_value(self, self.doc.name)
		elif check_for == 'Customer Issue':
			get_obj('DocType Mapper', 'Customer Issue-Maintenance Visit', with_children = 1).validate_reference_value(self, self.doc.name)
	
	#check if serial no exist in system
	#--------------------------------------
	def validate_serial_no(self):
		for d in getlist(self.doclist, 'maintenance_visit_details'):
			if d.serial_no and not sql("select name from `tabSerial No` where name = '%s' and docstatus != 2" % d.serial_no):
				msgprint("Serial No: "+ d.serial_no + " not exists in the system")
				raise Exception

	
	def validate(self):
		if not getlist(self.doclist, 'maintenance_visit_details'):
			msgprint("Please enter maintenance details")
			raise Exception
			
		check_for = ''
		for d in getlist(self.doclist, 'maintenance_visit_details'):
			if d.prevdoc_doctype == 'Sales Order':
				check_for = 'Sales Order'
			elif d.prevdoc_doctype == 'Customer Issue':
				check_for = 'Customer Issue'
			
		if check_for:
			self.validate_reference_value(check_for)
>>>>>>> 490ae41c

		self.validate_serial_no()
	
	def update_customer_issue(self, flag):
		for d in getlist(self.doclist, 'maintenance_visit_details'):
			if d.prevdoc_docname and d.prevdoc_doctype == 'Customer Issue' :
				if flag==1:
					mntc_date = self.doc.mntc_date
					service_person = d.service_person
					work_done = d.work_done
					if self.doc.completion_status == 'Fully Completed':
						status = 'Closed'
					elif self.doc.completion_status == 'Partially Completed':
						status = 'Work In Progress'
				else:
					nm = sql("select t1.name, t1.mntc_date, t2.service_person, t2.work_done from `tabMaintenance Visit` t1, `tabMaintenance Visit Purpose` t2 where t2.parent = t1.name and t1.completion_status = 'Partially Completed' and t2.prevdoc_docname = %s and t1.name!=%s and t1.docstatus = 1 order by t1.name desc limit 1", (d.prevdoc_docname, self.doc.name))
					
					if nm:
						status = 'Work In Progress'
						mntc_date = nm and nm[0][1] or ''
						service_person = nm and nm[0][2] or ''
						work_done = nm and nm[0][3] or ''
					else:
						status = 'Open'
						mntc_date = ''
						service_person = ''
						work_done = ''
				
				sql("update `tabCustomer Issue` set resolution_date=%s, resolved_by=%s, resolution_details=%s, status=%s where name =%s",(mntc_date,service_person,work_done,status,d.prevdoc_docname))
	

	def check_if_last_visit(self):
		"""check if last maintenance visit against same sales order/ customer issue"""
		for d in getlist(self.doclist, 'maintenance_visit_details'):
			if d.prevdoc_docname:
				check_for_docname = d.prevdoc_docname
				check_for_doctype = d.prevdoc_doctype
		
		if check_for_docname:
			check = sql("select t1.name from `tabMaintenance Visit` t1, `tabMaintenance Visit Purpose` t2 where t2.parent = t1.name and t1.name!=%s and t2.prevdoc_docname=%s and t1.docstatus = 1 and (t1.mntc_date > %s or (t1.mntc_date = %s and t1.mntc_time > %s))", (self.doc.name, check_for_docname, self.doc.mntc_date, self.doc.mntc_date, self.doc.mntc_time))
			
			if check:
				check_lst = [x[0] for x in check]
				check_lst =','.join(check_lst)
				msgprint("To cancel this, you need to cancel Maintenance Visit(s) "+cstr(check_lst)+" created after this maintenance visit against same "+check_for_doctype)
				raise Exception
			else:
				self.update_customer_issue(0)
	
	def on_submit(self):
		self.update_customer_issue(1)		
		set(self.doc, 'status', 'Submitted')
	
	def on_cancel(self):
		self.check_if_last_visit()		
		set(self.doc, 'status', 'Cancelled')

	def on_update(self):
		pass<|MERGE_RESOLUTION|>--- conflicted
+++ resolved
@@ -35,75 +35,6 @@
 from utilities.transaction_base import TransactionBase
 
 class DocType(TransactionBase):
-<<<<<<< HEAD
-  def __init__(self, doc, doclist=[]):
-    self.doc = doc
-    self.doclist = doclist
-  
-  #get item details
-  #------------------
-  def get_item_details(self, item_code):
-    item = sql("select item_name,description from `tabItem` where name = '%s'" %(item_code), as_dict=1)
-    ret = {
-      'item_name' : item and item[0]['item_name'] or '',
-      'description' : item and item[0]['description'] or ''
-    }
-    return ret
-  
-  # fetch details of resp Sales order or customer issue
-  #-----------------------------------------------------------
-  def fetch_items(self):
-    if self.doc.sales_order_no and self.doc.customer_issue_no:
-      msgprint("You can not fetch details of both, Sales Order and Customer Issue, in same Maintenance Visit")
-      raise Exception
-    
-    self.doclist = self.doc.clear_table(self.doclist, 'maintenance_visit_details')
-    
-    if self.doc.sales_order_no:
-      self.doclist = get_obj('DocType Mapper', 'Sales Order-Maintenance Visit').dt_map('Sales Order', 'Maintenance Visit', self.doc.sales_order_no, self.doc, self.doclist, "[['Sales Order', 'Maintenance Visit'],['Sales Order Item', 'Maintenance Visit Purpose']]")
-    
-    elif self.doc.customer_issue_no:      
-      self.doclist = get_obj('DocType Mapper', 'Customer Issue-Maintenance Visit').dt_map('Customer Issue', 'Maintenance Visit', self.doc.customer_issue_no, self.doc, self.doclist, "[['Customer Issue', 'Maintenance Visit'],['Customer Issue', 'Maintenance Visit Purpose']]")
-  
-  #validate reference value using doctype mapper
-  #-----------------------------------------------------
-  def validate_reference_value(self, check_for):
-    if check_for == 'Sales Order':
-      get_obj('DocType Mapper', 'Sales Order-Maintenance Visit', with_children = 1).validate_reference_value(self, self.doc.name)
-    elif check_for == 'Customer Issue':
-      get_obj('DocType Mapper', 'Customer Issue-Maintenance Visit', with_children = 1).validate_reference_value(self, self.doc.name)
-  
-  #check if serial no exist in system
-  #--------------------------------------
-  def validate_serial_no(self):
-    for d in getlist(self.doclist, 'maintenance_visit_details'):
-      if d.serial_no and not sql("select name from `tabSerial No` where name = '%s' and docstatus != 2" % d.serial_no):
-        msgprint("Serial No: "+ d.serial_no + " not exists in the system")
-        raise Exception
-      #elif not d.serial_no and d.item_code:
-      #  ser = sql("select has_serial_no from tabItem where name = '%s'" % d.item_code)
-      #  ser = ser and ser[0][0] or 'No'
-      #  if ser == 'Yes':
-      #    msgprint("Serial No is mandatory for item: " + d.item_code)
-      #    raise Exception
-  
-  def validate(self):
-    if not getlist(self.doclist, 'maintenance_visit_details'):
-      msgprint("Please enter maintenance details")
-      raise Exception
-    
-    for d in getlist(self.doclist, 'maintenance_visit_details'):
-      if d.prevdoc_doctype == 'Sales Order':
-        check_for = 'Sales Order'
-      elif d.prevdoc_doctype == 'Customer Issue':
-        check_for = 'Customer Issue'
-      else:
-        msgprint("Maintenance Visit must be created either against Sales Order or against Customer Issue")
-        raise Exception
-    
-    if check_for:
-      self.validate_reference_value(check_for)
-=======
 	def __init__(self, doc, doclist=[]):
 		self.doc = doc
 		self.doclist = doclist
@@ -125,7 +56,7 @@
 			msgprint("You can not fetch details of both, Sales Order and Customer Issue, in same Maintenance Visit")
 			raise Exception
 		
-		self.doc.clear_table(self.doclist, 'maintenance_visit_details')
+		self.doclist = self.doc.clear_table(self.doclist, 'maintenance_visit_details')
 		
 		if self.doc.sales_order_no:
 			self.doclist = get_obj('DocType Mapper', 'Sales Order-Maintenance Visit').dt_map('Sales Order', \
@@ -171,7 +102,6 @@
 			
 		if check_for:
 			self.validate_reference_value(check_for)
->>>>>>> 490ae41c
 
 		self.validate_serial_no()
 	
