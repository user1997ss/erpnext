--- conflicted
+++ resolved
@@ -247,11 +247,7 @@
  "issingle": 0, 
  "istable": 0, 
  "max_attachments": 0, 
-<<<<<<< HEAD
- "modified": "2018-05-16 22:43:27.329881",
-=======
  "modified": "2018-07-27 10:48:22.301531", 
->>>>>>> 11137850
  "modified_by": "Administrator", 
  "module": "Education", 
  "name": "Student Attendance", 
