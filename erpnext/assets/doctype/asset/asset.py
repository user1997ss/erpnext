--- conflicted
+++ resolved
@@ -483,7 +483,6 @@
 	frappe.msgprint(_("Asset Movement record {0} created").format("<a href='#Form/Asset Movement/{0}'>{0}</a>".format(movement_entry.name)))
 
 @frappe.whitelist()
-<<<<<<< HEAD
 def get_item_details(item_code, asset_category):
 	asset_category_doc = frappe.get_doc('Asset Category', asset_category)
 	books = []
@@ -512,21 +511,6 @@
 			.format(account_name.replace('_', ' ').title(), asset_category, company))
 
 	return account
-=======
-def get_item_details(item_code):
-	asset_category = frappe.db.get_value("Item", item_code, "asset_category")
-
-	if not asset_category:
-		frappe.throw(_("Please enter Asset Category in Item {0}").format(item_code))
-
-	ret = frappe.db.get_value("Asset Category", asset_category,
-		["depreciation_method", "total_number_of_depreciations", "frequency_of_depreciation"], as_dict=1)
-
-	ret.update({
-		"asset_category": asset_category
-	})
-
-	return ret
 
 @frappe.whitelist()
 def make_journal_entry(asset_name):
@@ -557,5 +541,4 @@
 		"reference_name": asset.name
 	})
 
-	return je
->>>>>>> 65652071
+	return je