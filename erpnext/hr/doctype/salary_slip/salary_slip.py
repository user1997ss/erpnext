--- conflicted
+++ resolved
@@ -70,11 +70,8 @@
 				'default_amount': amount,
 				'depends_on_lwp' : struct_row.depends_on_lwp,
 				'salary_component' : struct_row.salary_component,
-<<<<<<< HEAD
-				'abbr' : struct_row.abbr
-=======
+				'abbr' : struct_row.abbr,
 				'do_not_include_in_total' : struct_row.do_not_include_in_total
->>>>>>> 3e02d806
 			})
 		else:
 			component_row.amount = amount
