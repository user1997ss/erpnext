# Copyright (c) 2015, Frappe Technologies Pvt. Ltd. and Contributors
# License: GNU General Public License v3. See license.txt

from __future__ import unicode_literals
import frappe
from frappe.utils import cint, flt, nowdate, add_days, getdate, fmt_money
from frappe import _
from erpnext.accounts.utils import get_fiscal_year

from frappe.model.document import Document

class ProcessPayroll(Document):
	def get_emp_list(self):
		"""
			Returns list of active employees based on selected criteria
			and for which salary structure exists
		"""
		cond = self.get_filter_condition()
		cond += self.get_joining_releiving_condition()


		condition = ''
		if self.payroll_frequency:
			condition = """and payroll_frequency = '%(payroll_frequency)s'""" % {"payroll_frequency": self.payroll_frequency}

		sal_struct = frappe.db.sql("""
				select
					name from `tabSalary Structure`
				where
					docstatus != 2 and
					is_active = 'Yes'
					and company = %(company)s and
					ifnull(salary_slip_based_on_timesheet,0) = %(salary_slip_based_on_timesheet)s
					{condition}""".format(condition=condition),
				{"company": self.company, "salary_slip_based_on_timesheet":self.salary_slip_based_on_timesheet})

		if sal_struct:
			cond += "and t2.parent IN %(sal_struct)s "
			emp_list = frappe.db.sql("""
				select
					t1.name
				from
					`tabEmployee` t1, `tabSalary Structure Employee` t2
				where
					t1.docstatus!=2
					and t1.name = t2.employee
			%s """% cond, {"sal_struct": sal_struct})
			return emp_list


	def get_filter_condition(self):
		self.check_mandatory()

		cond = ''
		for f in ['company', 'branch', 'department', 'designation']:
			if self.get(f):
				cond += " and t1." + f + " = '" + self.get(f).replace("'", "\'") + "'"

		return cond


	def get_joining_releiving_condition(self):
		cond = """
			and ifnull(t1.date_of_joining, '0000-00-00') <= '%(end_date)s'
			and ifnull(t1.relieving_date, '2199-12-31') >= '%(start_date)s'
		""" % {"start_date": self.start_date, "end_date": self.end_date}
		return cond


	def check_mandatory(self):
		for fieldname in ['company', 'start_date', 'end_date']:
			if not self.get(fieldname):
				frappe.throw(_("Please set {0}").format(self.meta.get_label(fieldname)))

	def create_salary_slips(self):
		"""
			Creates salary slip for selected employees if already not created
		"""
		self.check_permission('write')

		emp_list = self.get_emp_list()
		ss_list = []
		if emp_list:
			for emp in emp_list:
				if not frappe.db.sql("""select
						name from `tabSalary Slip`
					where
						docstatus!= 2 and
						employee = %s and
						start_date >= %s and
						end_date <= %s and
						company = %s
						""", (emp[0], self.start_date, self.end_date, self.company)):
					ss = frappe.get_doc({
						"doctype": "Salary Slip",
						"salary_slip_based_on_timesheet": self.salary_slip_based_on_timesheet,
						"payroll_frequency": self.payroll_frequency,
						"start_date": self.start_date,
						"end_date": self.end_date,
						"employee": emp[0],
						"employee_name": frappe.get_value("Employee", {"name":emp[0]}, "employee_name"),
						"company": self.company,
						"posting_date": self.posting_date
					})
					ss.insert()
					ss_dict = {}
					ss_dict["Employee Name"] = ss.employee_name
					ss_dict["Total Pay"] = fmt_money(ss.rounded_total,currency = frappe.defaults.get_global_default("currency"))
					ss_dict["Salary Slip"] = self.format_as_links(ss.name)[0]
					ss_list.append(ss_dict)
		return self.create_log(ss_list)


	def create_log(self, ss_list):
		if not ss_list:
			log = "<p>" + _("No employee for the above selected criteria OR salary slip already created") + "</p>"
		else:
			log = frappe.render_template("templates/includes/salary_slip_log.html",
						dict(ss_list=ss_list,
							keys=sorted(ss_list[0].keys()),
							title=_('Created Salary Slips')))
			return log

	def get_sal_slip_list(self, ss_status, as_dict=False):
		"""
			Returns list of salary slips based on selected criteria
		"""
		cond = self.get_filter_condition()

		ss_list = frappe.db.sql("""
			select t1.name, t1.salary_structure from `tabSalary Slip` t1
			where t1.docstatus = %s and t1.start_date >= %s and t1.end_date <= %s
			and (t1.journal_entry is null or t1.journal_entry = "") and ifnull(salary_slip_based_on_timesheet,0) = %s %s
		""" % ('%s', '%s', '%s','%s', cond), (ss_status, self.start_date, self.end_date, self.salary_slip_based_on_timesheet), as_dict=as_dict)
		return ss_list


	def submit_salary_slips(self):
		"""
			Submit all salary slips based on selected criteria
		"""
		self.check_permission('write')

		ss_list = self.get_sal_slip_list(ss_status=0)
		submitted_ss = []
		not_submitted_ss = []
		for ss in ss_list:
			ss_obj = frappe.get_doc("Salary Slip",ss[0])
			ss_dict = {}
			ss_dict["Employee Name"] = ss_obj.employee_name
			ss_dict["Total Pay"] = fmt_money(ss_obj.rounded_total,currency = frappe.defaults.get_global_default("currency"))
			ss_dict["Salary Slip"] = self.format_as_links(ss_obj.name)[0]
			if ss_obj.net_pay<0:
				not_submitted_ss.append(ss_dict)
			else:
				try:
					ss_obj.submit()
					submitted_ss.append(ss_dict)
				except frappe.ValidationError:
					not_submitted_ss.append(ss_dict)

		return self.create_submit_log(submitted_ss, not_submitted_ss)

	def create_submit_log(self, submitted_ss, not_submitted_ss):
		log = ''
		if not submitted_ss and not not_submitted_ss:
			log = "No salary slip found to submit for the above selected criteria"

		if submitted_ss:
			log = frappe.render_template("templates/includes/salary_slip_log.html",
					dict(ss_list=submitted_ss,
						keys=sorted(submitted_ss[0].keys()),
						title=_('Submitted Salary Slips')))

		if not_submitted_ss:
			log += frappe.render_template(self.get_log_template(),
					dict(ss_list=not_submitted_ss,
						keys=sorted(not_submitted_ss[0].keys()),
						title=_('Not Submitted Salary Slips')))
			log += """
				Possible reasons: <br>\
				1. Net pay is less than 0 <br>
				2. Company Email Address specified in employee master is not valid. <br>
				"""
		return log

	def format_as_links(self, salary_slip):
		return ['<a href="#Form/Salary Slip/{0}">{0}</a>'.format(salary_slip)]


	def get_total_salary(self):
		"""
			Get total salary amount from submitted salary slip based on selected criteria
		"""
		cond = self.get_filter_condition()
		tot = frappe.db.sql("""
			select sum(rounded_total) from `tabSalary Slip` t1
			where t1.docstatus = 1 and start_date >= %s and end_date <= %s %s
		""" % ('%s', '%s', cond), (self.start_date, self.end_date))

		return flt(tot[0][0])

	def get_salary_component_account(self, salary_component):
		account = frappe.db.get_value("Salary Component Account",
			{"parent": salary_component, "company": self.company}, "default_account")

		if not account:
			frappe.throw(_("Please set default account in Salary Component {0}")
				.format(salary_component))

		return account

	def get_salary_components(self, component_type):
		salary_slips = self.get_sal_slip_list(ss_status = 1, as_dict = True)
		if salary_slips:
			salary_components = frappe.db.sql("""select salary_component, amount, parentfield
				from `tabSalary Detail` where parentfield = '%s' and parent in (%s)""" %
				(component_type, ', '.join(['%s']*len(salary_slips))), tuple([d.name for d in salary_slips]), as_dict=True)
			return salary_components

	def get_salary_component_total(self, component_type = None):
		salary_components = self.get_salary_components(component_type)
		if salary_components:
			component_dict = {}
			for item in salary_components:
				component_dict[item['salary_component']] = component_dict.get(item['salary_component'], 0) + item['amount']
			account_details = self.get_account(component_dict = component_dict)
			return account_details

	def get_account(self, component_dict = None):
		account_dict = {}
		for s, a in component_dict.items():
			account = self.get_salary_component_account(s)
			account_dict[account] = account_dict.get(account, 0) + a
		return account_dict


	def make_journal_entry(self, reference_number = None, reference_date = None):
		self.check_permission('write')
		earnings = self.get_salary_component_total(component_type = "earnings") or {}
		deductions = self.get_salary_component_total(component_type = "deductions") or {}
		jv_name = ""

		if earnings or deductions:
			journal_entry = frappe.new_doc('Journal Entry')
			journal_entry.voucher_type = 'Bank Entry'
			journal_entry.user_remark = _('Payment of salary from {0} to {1}').format(self.start_date,
				self.end_date)
			journal_entry.company = self.company
			journal_entry.posting_date = nowdate()

			account_amt_list = []
			adjustment_amt = 0
			for acc, amt in earnings.items():
				adjustment_amt = adjustment_amt+amt
				account_amt_list.append({
						"account": acc,
						"debit_in_account_currency": amt
					})
			for acc, amt in deductions.items():
				adjustment_amt = adjustment_amt-amt
				account_amt_list.append({
						"account": acc,
						"credit_in_account_currency": amt
					})
			account_amt_list.append({
					"account": self.payment_account,
					"credit_in_account_currency": adjustment_amt
				})
			journal_entry.set("accounts", account_amt_list)
			journal_entry.cheque_no = reference_number
			journal_entry.cheque_date = reference_date
			journal_entry.multi_currency = 1
			journal_entry.save()
			try:
				journal_entry.submit()
				jv_name = journal_entry.name
				self.update_salary_slip_status(jv_name = jv_name)
			except Exception, e:
				frappe.msgprint(e)
		return self.create_jv_log(jv_name)


	def create_jv_log(self, jv_name):
		log = "<p>" + _("No submitted Salary Slip found") + "</p>"
		if jv_name:
			log = "<b>" + _("Journal Entry Submitted") + "</b>\
				%s" % '<br>''<a href="#Form/Journal Entry/{0}">{0}</a>'.format(jv_name)
		return log

	def update_salary_slip_status(self, jv_name = None):
		ss_list = self.get_sal_slip_list(ss_status=1)
		for ss in ss_list:
			ss_obj = frappe.get_doc("Salary Slip",ss[0])
			frappe.db.set_value("Salary Slip", ss_obj.name, "status", "Paid")
			frappe.db.set_value("Salary Slip", ss_obj.name, "journal_entry", jv_name)

	def set_start_end_dates(self):
		self.update(get_start_end_dates(self.payroll_frequency, 
			self.start_date or self.posting_date, self.company))


@frappe.whitelist()
def get_start_end_dates(payroll_frequency, start_date=None, company=None):
	'''Returns dict of start and end dates for given payroll frequency based on start_date'''

<<<<<<< HEAD
	if payroll_frequency == "Monthly" or payroll_frequency == "Bimonthly":
		fiscal_year = get_fiscal_year(start_date, company=company)[0]
=======
	if payroll_frequency == "Monthly" or payroll_frequency == "Bimonthly" or payroll_frequency == "":
		fiscal_year = get_fiscal_year(start_date)[0]
>>>>>>> b70767b0
		month = "%02d" % getdate(start_date).month
		m = get_month_details(fiscal_year, month)
		if payroll_frequency == "Bimonthly":
			if getdate(start_date).day <= 15:
				start_date = m['month_start_date']
				end_date = m['month_mid_end_date']
			else:
				start_date = m['month_mid_start_date']
				end_date = m['month_end_date']
		else:
			start_date = m['month_start_date']
			end_date = m['month_end_date']

	if payroll_frequency == "Weekly":
		end_date = add_days(start_date, 6)

	if payroll_frequency == "Fortnightly":
		end_date = add_days(start_date, 13)

	if payroll_frequency == "Daily":
		end_date = start_date

	return frappe._dict({
		'start_date': start_date, 'end_date': end_date
	})

def get_month_details(year, month):
	ysd = frappe.db.get_value("Fiscal Year", year, "year_start_date")
	if ysd:
		from dateutil.relativedelta import relativedelta
		import calendar, datetime
		diff_mnt = cint(month)-cint(ysd.month)
		if diff_mnt<0:
			diff_mnt = 12-int(ysd.month)+cint(month)
		msd = ysd + relativedelta(months=diff_mnt) # month start date
		month_days = cint(calendar.monthrange(cint(msd.year) ,cint(month))[1]) # days in month
		mid_start = datetime.date(msd.year, cint(month), 16) # month mid start date
		mid_end = datetime.date(msd.year, cint(month), 15) # month mid end date
		med = datetime.date(msd.year, cint(month), month_days) # month end date
		return frappe._dict({
			'year': msd.year,
			'month_start_date': msd,
			'month_end_date': med,
			'month_mid_start_date': mid_start,
			'month_mid_end_date': mid_end,
			'month_days': month_days
		})
	else:
		frappe.throw(_("Fiscal Year {0} not found").format(year))<|MERGE_RESOLUTION|>--- conflicted
+++ resolved
@@ -304,13 +304,8 @@
 def get_start_end_dates(payroll_frequency, start_date=None, company=None):
 	'''Returns dict of start and end dates for given payroll frequency based on start_date'''
 
-<<<<<<< HEAD
-	if payroll_frequency == "Monthly" or payroll_frequency == "Bimonthly":
+	if payroll_frequency == "Monthly" or payroll_frequency == "Bimonthly" or payroll_frequency == "":
 		fiscal_year = get_fiscal_year(start_date, company=company)[0]
-=======
-	if payroll_frequency == "Monthly" or payroll_frequency == "Bimonthly" or payroll_frequency == "":
-		fiscal_year = get_fiscal_year(start_date)[0]
->>>>>>> b70767b0
 		month = "%02d" % getdate(start_date).month
 		m = get_month_details(fiscal_year, month)
 		if payroll_frequency == "Bimonthly":
