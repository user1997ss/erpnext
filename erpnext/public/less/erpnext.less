@import "../../../../frappe/frappe/public/less/variables.less";

.erpnext-footer {
	margin: 11px auto;
	text-align: center;
}

.show-all-reports {
	margin-top: 5px;
	font-size: 11px;
}

/* toolbar */
.toolbar-splash {
	width: 32px;
	height: 32px;
	margin: -10px auto;
}

.erpnext-icon {
	width: 24px;
	margin-right: 0px;
	margin-top: -3px;
}

.dashboard-list-item {
	background-color: inherit;
	padding: 5px 0px;
	border-bottom: 1px solid @border-color;
}

#page-stock-balance .dashboard-list-item {
	padding: 5px 15px;
}

.dashboard-list-item:last-child {
	border-bottom: none;
}

// assessment tool
.frappe-control[data-fieldname='result_html'] {
	overflow: scroll;
}
.assessment-result-tool {
	table-layout: fixed;

	input {
		width: 100%;
		border: 0;
		outline: none;
		text-align: right;
	}

	th {
		white-space: nowrap;
		overflow: hidden;
		text-overflow: ellipsis;
	}

	.total-score, .grade, .score {
		text-align: right;
	}
}

/* pos */

body[data-route="pos"] {

	.pos-bill-toolbar {
		padding: 10px 0px;
		height: 51px;
	}

	.pos-bill-item:hover, .list-customers-table > .pos-list-row:hover {
		background-color: #f5f7fa;
		cursor: pointer;
	}

	.pos-item-qty {
		display: inline-block;
	}

	.pos-qty-row > div {
		padding: 5px 0px;
	}

	.pos-qty-btn {
		margin-top: 3px;
		cursor: pointer;
		font-size: 120%;
	}

	.search-area .form-group {
		max-width: 100% !important;
	}

	.tax-table {
		margin-bottom: 10px;
	}

	.discount-field-col {
		padding-left: 24px;
	}

	.discount-amount-area {
		.input-group:first-child {
			margin-bottom: 2px;
		}
	}

	.payment-toolbar {
		.row {
			width: 323px;
			margin: 0 auto;
		}
	}

	.payment-mode {
		cursor: pointer;
		font-family: sans-serif;
		font-size: 15px;
	}

	.pos-payment-row .col-xs-6 {
		padding :15px;
	}

	.pos-payment-row {
		border-bottom:1px solid @border-color;
		margin: 2px 0px 5px 0px;
		height: 60px;
		margin-top: 0px;
		margin-bottom: 0px;
	}

	.pos-payment-row:hover, .pos-keyboard-key:hover{
		background-color: @light-bg;
		cursor: pointer;
	}

	.pos-keyboard-key, .delete-btn {
		border: 1px solid @border-color;
		height:85px;
		width:85px;
		margin:10px 10px;
		font-size:24px;
		font-weight:200;
		background-color: #FDFDFD;
		border-color: #e8e8e8;
	}

	.numeric-keypad {
		border: 1px solid @border-color;
		height:69px;
		width:69px;
		font-size:20px;
		font-weight:200;
		background-color: #FDFDFD;
		border-color: #e8e8e8;
		margin-left:-4px;
	}

	.pos-pay {
		height:69px;
		width:69px;
		font-size:17px;
		font-weight:200;
		margin-left:-4px;
	}

	.numeric-keypad {
		height: 60px;
		width: 60px;
		font-size: 20px;
		font-weight: 200;
		border-radius: 0;
		background-color: #fff;
		margin-left:-4px;

		@media (max-width: @screen-md) {
			height: 45px;
			width: 45px;
			font-size: 14px;
		}

		@media (max-width: @screen-sm) {
			height: 40px;
			width: 40px;
		}
	}

	.numeric_keypad {
		margin-left: -15px;

		& > .row > button {
			border: none;
			border-right: 1px solid @border-color;
			border-bottom: 1px solid @border-color;

			&:first-child {
				border-left: 1px solid @border-color;
			}
		}

		& > .row:first-child > button {
			border-top: 1px solid @border-color;
		}
	}

	.pos-pay {
		background-color: @brand-primary;
		border: none;
	}

	.multimode-payments {
		padding-left: 30px;
	}

	.payment-toolbar {
		padding-right: 30px;
	}

	.list-row-head.pos-invoice-list {
		border-top: 1px solid @border-color;
	}

	.modal-dialog {
		width: 750px;

		@media (max-width: @screen-xs) {
			width: auto;

			.modal-content {
				height: auto;
			}
		}
	}

	@media (max-width: @screen-xs) {
		.amount-row h3 {
			font-size: 15px;
		}
		.pos-keyboard-key, .delete-btn {
			height: 50px;
		}
		.multimode-payments {
			padding-left: 15px;
		}
		.payment-toolbar {
			padding-right: 15px;
		}
	}

	.amount-label {
		font-size: 16px;
	}

	.selected-payment-mode {
		background-color: @light-bg;
		cursor: pointer;
	}

	.pos-invoice-list {
		padding: 15px 10px;
	}

	.write_off_amount, .change_amount {
		margin: 15px;
		width: 130px;
	}

	.pos-list-row {
		display: table;
		table-layout: fixed;
		width: 100%;
		padding: 9px 15px;
		font-size: 12px;
		margin: 0px;
		border-bottom: 1px solid @border-color;

		.cell {
			display: table-cell;
			vertical-align: middle;

			&.price-cell {
				width: 50%;
			}
		}

		.subject {
			width: 40%
		}

		.list-row-checkbox, .list-select-all {
			margin-right: 7px;
		}
	}

	.pos-bill-header {
		background-color: #f5f7fa;
		border: 1px solid @border-color;
		padding: 13px 15px;
	}

	.pos-list-row.active {
		background-color: @light-yellow;
	}

	.totals-area {
		border-right: 1px solid @border-color;
		border-left: 1px solid @border-color;
		margin-bottom: 15px;
	}

	.tax-area .pos-list-row {
		border: none;
	}

	.item-cart-items {
		height: ~"calc(100vh - 526px)";
		overflow: auto;
		border: 1px solid @border-color;
		border-top: none;

		@media (max-width: @screen-xs) {
			height: 30vh;
		}
	}

	.no-items-message {
		min-height: 200px;
		display: flex;
		align-items: center;
		justify-content: center;
		height: 100%;
	}

	.pos-list-row:last-child {
		border-bottom: none;
	}

	.form-section-heading {
		padding: 0;
	}

	.item-list {
		border: 1px solid @border-color;
		border-top: none;
		max-height: ~"calc(100vh - 190px)";
		overflow: auto;

		@media (max-width: @screen-xs) {
			max-height: initial;
		}

		.image-field {
			height: 140px;

			.placeholder-text {
				font-size: 50px;
			}
		}

		.pos-item-wrapper {
			position: relative;
		}
	}

	.pos-bill-toolbar {
		margin-top: 10px;
	}

	.search-item .form-group {
		margin: 0;
	}

	.item-list-area .pos-bill-header {
		padding: 5px;
		padding-left: 15px;
	}

	.pos-selected-item-action {
		.pos-list-row:first-child {
			padding-top: 0;
		}

		&> .pos-list-row {
			border: none;

			@media (max-width: @screen-md) {
				padding: 5px 15px;
			}
		}
	}

	.edit-customer-btn {
		position: absolute;
		right: 57px;
		top: 15px;
		z-index: 100;
	}

	.btn-more {
		display: flex;
		justify-content: center;
		align-items: center;
		cursor: pointer;
		background-color: @light-bg;
		min-height: 200px;
	}

	.collapse-btn {
		cursor: pointer;
	}
}

.price-info {
	position: absolute;
	left: 0;
	bottom: 0;
	margin: 0 0 15px 15px;
	background-color: rgba(141, 153, 166, 0.6);
	padding: 5px 9px;
	border-radius: 3px;
	color: #fff;
<<<<<<< HEAD
=======

}

// Leaderboard

.leaderboard {
	.result {
		border-top: 1px solid #d1d8dd;
	}
	.list-item {
		padding-left: 45px;
	}
	.list-item_content {
		padding-right: 45px;
	}
>>>>>>> c4c2c56a
}<|MERGE_RESOLUTION|>--- conflicted
+++ resolved
@@ -423,8 +423,6 @@
 	padding: 5px 9px;
 	border-radius: 3px;
 	color: #fff;
-<<<<<<< HEAD
-=======
 
 }
 
@@ -440,5 +438,4 @@
 	.list-item_content {
 		padding-right: 45px;
 	}
->>>>>>> c4c2c56a
 }