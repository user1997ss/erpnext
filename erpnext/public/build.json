--- conflicted
+++ resolved
@@ -11,15 +11,11 @@
 		"public/js/feature_setup.js",
 		"public/js/utils.js",
 		"public/js/queries.js",
-<<<<<<< HEAD
-		"public/js/utils/party.js"
+		"public/js/utils/party.js",
+		"public/js/templates/address_list.html",
+		"public/js/templates/contact_list.html"
 	],
 	"css/shopping-cart-web.css":  [
 		"public/css/shopping_cart.css"
-=======
-		"public/js/utils/party.js",
-		"public/js/templates/address_list.html",
-		"public/js/templates/contact_list.html"
->>>>>>> 7c82d616
 	]
 }