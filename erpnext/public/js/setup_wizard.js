frappe.provide("erpnext.setup");

frappe.pages['setup-wizard'].on_page_load = function(wrapper) {
	if(frappe.sys_defaults.company) {
		frappe.set_route("desk");
		return;
	}
};

frappe.setup.on("before_load", function () {
	erpnext.setup.slides_settings.map(frappe.setup.add_slide);
});

erpnext.setup.slides_settings = [
	{
		// Domain
		name: 'domain',
		domains: ["all"],
		title: __('Select your Domain'),
		fields: [
			{
				fieldname: 'domain', label: __('Domain'), fieldtype: 'Select',
				options: [
					{ "label": __("Distribution"), "value": "Distribution" },
					{ "label": __("Manufacturing"), "value": "Manufacturing" },
					{ "label": __("Retail"), "value": "Retail" },
					{ "label": __("Services"), "value": "Services" },
<<<<<<< HEAD
					{ "label": __("Education"), "value": "Education" }
=======
					{ "label": __("Education (beta)"), "value": "Education" },
					{"label": __("Healthcare (beta)"), "value": "Healthcare"}
>>>>>>> c4c2c56a
				], reqd: 1
			},
		],
		// help: __('Select the nature of your business.'),
		onload: function (slide) {
			slide.get_input("domain").on("change", function () {
				frappe.setup.domain = $(this).val();
				frappe.wizard.refresh_slides();
			});
		},
	},

	{
		// Brand
		name: 'brand',
		domains: ["all"],
		icon: "fa fa-bookmark",
		title: __("The Brand"),
		// help: __('Upload your letter head and logo. (you can edit them later).'),
		fields: [
			{
				fieldtype: "Attach Image", fieldname: "attach_logo",
				label: __("Attach Logo"),
				description: __("100px by 100px"),
				is_private: 0,
				align: 'center'
			},
			{
				fieldname: 'company_name',
				label: frappe.setup.domain === 'Education' ?
					__('Institute Name') : __('Company Name'),
				fieldtype: 'Data',
				reqd: 1
			},
			{
				fieldname: 'company_abbr',
				label: frappe.setup.domain === 'Education' ?
					__('Institute Abbreviation') : __('Company Abbreviation'),
				fieldtype: 'Data'
			}
		],
		onload: function(slide) {
			this.bind_events(slide);
		},
		bind_events: function (slide) {
			slide.get_input("company_name").on("change", function () {
				var parts = slide.get_input("company_name").val().split(" ");
				var abbr = $.map(parts, function (p) { return p ? p.substr(0, 1) : null }).join("");
				slide.get_field("company_abbr").set_value(abbr.slice(0, 5).toUpperCase());
			}).val(frappe.boot.sysdefaults.company_name || "").trigger("change");

			slide.get_input("company_abbr").on("change", function () {
				if (slide.get_input("company_abbr").val().length > 5) {
					frappe.msgprint("Company Abbreviation cannot have more than 5 characters");
					slide.get_field("company_abbr").set_value("");
				}
			});
		},
		validate: function() {
			if (!this.values.company_abbr) {
				return false;
			}
			return true;
		}
	},
	{
		// Organisation
		name: 'organisation',
		domains: ["all"],
		title: __("Your Organization"),
		icon: "fa fa-building",
		// help: (frappe.setup.domain === 'Education' ?
		// 	__('The name of the institute for which you are setting up this system.') :
		// 	__('The name of your company for which you are setting up this system.')),
		fields: [
			{
				fieldname: 'company_tagline',
				label: __('What does it do?'),
				fieldtype: 'Data',
				placeholder: frappe.setup.domain === 'Education' ?
					__('e.g. "Primary School" or "University"') :
					__('e.g. "Build tools for builders"'),
				reqd: 1
			},
			{ fieldname: 'bank_account', label: __('Bank Name'), fieldtype: 'Data', reqd: 1 },
			{
				fieldname: 'chart_of_accounts', label: __('Chart of Accounts'),
				options: "", fieldtype: 'Select'
			},

			{ fieldtype: "Section Break", label: __('Financial Year') },
			{ fieldname: 'fy_start_date', label: __('Start Date'), fieldtype: 'Date', reqd: 1 },
			{ fieldtype: "Column Break" },
			{ fieldname: 'fy_end_date', label: __('End Date'), fieldtype: 'Date', reqd: 1 },
		],

		onload: function (slide) {
			this.load_chart_of_accounts(slide);
			this.bind_events(slide);
			this.set_fy_dates(slide);
		},

		validate: function () {
			// validate fiscal year start and end dates
			if (this.values.fy_start_date == 'Invalid date' || this.values.fy_end_date == 'Invalid date') {
				frappe.msgprint(__("Please enter valid Financial Year Start and End Dates"));
				return false;
			}
			if ((this.values.company_name || "").toLowerCase() == "company") {
				frappe.msgprint(__("Company Name cannot be Company"));
				return false;
			}
			return true;
		},

		set_fy_dates: function (slide) {
			var country = frappe.wizard.values.country;

			if (country) {
				var fy = erpnext.setup.fiscal_years[country];
				var current_year = moment(new Date()).year();
				var next_year = current_year + 1;
				if (!fy) {
					fy = ["01-01", "12-31"];
					next_year = current_year;
				}

				var year_start_date = current_year + "-" + fy[0];
				if (year_start_date > frappe.datetime.get_today()) {
					next_year = current_year;
					current_year -= 1;
				}
				slide.get_field("fy_start_date").set_value(current_year + '-' + fy[0]);
				slide.get_field("fy_end_date").set_value(next_year + '-' + fy[1]);
			}
		},


		load_chart_of_accounts: function (slide) {
			var country = frappe.wizard.values.country;

			if (country) {
				frappe.call({
					method: "erpnext.accounts.doctype.account.chart_of_accounts.chart_of_accounts.get_charts_for_country",
					args: { "country": country },
					callback: function (r) {
						if (r.message) {
							slide.get_input("chart_of_accounts").empty()
								.add_options(r.message);

							if (r.message.length === 1) {
								var field = slide.get_field("chart_of_accounts");
								field.set_value(r.message[0]);
								field.df.hidden = 1;
								field.refresh();
							}
						}
					}
				})
			}
		},

		bind_events: function (slide) {
			slide.get_input("fy_start_date").on("change", function () {
				var start_date = slide.form.fields_dict.fy_start_date.get_value();
				var year_end_date =
					frappe.datetime.add_days(frappe.datetime.add_months(start_date, 12), -1);
				slide.form.fields_dict.fy_end_date.set_value(year_end_date);
			});
		}
	}
];

// Source: https://en.wikipedia.org/wiki/Fiscal_year
// default 1st Jan - 31st Dec

erpnext.setup.fiscal_years = {
	"Afghanistan": ["12-20", "12-21"],
	"Australia": ["07-01", "06-30"],
	"Bangladesh": ["07-01", "06-30"],
	"Canada": ["04-01", "03-31"],
	"Costa Rica": ["10-01", "09-30"],
	"Egypt": ["07-01", "06-30"],
	"Hong Kong": ["04-01", "03-31"],
	"India": ["04-01", "03-31"],
	"Iran": ["06-23", "06-22"],
	"Italy": ["07-01", "06-30"],
	"Myanmar": ["04-01", "03-31"],
	"New Zealand": ["04-01", "03-31"],
	"Pakistan": ["07-01", "06-30"],
	"Singapore": ["04-01", "03-31"],
	"South Africa": ["03-01", "02-28"],
	"Thailand": ["10-01", "09-30"],
	"United Kingdom": ["04-01", "03-31"],
};

// var test_values_edu = {
// 	"language": "english",
// 	"domain": "Education",
// 	"country": "India",
// 	"timezone": "Asia/Kolkata",
// 	"currency": "INR",
// 	"first_name": "Tester",
// 	"email": "test@example.com",
// 	"password": "test",
// 	"company_name": "Hogwarts",
// 	"company_abbr": "HS",
// 	"company_tagline": "School for magicians",
// 	"bank_account": "Gringotts Wizarding Bank",
// 	"fy_start_date": "2016-04-01",
// 	"fy_end_date": "2017-03-31"
// }<|MERGE_RESOLUTION|>--- conflicted
+++ resolved
@@ -25,12 +25,8 @@
 					{ "label": __("Manufacturing"), "value": "Manufacturing" },
 					{ "label": __("Retail"), "value": "Retail" },
 					{ "label": __("Services"), "value": "Services" },
-<<<<<<< HEAD
-					{ "label": __("Education"), "value": "Education" }
-=======
 					{ "label": __("Education (beta)"), "value": "Education" },
 					{"label": __("Healthcare (beta)"), "value": "Healthcare"}
->>>>>>> c4c2c56a
 				], reqd: 1
 			},
 		],
