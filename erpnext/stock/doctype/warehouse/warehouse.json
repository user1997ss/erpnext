{
 "allow_copy": 0, 
 "allow_import": 1, 
 "allow_rename": 1, 
 "beta": 0, 
 "creation": "2013-03-07 18:50:32", 
 "custom": 0, 
 "description": "A logical Warehouse against which stock entries are made.", 
 "docstatus": 0, 
 "doctype": "DocType", 
 "document_type": "Setup", 
 "editable_grid": 0, 
 "fields": [
  {
   "allow_on_submit": 0, 
   "bold": 0, 
   "collapsible": 0, 
   "columns": 0, 
   "fieldname": "warehouse_detail", 
   "fieldtype": "Section Break", 
   "hidden": 0, 
   "ignore_user_permissions": 0, 
   "ignore_xss_filter": 0, 
   "in_filter": 0, 
   "in_global_search": 0, 
   "in_list_view": 0, 
   "in_standard_filter": 0, 
   "label": "Warehouse Detail", 
   "length": 0, 
   "no_copy": 0, 
   "oldfieldtype": "Section Break", 
   "permlevel": 0, 
   "print_hide": 0, 
   "print_hide_if_no_value": 0, 
   "read_only": 0, 
   "remember_last_selected_value": 0, 
   "report_hide": 0, 
   "reqd": 0, 
   "search_index": 0, 
   "set_only_once": 0, 
   "unique": 0
  }, 
  {
   "allow_on_submit": 0, 
   "bold": 0, 
   "collapsible": 0, 
   "columns": 0, 
   "fieldname": "warehouse_name", 
   "fieldtype": "Data", 
   "hidden": 0, 
   "ignore_user_permissions": 0, 
   "ignore_xss_filter": 0, 
   "in_filter": 0, 
   "in_global_search": 0, 
   "in_list_view": 0, 
   "in_standard_filter": 0, 
   "label": "Warehouse Name", 
   "length": 0, 
   "no_copy": 0, 
   "oldfieldname": "warehouse_name", 
   "oldfieldtype": "Data", 
   "permlevel": 0, 
   "print_hide": 0, 
   "print_hide_if_no_value": 0, 
   "read_only": 0, 
   "remember_last_selected_value": 0, 
   "report_hide": 0, 
   "reqd": 1, 
   "search_index": 0, 
   "set_only_once": 0, 
   "unique": 0
  }, 
  {
   "allow_on_submit": 0, 
   "bold": 1, 
   "collapsible": 0, 
   "columns": 0, 
   "default": "0", 
   "fieldname": "is_group", 
   "fieldtype": "Check", 
   "hidden": 0, 
   "ignore_user_permissions": 0, 
   "ignore_xss_filter": 0, 
   "in_filter": 0, 
   "in_global_search": 0, 
   "in_list_view": 1, 
   "in_standard_filter": 0, 
   "label": "Is Group", 
   "length": 0, 
   "no_copy": 0, 
   "options": "", 
   "permlevel": 0, 
   "precision": "", 
   "print_hide": 0, 
   "print_hide_if_no_value": 0, 
   "read_only": 0, 
   "remember_last_selected_value": 0, 
   "report_hide": 0, 
   "reqd": 0, 
   "search_index": 0, 
   "set_only_once": 0, 
   "unique": 0
  }, 
  {
   "allow_on_submit": 0, 
   "bold": 0, 
   "collapsible": 0, 
   "columns": 0, 
   "fieldname": "company", 
   "fieldtype": "Link", 
   "hidden": 0, 
   "ignore_user_permissions": 0, 
   "ignore_xss_filter": 0, 
   "in_filter": 0, 
   "in_global_search": 0, 
   "in_list_view": 1, 
   "in_standard_filter": 1, 
   "label": "Company", 
   "length": 0, 
   "no_copy": 0, 
   "oldfieldname": "company", 
   "oldfieldtype": "Link", 
   "options": "Company", 
   "permlevel": 0, 
   "print_hide": 0, 
   "print_hide_if_no_value": 0, 
   "read_only": 0, 
   "remember_last_selected_value": 1, 
   "report_hide": 0, 
   "reqd": 1, 
   "search_index": 1, 
   "set_only_once": 0, 
   "unique": 0
  }, 
  {
   "allow_on_submit": 0, 
   "bold": 0, 
   "collapsible": 0, 
   "columns": 0, 
   "fieldname": "disabled", 
   "fieldtype": "Check", 
   "hidden": 0, 
   "ignore_user_permissions": 0, 
   "ignore_xss_filter": 0, 
   "in_filter": 0, 
   "in_global_search": 0, 
   "in_list_view": 0, 
   "in_standard_filter": 0, 
   "label": "Disabled", 
   "length": 0, 
   "no_copy": 0, 
   "permlevel": 0, 
   "print_hide": 0, 
   "print_hide_if_no_value": 0, 
   "read_only": 0, 
   "remember_last_selected_value": 0, 
   "report_hide": 0, 
   "reqd": 0, 
   "search_index": 0, 
   "set_only_once": 0, 
   "unique": 0
  }, 
  {
   "allow_on_submit": 0, 
   "bold": 0, 
   "collapsible": 0, 
   "columns": 0, 
   "fieldname": "column_break_4", 
   "fieldtype": "Column Break", 
   "hidden": 0, 
   "ignore_user_permissions": 0, 
   "ignore_xss_filter": 0, 
   "in_filter": 0, 
   "in_global_search": 0, 
   "in_list_view": 0, 
   "in_standard_filter": 0, 
   "length": 0, 
   "no_copy": 0, 
   "permlevel": 0, 
   "precision": "", 
   "print_hide": 0, 
   "print_hide_if_no_value": 0, 
   "read_only": 0, 
   "remember_last_selected_value": 0, 
   "report_hide": 0, 
   "reqd": 0, 
   "search_index": 0, 
   "set_only_once": 0, 
   "unique": 0
  }, 
  {
   "allow_on_submit": 0, 
   "bold": 0, 
   "collapsible": 0, 
   "columns": 0, 
   "depends_on": "eval:sys_defaults.auto_accounting_for_stock", 
   "description": "Account for the warehouse (Perpetual Inventory) will be created under this Account.", 
   "fieldname": "create_account_under", 
   "fieldtype": "Link", 
   "hidden": 0, 
   "ignore_user_permissions": 0, 
   "ignore_xss_filter": 0, 
   "in_filter": 0, 
   "in_global_search": 0, 
   "in_list_view": 0, 
   "in_standard_filter": 0, 
   "label": "Parent Account", 
   "length": 0, 
   "no_copy": 0, 
   "options": "Account", 
   "permlevel": 0, 
   "print_hide": 0, 
   "print_hide_if_no_value": 0, 
   "read_only": 0, 
   "remember_last_selected_value": 0, 
   "report_hide": 0, 
   "reqd": 0, 
   "search_index": 0, 
   "set_only_once": 0, 
   "unique": 0
  }, 
  {
   "allow_on_submit": 0, 
   "bold": 0, 
   "collapsible": 1, 
   "columns": 0, 
   "description": "", 
   "fieldname": "warehouse_contact_info", 
   "fieldtype": "Section Break", 
   "hidden": 0, 
   "ignore_user_permissions": 0, 
   "ignore_xss_filter": 0, 
   "in_filter": 0, 
   "in_global_search": 0, 
   "in_list_view": 0, 
   "in_standard_filter": 0, 
   "label": "Warehouse Contact Info", 
   "length": 0, 
   "no_copy": 0, 
   "permlevel": 0, 
   "print_hide": 0, 
   "print_hide_if_no_value": 0, 
   "read_only": 0, 
   "remember_last_selected_value": 0, 
   "report_hide": 0, 
   "reqd": 0, 
   "search_index": 0, 
   "set_only_once": 0, 
   "unique": 0
  }, 
  {
   "allow_on_submit": 0, 
   "bold": 0, 
   "collapsible": 0, 
   "columns": 0, 
   "fieldname": "email_id", 
   "fieldtype": "Data", 
   "hidden": 1, 
   "ignore_user_permissions": 0, 
   "ignore_xss_filter": 0, 
   "in_filter": 0, 
   "in_global_search": 0, 
   "in_list_view": 0, 
   "in_standard_filter": 0, 
   "label": "Email Address", 
   "length": 0, 
   "no_copy": 0, 
   "oldfieldname": "email_id", 
   "oldfieldtype": "Data", 
   "permlevel": 0, 
   "print_hide": 0, 
   "print_hide_if_no_value": 0, 
   "read_only": 0, 
   "remember_last_selected_value": 0, 
   "report_hide": 0, 
   "reqd": 0, 
   "search_index": 0, 
   "set_only_once": 0, 
   "unique": 0
  }, 
  {
   "allow_on_submit": 0, 
   "bold": 0, 
   "collapsible": 0, 
   "columns": 0, 
   "fieldname": "phone_no", 
   "fieldtype": "Data", 
   "hidden": 0, 
   "ignore_user_permissions": 0, 
   "ignore_xss_filter": 0, 
   "in_filter": 0, 
   "in_global_search": 0, 
   "in_list_view": 0, 
   "in_standard_filter": 0, 
   "label": "Phone No", 
   "length": 0, 
   "no_copy": 0, 
   "oldfieldname": "phone_no", 
   "oldfieldtype": "Int", 
   "options": "Phone", 
   "permlevel": 0, 
   "print_hide": 0, 
   "print_hide_if_no_value": 0, 
   "read_only": 0, 
   "remember_last_selected_value": 0, 
   "report_hide": 0, 
   "reqd": 0, 
   "search_index": 0, 
   "set_only_once": 0, 
   "unique": 0
  }, 
  {
   "allow_on_submit": 0, 
   "bold": 0, 
   "collapsible": 0, 
   "columns": 0, 
   "fieldname": "mobile_no", 
   "fieldtype": "Data", 
   "hidden": 0, 
   "ignore_user_permissions": 0, 
   "ignore_xss_filter": 0, 
   "in_filter": 0, 
   "in_global_search": 0, 
   "in_list_view": 0, 
   "in_standard_filter": 0, 
   "label": "Mobile No", 
   "length": 0, 
   "no_copy": 0, 
   "oldfieldname": "mobile_no", 
   "oldfieldtype": "Int", 
   "options": "Phone", 
   "permlevel": 0, 
   "print_hide": 0, 
   "print_hide_if_no_value": 0, 
   "read_only": 0, 
   "remember_last_selected_value": 0, 
   "report_hide": 0, 
   "reqd": 0, 
   "search_index": 0, 
   "set_only_once": 0, 
   "unique": 0
  }, 
  {
   "allow_on_submit": 0, 
   "bold": 0, 
   "collapsible": 0, 
   "columns": 0, 
   "fieldname": "column_break0", 
   "fieldtype": "Column Break", 
   "hidden": 0, 
   "ignore_user_permissions": 0, 
   "ignore_xss_filter": 0, 
   "in_filter": 0, 
   "in_global_search": 0, 
   "in_list_view": 0, 
   "in_standard_filter": 0, 
   "length": 0, 
   "no_copy": 0, 
   "oldfieldtype": "Column Break", 
   "permlevel": 0, 
   "print_hide": 0, 
   "print_hide_if_no_value": 0, 
   "read_only": 0, 
   "remember_last_selected_value": 0, 
   "report_hide": 0, 
   "reqd": 0, 
   "search_index": 0, 
   "set_only_once": 0, 
   "unique": 0
  }, 
  {
   "allow_on_submit": 0, 
   "bold": 0, 
   "collapsible": 0, 
   "columns": 0, 
   "fieldname": "address_line_1", 
   "fieldtype": "Data", 
   "hidden": 0, 
   "ignore_user_permissions": 0, 
   "ignore_xss_filter": 0, 
   "in_filter": 0, 
   "in_global_search": 0, 
   "in_list_view": 0, 
   "in_standard_filter": 0, 
   "label": "Address Line 1", 
   "length": 0, 
   "no_copy": 0, 
   "oldfieldname": "address_line_1", 
   "oldfieldtype": "Data", 
   "permlevel": 0, 
   "print_hide": 0, 
   "print_hide_if_no_value": 0, 
   "read_only": 0, 
   "remember_last_selected_value": 0, 
   "report_hide": 0, 
   "reqd": 0, 
   "search_index": 0, 
   "set_only_once": 0, 
   "unique": 0
  }, 
  {
   "allow_on_submit": 0, 
   "bold": 0, 
   "collapsible": 0, 
   "columns": 0, 
   "fieldname": "address_line_2", 
   "fieldtype": "Data", 
   "hidden": 0, 
   "ignore_user_permissions": 0, 
   "ignore_xss_filter": 0, 
   "in_filter": 0, 
   "in_global_search": 0, 
   "in_list_view": 0, 
   "in_standard_filter": 0, 
   "label": "Address Line 2", 
   "length": 0, 
   "no_copy": 0, 
   "oldfieldname": "address_line_2", 
   "oldfieldtype": "Data", 
   "permlevel": 0, 
   "print_hide": 0, 
   "print_hide_if_no_value": 0, 
   "read_only": 0, 
   "remember_last_selected_value": 0, 
   "report_hide": 0, 
   "reqd": 0, 
   "search_index": 0, 
   "set_only_once": 0, 
   "unique": 0
  }, 
  {
   "allow_on_submit": 0, 
   "bold": 0, 
   "collapsible": 0, 
   "columns": 0, 
   "fieldname": "city", 
   "fieldtype": "Data", 
   "hidden": 0, 
   "ignore_user_permissions": 0, 
   "ignore_xss_filter": 0, 
   "in_filter": 0, 
   "in_global_search": 0, 
   "in_list_view": 1, 
   "in_standard_filter": 0, 
   "label": "City", 
   "length": 0, 
   "no_copy": 0, 
   "oldfieldname": "city", 
   "oldfieldtype": "Data", 
   "permlevel": 0, 
   "print_hide": 0, 
   "print_hide_if_no_value": 0, 
   "read_only": 0, 
   "remember_last_selected_value": 0, 
   "report_hide": 0, 
   "reqd": 0, 
   "search_index": 0, 
   "set_only_once": 0, 
   "unique": 0
  }, 
  {
   "allow_on_submit": 0, 
   "bold": 0, 
   "collapsible": 0, 
   "columns": 0, 
   "fieldname": "state", 
   "fieldtype": "Data", 
   "hidden": 0, 
   "ignore_user_permissions": 0, 
   "ignore_xss_filter": 0, 
   "in_filter": 0, 
   "in_global_search": 0, 
   "in_list_view": 0, 
   "in_standard_filter": 0, 
   "label": "State", 
   "length": 0, 
   "no_copy": 0, 
   "oldfieldname": "state", 
   "oldfieldtype": "Select", 
   "permlevel": 0, 
   "print_hide": 0, 
   "print_hide_if_no_value": 0, 
   "read_only": 0, 
   "remember_last_selected_value": 0, 
   "report_hide": 0, 
   "reqd": 0, 
   "search_index": 0, 
   "set_only_once": 0, 
   "unique": 0
  }, 
  {
   "allow_on_submit": 0, 
   "bold": 0, 
   "collapsible": 0, 
   "columns": 0, 
   "fieldname": "pin", 
   "fieldtype": "Data", 
   "hidden": 0, 
   "ignore_user_permissions": 0, 
   "ignore_xss_filter": 0, 
   "in_filter": 0, 
   "in_global_search": 0, 
   "in_list_view": 0, 
   "in_standard_filter": 0, 
   "label": "PIN", 
   "length": 0, 
   "no_copy": 0, 
   "oldfieldname": "pin", 
   "oldfieldtype": "Int", 
   "permlevel": 0, 
   "print_hide": 0, 
   "print_hide_if_no_value": 0, 
   "read_only": 0, 
   "remember_last_selected_value": 0, 
   "report_hide": 0, 
   "reqd": 0, 
   "search_index": 0, 
   "set_only_once": 0, 
   "unique": 0
  }, 
  {
   "allow_on_submit": 0, 
   "bold": 0, 
   "collapsible": 1, 
   "columns": 0, 
   "fieldname": "tree_details", 
   "fieldtype": "Section Break", 
   "hidden": 0, 
   "ignore_user_permissions": 0, 
   "ignore_xss_filter": 0, 
   "in_filter": 0, 
   "in_global_search": 0, 
   "in_list_view": 0, 
   "in_standard_filter": 0, 
   "label": "Tree Details", 
   "length": 0, 
   "no_copy": 0, 
   "permlevel": 0, 
   "precision": "", 
   "print_hide": 0, 
   "print_hide_if_no_value": 0, 
   "read_only": 0, 
   "remember_last_selected_value": 0, 
   "report_hide": 0, 
   "reqd": 0, 
   "search_index": 0, 
   "set_only_once": 0, 
   "unique": 0
  }, 
  {
   "allow_on_submit": 0, 
   "bold": 1, 
   "collapsible": 0, 
   "columns": 0, 
   "fieldname": "parent_warehouse", 
   "fieldtype": "Link", 
   "hidden": 0, 
   "ignore_user_permissions": 1, 
   "ignore_xss_filter": 0, 
   "in_filter": 0, 
   "in_global_search": 0, 
   "in_list_view": 0, 
   "in_standard_filter": 0, 
   "label": "Parent Warehouse", 
   "length": 0, 
   "no_copy": 0, 
   "options": "Warehouse", 
   "permlevel": 0, 
   "precision": "", 
   "print_hide": 0, 
   "print_hide_if_no_value": 0, 
   "read_only": 0, 
   "remember_last_selected_value": 0, 
   "report_hide": 0, 
   "reqd": 0, 
   "search_index": 1, 
   "set_only_once": 0, 
   "unique": 0
  }, 
  {
   "allow_on_submit": 0, 
   "bold": 0, 
   "collapsible": 0, 
   "columns": 0, 
   "fieldname": "lft", 
   "fieldtype": "Int", 
   "hidden": 1, 
   "ignore_user_permissions": 0, 
   "ignore_xss_filter": 0, 
   "in_filter": 0, 
   "in_global_search": 0, 
   "in_list_view": 0, 
   "in_standard_filter": 0, 
   "label": "lft", 
   "length": 0, 
   "no_copy": 0, 
   "permlevel": 0, 
   "precision": "", 
   "print_hide": 0, 
   "print_hide_if_no_value": 0, 
   "read_only": 1, 
   "remember_last_selected_value": 0, 
   "report_hide": 0, 
   "reqd": 0, 
   "search_index": 0, 
   "set_only_once": 0, 
   "unique": 0
  }, 
  {
   "allow_on_submit": 0, 
   "bold": 0, 
   "collapsible": 0, 
   "columns": 0, 
   "fieldname": "rgt", 
   "fieldtype": "Int", 
   "hidden": 1, 
   "ignore_user_permissions": 0, 
   "ignore_xss_filter": 0, 
   "in_filter": 0, 
   "in_global_search": 0, 
   "in_list_view": 0, 
   "in_standard_filter": 0, 
   "label": "rgt", 
   "length": 0, 
   "no_copy": 0, 
   "permlevel": 0, 
   "precision": "", 
   "print_hide": 0, 
   "print_hide_if_no_value": 0, 
   "read_only": 1, 
   "remember_last_selected_value": 0, 
   "report_hide": 0, 
   "reqd": 0, 
   "search_index": 0, 
   "set_only_once": 0, 
   "unique": 0
  }, 
  {
   "allow_on_submit": 0, 
   "bold": 0, 
   "collapsible": 0, 
   "columns": 0, 
   "fieldname": "old_parent", 
   "fieldtype": "Link", 
   "hidden": 1, 
   "ignore_user_permissions": 0, 
   "ignore_xss_filter": 0, 
   "in_filter": 0, 
   "in_global_search": 0, 
   "in_list_view": 0, 
   "in_standard_filter": 0, 
   "label": "Old Parent", 
   "length": 0, 
   "no_copy": 0, 
   "options": "Warehouse", 
   "permlevel": 0, 
   "precision": "", 
   "print_hide": 0, 
   "print_hide_if_no_value": 0, 
   "read_only": 1, 
   "remember_last_selected_value": 0, 
   "report_hide": 0, 
   "reqd": 0, 
   "search_index": 0, 
   "set_only_once": 0, 
   "unique": 0
  }
 ], 
 "hide_heading": 0, 
 "hide_toolbar": 0, 
 "icon": "fa fa-building", 
 "idx": 1, 
 "image_view": 0, 
 "in_create": 0, 
 "in_dialog": 0, 
 "is_submittable": 0, 
 "issingle": 0, 
 "istable": 0, 
 "max_attachments": 0, 
<<<<<<< HEAD
 "modified": "2017-01-12 16:08:01.207466", 
=======
 "modified": "2017-02-20 13:27:03.696714", 
>>>>>>> 5422329b
 "modified_by": "Administrator", 
 "module": "Stock", 
 "name": "Warehouse", 
 "owner": "Administrator", 
 "permissions": [
  {
   "amend": 0, 
   "apply_user_permissions": 0, 
   "cancel": 0, 
   "create": 1, 
   "delete": 1, 
   "email": 1, 
   "export": 0, 
   "if_owner": 0, 
   "import": 0, 
   "permlevel": 0, 
   "print": 1, 
   "read": 1, 
   "report": 1, 
   "role": "Item Manager", 
   "set_user_permissions": 0, 
   "share": 1, 
   "submit": 0, 
   "write": 1
  }, 
  {
   "amend": 0, 
   "apply_user_permissions": 0, 
   "cancel": 0, 
   "create": 0, 
   "delete": 0, 
   "email": 1, 
   "export": 0, 
   "if_owner": 0, 
   "import": 0, 
   "permlevel": 0, 
   "print": 1, 
   "read": 1, 
   "report": 1, 
   "role": "Stock User", 
   "set_user_permissions": 0, 
   "share": 0, 
   "submit": 0, 
   "write": 0
  }, 
  {
   "amend": 0, 
   "apply_user_permissions": 0, 
   "cancel": 0, 
   "create": 0, 
   "delete": 0, 
   "email": 1, 
   "export": 0, 
   "if_owner": 0, 
   "import": 0, 
   "permlevel": 0, 
   "print": 1, 
   "read": 1, 
   "report": 1, 
   "role": "Sales User", 
   "set_user_permissions": 0, 
   "share": 0, 
   "submit": 0, 
   "write": 0
  }, 
  {
   "amend": 0, 
   "apply_user_permissions": 0, 
   "cancel": 0, 
   "create": 0, 
   "delete": 0, 
   "email": 1, 
   "export": 0, 
   "if_owner": 0, 
   "import": 0, 
   "permlevel": 0, 
   "print": 1, 
   "read": 1, 
   "report": 1, 
   "role": "Purchase User", 
   "set_user_permissions": 0, 
   "share": 0, 
   "submit": 0, 
   "write": 0
  }, 
  {
   "amend": 0, 
   "apply_user_permissions": 0, 
   "cancel": 0, 
   "create": 0, 
   "delete": 0, 
   "email": 1, 
   "export": 0, 
   "if_owner": 0, 
   "import": 0, 
   "permlevel": 0, 
   "print": 1, 
   "read": 1, 
   "report": 1, 
   "role": "Accounts User", 
   "set_user_permissions": 0, 
   "share": 0, 
   "submit": 0, 
   "write": 0
  }, 
  {
   "amend": 0, 
   "apply_user_permissions": 0, 
   "cancel": 0, 
   "create": 0, 
   "delete": 0, 
   "email": 0, 
   "export": 0, 
   "if_owner": 0, 
   "import": 0, 
   "permlevel": 0, 
   "print": 0, 
   "read": 1, 
   "report": 0, 
   "role": "Manufacturing User", 
   "set_user_permissions": 0, 
   "share": 0, 
   "submit": 0, 
   "write": 0
  }
 ], 
 "quick_entry": 1, 
 "read_only": 0, 
 "read_only_onload": 0, 
<<<<<<< HEAD
 "search_fields": "", 
=======
 "show_name_in_global_search": 1, 
>>>>>>> 5422329b
 "sort_order": "DESC", 
 "title_field": "warehouse_name", 
 "track_changes": 0, 
 "track_seen": 0
}<|MERGE_RESOLUTION|>--- conflicted
+++ resolved
@@ -677,11 +677,7 @@
  "issingle": 0, 
  "istable": 0, 
  "max_attachments": 0, 
-<<<<<<< HEAD
- "modified": "2017-01-12 16:08:01.207466", 
-=======
  "modified": "2017-02-20 13:27:03.696714", 
->>>>>>> 5422329b
  "modified_by": "Administrator", 
  "module": "Stock", 
  "name": "Warehouse", 
@@ -811,11 +807,8 @@
  "quick_entry": 1, 
  "read_only": 0, 
  "read_only_onload": 0, 
-<<<<<<< HEAD
  "search_fields": "", 
-=======
  "show_name_in_global_search": 1, 
->>>>>>> 5422329b
  "sort_order": "DESC", 
  "title_field": "warehouse_name", 
  "track_changes": 0, 
