# Copyright (c) 2015, Frappe Technologies Pvt. Ltd. and Contributors
# License: GNU General Public License v3. See license.txt

from __future__ import unicode_literals
import frappe
from frappe.utils import flt, nowdate
import frappe.defaults
from frappe.model.document import Document

class Bin(Document):
	def validate(self):
		if self.get("__islocal") or not self.stock_uom:
			self.stock_uom = frappe.db.get_value('Item', self.item_code, 'stock_uom')

		self.validate_mandatory()

		self.projected_qty = flt(self.actual_qty) + flt(self.ordered_qty) + \
		 	flt(self.indented_qty) + flt(self.planned_qty) - flt(self.reserved_qty)

	def validate_mandatory(self):
		qf = ['actual_qty', 'reserved_qty', 'ordered_qty', 'indented_qty']
		for f in qf:
			if (not getattr(self, f, None)) or (not self.get(f)):
				self.set(f, 0.0)

	def update_stock(self, args, allow_negative_stock=False, via_landed_cost_voucher=False):
		self.update_qty(args)

		if args.get("actual_qty") or args.get("voucher_type") == "Stock Reconciliation":
			from erpnext.stock.stock_ledger import update_entries_after

			if not args.get("posting_date"):
				args["posting_date"] = nowdate()

			# update valuation and qty after transaction for post dated entry
			update_entries_after({
				"item_code": self.item_code,
				"warehouse": self.warehouse,
				"posting_date": args.get("posting_date"),
<<<<<<< HEAD
				"posting_time": args.get("posting_time"),
				"voucher_no": args.get("voucher_no")
			}, allow_negative_stock=allow_negative_stock)
=======
				"posting_time": args.get("posting_time")
			}, allow_negative_stock=allow_negative_stock, via_landed_cost_voucher=via_landed_cost_voucher)
>>>>>>> 1b41b50a

	def update_qty(self, args):
		# update the stock values (for current quantities)
		if args.get("voucher_type")=="Stock Reconciliation":
			if args.get('is_cancelled') == 'No':
				self.actual_qty = args.get("qty_after_transaction")
			else:
				qty_after_transaction = frappe.db.get_value("""select qty_after_transaction
					from `tabStock Ledger Entry`
					where item_code=%s and warehouse=%s
					and not (voucher_type='Stock Reconciliation' and voucher_no=%s)
					order by posting_date desc limit 1""",
					(self.item_code, self.warehouse, args.get('voucher_no')))

				self.actual_qty = flt(qty_after_transaction[0][0]) if qty_after_transaction else 0.0
		else:
			self.actual_qty = flt(self.actual_qty) + flt(args.get("actual_qty"))

		self.ordered_qty = flt(self.ordered_qty) + flt(args.get("ordered_qty"))
		self.reserved_qty = flt(self.reserved_qty) + flt(args.get("reserved_qty"))
		self.indented_qty = flt(self.indented_qty) + flt(args.get("indented_qty"))
		self.planned_qty = flt(self.planned_qty) + flt(args.get("planned_qty"))

		self.projected_qty = flt(self.actual_qty) + flt(self.ordered_qty) + \
		 	flt(self.indented_qty) + flt(self.planned_qty) - flt(self.reserved_qty)

		self.save()

	def get_first_sle(self):
		sle = frappe.db.sql("""
			select * from `tabStock Ledger Entry`
			where item_code = %s
			and warehouse = %s
			order by timestamp(posting_date, posting_time) asc, name asc
			limit 1
		""", (self.item_code, self.warehouse), as_dict=1)
		return sle and sle[0] or None<|MERGE_RESOLUTION|>--- conflicted
+++ resolved
@@ -37,14 +37,9 @@
 				"item_code": self.item_code,
 				"warehouse": self.warehouse,
 				"posting_date": args.get("posting_date"),
-<<<<<<< HEAD
 				"posting_time": args.get("posting_time"),
 				"voucher_no": args.get("voucher_no")
-			}, allow_negative_stock=allow_negative_stock)
-=======
-				"posting_time": args.get("posting_time")
 			}, allow_negative_stock=allow_negative_stock, via_landed_cost_voucher=via_landed_cost_voucher)
->>>>>>> 1b41b50a
 
 	def update_qty(self, args):
 		# update the stock values (for current quantities)
