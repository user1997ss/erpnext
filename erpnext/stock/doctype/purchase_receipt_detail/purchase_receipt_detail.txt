# DocType, Purchase Receipt Detail
[

	# These values are common in all dictionaries
	{
		'creation': '2010-08-08 17:09:16',
		'docstatus': 0,
<<<<<<< HEAD
		'modified': '2012-02-27 18:43:39',
=======
		'modified': '2012-03-05 10:51:18',
>>>>>>> d14bea3d
		'modified_by': u'Administrator',
		'owner': u'Administrator'
	},

	# These values are common for all DocType
	{
		'autoname': u'GRND/.#######',
		'colour': u'White:FFF',
		'default_print_format': u'Standard',
		'doctype': 'DocType',
		'istable': 1,
		'module': u'Stock',
		'name': '__common__',
		'section_style': u'Tray',
		'server_code_error': u' ',
		'show_in_menu': 0,
<<<<<<< HEAD
		'version': 74
=======
		'version': 76
>>>>>>> d14bea3d
	},

	# These values are common for all DocField
	{
		'doctype': u'DocField',
		'name': '__common__',
		'parent': u'Purchase Receipt Detail',
		'parentfield': u'fields',
		'parenttype': u'DocType'
	},

	# DocType, Purchase Receipt Detail
	{
		'doctype': 'DocType',
		'name': u'Purchase Receipt Detail'
	},

	# DocField
	{
		'doctype': u'DocField',
		'fieldname': u'item_code',
		'fieldtype': u'Link',
		'in_filter': 1,
		'label': u'Item Code',
		'oldfieldname': u'item_code',
		'oldfieldtype': u'Link',
		'options': u'Item',
		'permlevel': 0,
		'reqd': 1,
		'search_index': 1,
		'trigger': u'Client',
		'width': u'100px'
	},

	# DocField
	{
		'doctype': u'DocField',
		'fieldname': u'item_name',
		'fieldtype': u'Data',
		'in_filter': 0,
		'label': u'Item Name',
		'oldfieldname': u'item_name',
		'oldfieldtype': u'Data',
		'permlevel': 0,
		'print_hide': 1,
		'reqd': 1,
		'search_index': 0
	},

	# DocField
	{
		'doctype': u'DocField',
		'fieldname': u'description',
		'fieldtype': u'Text',
		'label': u'Description',
		'oldfieldname': u'description',
		'oldfieldtype': u'Text',
		'permlevel': 0,
		'reqd': 1,
		'width': u'300px'
	},

	# DocField
	{
		'default': u'0.00',
		'doctype': u'DocField',
		'fieldname': u'received_qty',
		'fieldtype': u'Currency',
		'label': u'Recd Quantity',
		'oldfieldname': u'received_qty',
		'oldfieldtype': u'Currency',
		'permlevel': 0,
		'print_hide': 1,
		'reqd': 1,
		'trigger': u'Client',
		'width': u'100px'
	},

	# DocField
	{
		'default': u'0.00',
		'doctype': u'DocField',
		'fieldname': u'qty',
		'fieldtype': u'Currency',
		'label': u'Accepted Quantity',
		'oldfieldname': u'qty',
		'oldfieldtype': u'Currency',
		'permlevel': 0,
		'trigger': u'Client',
		'width': u'100px'
	},

	# DocField
	{
		'default': u'0.00',
		'doctype': u'DocField',
		'fieldname': u'rejected_qty',
		'fieldtype': u'Currency',
		'in_filter': 0,
		'label': u'Rejected Quantity',
		'oldfieldname': u'rejected_qty',
		'oldfieldtype': u'Currency',
		'permlevel': 0,
		'print_hide': 1,
		'search_index': 0,
		'trigger': u'Client',
		'width': u'100px'
	},

	# DocField
	{
		'doctype': u'DocField',
<<<<<<< HEAD
		'fieldname': u'import_ref_rate',
		'fieldtype': u'Currency',
		'label': u'Ref Rate ',
		'permlevel': 0
=======
		'fieldname': u'purchase_ref_rate',
		'fieldtype': u'Currency',
		'label': u'Ref Rate *',
		'permlevel': 0,
		'print_hide': 1
>>>>>>> d14bea3d
	},

	# DocField
	{
		'doctype': u'DocField',
		'fieldname': u'discount_rate',
		'fieldtype': u'Currency',
		'label': u'Discount  %',
<<<<<<< HEAD
		'permlevel': 0
=======
		'permlevel': 0,
		'print_hide': 1
>>>>>>> d14bea3d
	},

	# DocField
	{
		'colour': u'White:FFF',
		'default': u'0.00',
		'doctype': u'DocField',
<<<<<<< HEAD
		'fieldname': u'import_rate',
		'fieldtype': u'Currency',
		'label': u'Rate',
		'oldfieldname': u'import_rate',
		'oldfieldtype': u'Currency',
		'permlevel': 0,
		'print_hide': 0,
=======
		'fieldname': u'purchase_rate',
		'fieldtype': u'Currency',
		'label': u'Rate *(Default Curr.)',
		'oldfieldname': u'purchase_rate',
		'oldfieldtype': u'Currency',
		'permlevel': 0,
		'print_hide': 1,
		'reqd': 1,
>>>>>>> d14bea3d
		'trigger': u'Client',
		'width': u'100px'
	},

	# DocField
	{
<<<<<<< HEAD
		'doctype': u'DocField',
		'fieldname': u'import_amount',
		'fieldtype': u'Currency',
		'label': u'Amount',
		'oldfieldname': u'import_amount',
		'oldfieldtype': u'Currency',
		'permlevel': 1
=======
		'default': u'0.00',
		'doctype': u'DocField',
		'fieldname': u'amount',
		'fieldtype': u'Currency',
		'label': u'Amount (Default Curr.)',
		'oldfieldname': u'amount',
		'oldfieldtype': u'Currency',
		'permlevel': 0,
		'print_hide': 1,
		'reqd': 0,
		'trigger': u'Client',
		'width': u'100px'
>>>>>>> d14bea3d
	},

	# DocField
	{
		'doctype': u'DocField',
<<<<<<< HEAD
		'fieldname': u'purchase_ref_rate',
		'fieldtype': u'Currency',
		'label': u'Ref Rate *',
		'permlevel': 0
=======
		'fieldname': u'import_ref_rate',
		'fieldtype': u'Currency',
		'label': u'Ref Rate ',
		'permlevel': 0,
		'print_hide': 1
>>>>>>> d14bea3d
	},

	# DocField
	{
		'colour': u'White:FFF',
		'default': u'0.00',
		'doctype': u'DocField',
<<<<<<< HEAD
		'fieldname': u'purchase_rate',
		'fieldtype': u'Currency',
		'label': u'Rate *(Default Curr.)',
		'oldfieldname': u'purchase_rate',
		'oldfieldtype': u'Currency',
		'permlevel': 0,
		'print_hide': 1,
		'reqd': 1,
=======
		'fieldname': u'import_rate',
		'fieldtype': u'Currency',
		'label': u'Rate',
		'oldfieldname': u'import_rate',
		'oldfieldtype': u'Currency',
		'permlevel': 0,
		'print_hide': 0,
>>>>>>> d14bea3d
		'trigger': u'Client',
		'width': u'100px'
	},

	# DocField
	{
<<<<<<< HEAD
		'default': u'0.00',
		'doctype': u'DocField',
		'fieldname': u'amount',
		'fieldtype': u'Currency',
		'label': u'Amount (Default Curr.)',
		'oldfieldname': u'amount',
		'oldfieldtype': u'Currency',
		'permlevel': 0,
		'print_hide': 1,
		'reqd': 0,
		'trigger': u'Client',
		'width': u'100px'
=======
		'doctype': u'DocField',
		'fieldname': u'import_amount',
		'fieldtype': u'Currency',
		'label': u'Amount',
		'oldfieldname': u'import_amount',
		'oldfieldtype': u'Currency',
		'permlevel': 1
>>>>>>> d14bea3d
	},

	# DocField
	{
		'doctype': u'DocField',
		'fieldname': u'warehouse',
		'fieldtype': u'Link',
		'hidden': 0,
		'label': u'Accepted Warehouse',
		'oldfieldname': u'warehouse',
		'oldfieldtype': u'Link',
		'options': u'Warehouse',
		'permlevel': 0,
<<<<<<< HEAD
		'print_hide': 0,
=======
		'print_hide': 1,
>>>>>>> d14bea3d
		'width': u'100px'
	},

	# DocField
	{
		'colour': u'White:FFF',
		'doctype': u'DocField',
		'fieldname': u'uom',
		'fieldtype': u'Link',
		'label': u'UOM',
		'oldfieldname': u'uom',
		'oldfieldtype': u'Link',
		'options': u'UOM',
		'permlevel': 0,
		'print_hide': 1,
		'reqd': 1,
		'trigger': u'Client',
		'width': u'100px'
	},

	# DocField
	{
		'doctype': u'DocField',
		'fieldname': u'conversion_factor',
		'fieldtype': u'Currency',
		'label': u'Conversion Factor',
		'oldfieldname': u'conversion_factor',
		'oldfieldtype': u'Currency',
		'permlevel': 0,
		'print_hide': 1,
		'reqd': 1,
		'trigger': u'Client',
		'width': u'100px'
	},

	# DocField
	{
		'doctype': u'DocField',
		'fieldname': u'stock_uom',
		'fieldtype': u'Data',
		'label': u'Stock UOM',
		'oldfieldname': u'stock_uom',
		'oldfieldtype': u'Data',
		'permlevel': 1,
		'print_hide': 1,
		'reqd': 1,
		'width': u'100px'
	},

	# DocField
	{
		'colour': u'White:FFF',
		'doctype': u'DocField',
		'fieldname': u'serial_no',
		'fieldtype': u'Text',
		'in_filter': 1,
		'label': u'Serial No',
		'no_copy': 1,
		'oldfieldname': u'serial_no',
		'oldfieldtype': u'Text',
		'permlevel': 0,
		'print_hide': 1,
		'report_hide': 0
	},

	# DocField
	{
		'colour': u'White:FFF',
		'doctype': u'DocField',
		'fieldname': u'batch_no',
		'fieldtype': u'Link',
		'label': u'Batch No',
		'oldfieldname': u'batch_no',
		'oldfieldtype': u'Link',
		'options': u'Batch',
		'permlevel': 0,
		'print_hide': 1,
		'trigger': u'Client'
	},

	# DocField
	{
		'colour': u'White:FFF',
		'doctype': u'DocField',
		'fieldname': u'rejected_warehouse',
		'fieldtype': u'Link',
		'hidden': 1,
		'label': u'Rejected Warehouse',
		'no_copy': 1,
		'oldfieldname': u'rejected_warehouse',
		'oldfieldtype': u'Link',
		'options': u'Warehouse',
		'permlevel': 1,
		'print_hide': 1,
		'width': u'100px'
	},

	# DocField
	{
		'colour': u'White:FFF',
		'doctype': u'DocField',
		'fieldname': u'schedule_date',
		'fieldtype': u'Date',
		'label': u'Schedule date',
		'no_copy': 1,
		'oldfieldname': u'schedule_date',
		'oldfieldtype': u'Date',
		'permlevel': 0,
		'print_hide': 1,
		'report_hide': 0,
		'reqd': 1
	},

	# DocField
	{
		'colour': u'White:FFF',
		'doctype': u'DocField',
		'fieldname': u'project_name',
		'fieldtype': u'Link',
		'in_filter': 1,
		'label': u'Project Name',
		'options': u'Project',
		'permlevel': 0,
		'print_hide': 1
	},

	# DocField
	{
		'colour': u'White:FFF',
		'doctype': u'DocField',
		'fieldname': u'qa_no',
		'fieldtype': u'Link',
		'label': u'QA No',
		'no_copy': 1,
		'oldfieldname': u'qa_no',
		'oldfieldtype': u'Link',
		'options': u'QA Inspection Report',
		'permlevel': 0,
		'print_hide': 1
	},

	# DocField
	{
		'doctype': u'DocField',
		'fieldname': u'brand',
		'fieldtype': u'Link',
		'hidden': 1,
		'label': u'Brand',
		'oldfieldname': u'brand',
		'oldfieldtype': u'Link',
		'options': u'Brand',
		'permlevel': 1,
		'print_hide': 1
	},

	# DocField
	{
		'doctype': u'DocField',
		'fieldname': u'item_group',
		'fieldtype': u'Link',
		'hidden': 1,
		'in_filter': 1,
		'label': u'Item Group',
		'oldfieldname': u'item_group',
		'oldfieldtype': u'Link',
		'options': u'Item Group',
		'permlevel': 1,
		'print_hide': 1,
		'search_index': 1
	},

	# DocField
	{
		'doctype': u'DocField',
		'fieldname': u'stock_qty',
		'fieldtype': u'Currency',
		'label': u'Stock Qty',
		'oldfieldname': u'stock_qty',
		'oldfieldtype': u'Currency',
		'permlevel': 0,
		'print_hide': 1,
		'trigger': u'Client',
		'width': u'100px'
	},

	# DocField
	{
		'colour': u'White:FFF',
		'doctype': u'DocField',
		'fieldname': u'prevdoc_doctype',
		'fieldtype': u'Data',
		'hidden': 1,
		'label': u'Prevdoc Doctype',
		'oldfieldname': u'prevdoc_doctype',
		'oldfieldtype': u'Data',
		'permlevel': 0,
		'print_hide': 1
	},

	# DocField
	{
		'colour': u'White:FFF',
		'doctype': u'DocField',
		'fieldname': u'prevdoc_docname',
		'fieldtype': u'Link',
		'hidden': 0,
		'in_filter': 1,
		'label': u'PO No',
		'no_copy': 0,
		'oldfieldname': u'prevdoc_docname',
		'oldfieldtype': u'Link',
		'options': u'Purchase Order',
		'permlevel': 1,
		'print_hide': 1,
		'reqd': 0,
		'search_index': 1,
		'width': u'150px'
	},

	# DocField
	{
		'doctype': u'DocField',
		'fieldname': u'prevdoc_date',
		'fieldtype': u'Date',
		'hidden': 1,
		'in_filter': 1,
		'label': u'PO Date',
		'oldfieldname': u'prevdoc_date',
		'oldfieldtype': u'Date',
		'permlevel': 1,
		'print_hide': 1
	},

	# DocField
	{
		'doctype': u'DocField',
		'fieldname': u'rm_supp_cost',
		'fieldtype': u'Currency',
		'hidden': 1,
		'in_filter': 0,
		'label': u'Raw Materials Supplied Cost',
		'oldfieldname': u'rm_supp_cost',
		'oldfieldtype': u'Currency',
		'permlevel': 2,
		'print_hide': 1,
		'width': u'150px'
	},

	# DocField
	{
		'colour': u'White:FFF',
		'doctype': u'DocField',
		'fieldname': u'item_tax_amount',
		'fieldtype': u'Currency',
		'hidden': 1,
		'label': u'Item Tax Amount',
		'no_copy': 1,
		'oldfieldname': u'item_tax_amount',
		'oldfieldtype': u'Currency',
		'permlevel': 1,
		'print_hide': 1,
		'reqd': 0,
		'search_index': 1,
		'width': u'150px'
	},

	# DocField
	{
		'colour': u'White:FFF',
		'doctype': u'DocField',
		'fieldname': u'prevdoc_detail_docname',
		'fieldtype': u'Data',
		'hidden': 1,
		'in_filter': 1,
		'label': u'PO Detail No',
		'no_copy': 0,
		'oldfieldname': u'prevdoc_detail_docname',
		'oldfieldtype': u'Data',
		'permlevel': 1,
		'print_hide': 1,
		'search_index': 1,
		'width': u'150px'
	},

	# DocField
	{
		'default': u'0.00',
		'doctype': u'DocField',
		'fieldname': u'billed_qty',
		'fieldtype': u'Currency',
		'label': u'Billed Quantity',
		'no_copy': 1,
		'oldfieldname': u'billed_qty',
		'oldfieldtype': u'Currency',
		'permlevel': 1,
		'print_hide': 1,
		'width': u'100px'
	},

	# DocField
	{
		'colour': u'White:FFF',
		'doctype': u'DocField',
		'fieldname': u'valuation_rate',
		'fieldtype': u'Currency',
		'hidden': 1,
		'in_filter': 0,
		'label': u'Valuation Rate',
		'no_copy': 1,
		'oldfieldname': u'valuation_rate',
		'oldfieldtype': u'Currency',
		'permlevel': 1,
		'print_hide': 1,
		'width': u'80px'
	},

	# DocField
	{
		'colour': u'White:FFF',
		'description': u'Tax detail table fetched from item master as a string and stored in this field.\nUsed for Purchase Other Charges',
		'doctype': u'DocField',
		'fieldname': u'item_tax_rate',
		'fieldtype': u'Small Text',
		'hidden': 1,
		'in_filter': 0,
		'label': u'Item Tax Rate',
		'oldfieldname': u'item_tax_rate',
		'oldfieldtype': u'Small Text',
		'permlevel': 1,
		'print_hide': 1,
		'report_hide': 1
	},

	# DocField
	{
		'allow_on_submit': 1,
		'doctype': u'DocField',
		'fieldname': u'page_break',
		'fieldtype': u'Check',
		'label': u'Page Break',
		'oldfieldname': u'page_break',
		'oldfieldtype': u'Check',
		'permlevel': 0,
		'print_hide': 1
	}
]<|MERGE_RESOLUTION|>--- conflicted
+++ resolved
@@ -5,11 +5,7 @@
 	{
 		'creation': '2010-08-08 17:09:16',
 		'docstatus': 0,
-<<<<<<< HEAD
-		'modified': '2012-02-27 18:43:39',
-=======
 		'modified': '2012-03-05 10:51:18',
->>>>>>> d14bea3d
 		'modified_by': u'Administrator',
 		'owner': u'Administrator'
 	},
@@ -26,11 +22,7 @@
 		'section_style': u'Tray',
 		'server_code_error': u' ',
 		'show_in_menu': 0,
-<<<<<<< HEAD
-		'version': 74
-=======
 		'version': 76
->>>>>>> d14bea3d
 	},
 
 	# These values are common for all DocField
@@ -143,40 +135,71 @@
 	# DocField
 	{
 		'doctype': u'DocField',
-<<<<<<< HEAD
+		'fieldname': u'purchase_ref_rate',
+		'fieldtype': u'Currency',
+		'label': u'Ref Rate *',
+		'permlevel': 0,
+		'print_hide': 1
+	},
+
+	# DocField
+	{
+		'doctype': u'DocField',
+		'fieldname': u'discount_rate',
+		'fieldtype': u'Currency',
+		'label': u'Discount  %',
+		'permlevel': 0,
+		'print_hide': 1
+	},
+
+	# DocField
+	{
+		'colour': u'White:FFF',
+		'default': u'0.00',
+		'doctype': u'DocField',
+		'fieldname': u'purchase_rate',
+		'fieldtype': u'Currency',
+		'label': u'Rate *(Default Curr.)',
+		'oldfieldname': u'purchase_rate',
+		'oldfieldtype': u'Currency',
+		'permlevel': 0,
+		'print_hide': 1,
+		'reqd': 1,
+		'trigger': u'Client',
+		'width': u'100px'
+	},
+
+	# DocField
+	{
+		'default': u'0.00',
+		'doctype': u'DocField',
+		'fieldname': u'amount',
+		'fieldtype': u'Currency',
+		'label': u'Amount (Default Curr.)',
+		'oldfieldname': u'amount',
+		'oldfieldtype': u'Currency',
+		'permlevel': 0,
+		'print_hide': 1,
+		'reqd': 0,
+		'trigger': u'Client',
+		'width': u'100px'
+	},
+
+	# DocField
+	{
+		'doctype': u'DocField',
 		'fieldname': u'import_ref_rate',
 		'fieldtype': u'Currency',
 		'label': u'Ref Rate ',
-		'permlevel': 0
-=======
-		'fieldname': u'purchase_ref_rate',
-		'fieldtype': u'Currency',
-		'label': u'Ref Rate *',
-		'permlevel': 0,
-		'print_hide': 1
->>>>>>> d14bea3d
-	},
-
-	# DocField
-	{
-		'doctype': u'DocField',
-		'fieldname': u'discount_rate',
-		'fieldtype': u'Currency',
-		'label': u'Discount  %',
-<<<<<<< HEAD
-		'permlevel': 0
-=======
-		'permlevel': 0,
-		'print_hide': 1
->>>>>>> d14bea3d
-	},
-
-	# DocField
-	{
-		'colour': u'White:FFF',
-		'default': u'0.00',
-		'doctype': u'DocField',
-<<<<<<< HEAD
+		'permlevel': 0,
+		'print_hide': 1
+	},
+
+	# DocField
+	{
+		'colour': u'White:FFF',
+		'default': u'0.00',
+		'doctype': u'DocField',
 		'fieldname': u'import_rate',
 		'fieldtype': u'Currency',
 		'label': u'Rate',
@@ -184,23 +207,12 @@
 		'oldfieldtype': u'Currency',
 		'permlevel': 0,
 		'print_hide': 0,
-=======
-		'fieldname': u'purchase_rate',
-		'fieldtype': u'Currency',
-		'label': u'Rate *(Default Curr.)',
-		'oldfieldname': u'purchase_rate',
-		'oldfieldtype': u'Currency',
-		'permlevel': 0,
-		'print_hide': 1,
-		'reqd': 1,
->>>>>>> d14bea3d
-		'trigger': u'Client',
-		'width': u'100px'
-	},
-
-	# DocField
-	{
-<<<<<<< HEAD
+		'trigger': u'Client',
+		'width': u'100px'
+	},
+
+	# DocField
+	{
 		'doctype': u'DocField',
 		'fieldname': u'import_amount',
 		'fieldtype': u'Currency',
@@ -208,90 +220,6 @@
 		'oldfieldname': u'import_amount',
 		'oldfieldtype': u'Currency',
 		'permlevel': 1
-=======
-		'default': u'0.00',
-		'doctype': u'DocField',
-		'fieldname': u'amount',
-		'fieldtype': u'Currency',
-		'label': u'Amount (Default Curr.)',
-		'oldfieldname': u'amount',
-		'oldfieldtype': u'Currency',
-		'permlevel': 0,
-		'print_hide': 1,
-		'reqd': 0,
-		'trigger': u'Client',
-		'width': u'100px'
->>>>>>> d14bea3d
-	},
-
-	# DocField
-	{
-		'doctype': u'DocField',
-<<<<<<< HEAD
-		'fieldname': u'purchase_ref_rate',
-		'fieldtype': u'Currency',
-		'label': u'Ref Rate *',
-		'permlevel': 0
-=======
-		'fieldname': u'import_ref_rate',
-		'fieldtype': u'Currency',
-		'label': u'Ref Rate ',
-		'permlevel': 0,
-		'print_hide': 1
->>>>>>> d14bea3d
-	},
-
-	# DocField
-	{
-		'colour': u'White:FFF',
-		'default': u'0.00',
-		'doctype': u'DocField',
-<<<<<<< HEAD
-		'fieldname': u'purchase_rate',
-		'fieldtype': u'Currency',
-		'label': u'Rate *(Default Curr.)',
-		'oldfieldname': u'purchase_rate',
-		'oldfieldtype': u'Currency',
-		'permlevel': 0,
-		'print_hide': 1,
-		'reqd': 1,
-=======
-		'fieldname': u'import_rate',
-		'fieldtype': u'Currency',
-		'label': u'Rate',
-		'oldfieldname': u'import_rate',
-		'oldfieldtype': u'Currency',
-		'permlevel': 0,
-		'print_hide': 0,
->>>>>>> d14bea3d
-		'trigger': u'Client',
-		'width': u'100px'
-	},
-
-	# DocField
-	{
-<<<<<<< HEAD
-		'default': u'0.00',
-		'doctype': u'DocField',
-		'fieldname': u'amount',
-		'fieldtype': u'Currency',
-		'label': u'Amount (Default Curr.)',
-		'oldfieldname': u'amount',
-		'oldfieldtype': u'Currency',
-		'permlevel': 0,
-		'print_hide': 1,
-		'reqd': 0,
-		'trigger': u'Client',
-		'width': u'100px'
-=======
-		'doctype': u'DocField',
-		'fieldname': u'import_amount',
-		'fieldtype': u'Currency',
-		'label': u'Amount',
-		'oldfieldname': u'import_amount',
-		'oldfieldtype': u'Currency',
-		'permlevel': 1
->>>>>>> d14bea3d
 	},
 
 	# DocField
@@ -305,11 +233,7 @@
 		'oldfieldtype': u'Link',
 		'options': u'Warehouse',
 		'permlevel': 0,
-<<<<<<< HEAD
-		'print_hide': 0,
-=======
-		'print_hide': 1,
->>>>>>> d14bea3d
+		'print_hide': 1,
 		'width': u'100px'
 	},
 
