--- conflicted
+++ resolved
@@ -1,3388 +1,3336 @@
- (Half Day),(Medio día)
- and year: ,y el año:
-""" does not exists","""No existe"
-%  Delivered,Entregado %
-% Amount Billed,% Importe Anunciado
-% Billed,% Anunciado
-% Completed,% completado
-% Delivered,Entregado %
-% Installed,instalado %
-% Received,% Recibido
-% of materials billed against this Purchase Order.,% De materiales facturados contra esta orden de compra .
-% of materials billed against this Sales Order,% De materiales facturados contra esta Orden de Venta
-% of materials delivered against this Delivery Note,% De los materiales entregados en contra de esta nota de entrega
-% of materials delivered against this Sales Order,% De los materiales entregados en contra de esta Orden de Venta
-% of materials ordered against this Material Request,% De materiales ordenados en contra de esta demanda de materiales
-% of materials received against this Purchase Order,% Del material recibido en contra de esta orden de compra
-'Actual Start Date' can not be greater than 'Actual End Date',"' Fecha de Comienzo real ' no puede ser mayor que ' Actual Fecha de finalización """
-'Based On' and 'Group By' can not be same,"""Basado en "" y "" Agrupar por "" no puede ser el mismo"
-'Days Since Last Order' must be greater than or equal to zero,' Días desde el último pedido ' debe ser mayor o igual a cero
-'Entries' cannot be empty,' Comentarios ' no puede estar vacío
-'Expected Start Date' can not be greater than 'Expected End Date',"'Fecha de inicio esperaba' no puede ser mayor que ' esperada Fecha de finalización """
-'From Date' is required,"' A partir de la fecha "" se requiere"
-'From Date' must be after 'To Date',"' A partir de la fecha "" debe ser después de ' A Fecha '"
-'Has Serial No' can not be 'Yes' for non-stock item,"""No tiene de serie 'no puede ser ' Sí ' para la falta de valores"
-'Notification Email Addresses' not specified for recurring invoice,"«Notificación Direcciones de correo electrónico "" no especificadas para la factura recurrente"
-'Profit and Loss' type account {0} not allowed in Opening Entry,""" Pérdidas y Ganancias "" tipo de cuenta {0} no se permite la entrada con apertura"
-'To Case No.' cannot be less than 'From Case No.',' Para el caso núm ' no puede ser inferior a ' De Caso No. '
-'To Date' is required,""" Hasta la fecha "" se requiere"
-'Update Stock' for Sales Invoice {0} must be set,"'Actualización de la "" factura de venta para {0} debe ajustarse"
-* Will be calculated in the transaction.,* Se calculará en la transacción.
-1 Currency = [?] FractionFor e.g. 1 USD = 100 Cent,"1 moneda = [?] Fracción  Por ejemplo, 1 USD = 100 Cent"
-1. To maintain the customer wise item code and to make them searchable based on their code use this option,1 . Para mantener el código del artículo sabia cliente y para efectuar búsquedas en ellos en función de su uso de código de esta opción
-"<a href=""#Sales Browser/Customer Group"">Add / Edit</a>","<a href=""#Sales Browser/Customer grupo""> Añadir / Editar < / a>"
-"<a href=""#Sales Browser/Item Group"">Add / Edit</a>","<a href=""#Sales Browser/Item grupo""> Añadir / Editar < / a>"
-"<a href=""#Sales Browser/Territory"">Add / Edit</a>","<a href=""#Sales Browser/Territory""> Añadir / Editar < / a>"
-"<h4>Default Template</h4><p>Uses <a href=""http://jinja.pocoo.org/docs/templates/"">Jinja Templating</a> and all the fields of Address (including Custom Fields if any) will be available</p><pre><code>{{ address_line1 }}&lt;br&gt;{% if address_line2 %}{{ address_line2 }}&lt;br&gt;{% endif -%}{{ city }}&lt;br&gt;{% if state %}{{ state }}&lt;br&gt;{% endif -%}{% if pincode %} PIN:  {{ pincode }}&lt;br&gt;{% endif -%}{{ country }}&lt;br&gt;{% if phone %}Phone: {{ phone }}&lt;br&gt;{% endif -%}{% if fax %}Fax: {{ fax }}&lt;br&gt;{% endif -%}{% if email_id %}Email: {{ email_id }}&lt;br&gt;{% endif -%}</code></pre>","<h4> defecto plantilla </ h4>  <p> Usos <a href=""http://jinja.pocoo.org/docs/templates/""> Jinja plantillas </ a> y todos los campos de la Dirección ( incluyendo campos personalizados en su caso) estará disponible </ p>  <pre> <code> {{}} address_line1 <br>  {% if address_line2%} {{}} address_line2 <br> { endif% -%}  {{city}} <br>  {% if estado%} {{Estado}} {% endif <br> -%}  {% if%} pincode PIN: {{pincode}} {% endif <br> -%}  {{país}} <br>  {% if%} de teléfono Teléfono: {{phone}} {<br> endif% -%}  {% if%} fax Fax: {{fax}} {% endif <br> -%}  {% if%} email_ID Email: {{}} email_ID <br> ; {% endif -%}  </ code> </ pre>"
-A Customer Group exists with same name please change the Customer name or rename the Customer Group,"Existe un Grupo de Clientes con el mismo nombre, por favor cambie el nombre del Cliente o cambie el nombre del Grupo de Clientes"
-A Customer exists with same name,Existe un Cliente con el mismo nombre
-A Lead with this email id should exist,Una Iniciativa con este correo electrónico debería existir
-A Product or Service,Un Producto o Servicio
-A Supplier exists with same name,Existe un Proveedor con el mismo nombre
-A symbol for this currency. For e.g. $,"Un símbolo para esta moneda. Por ejemplo, $"
-AMC Expiry Date,AMC Fecha de caducidad
-Abbr,Abrev
-Abbreviation cannot have more than 5 characters,Abreviatura no puede tener más de 5 caracteres
-Above Value,Valor Superior
-Absent,Ausente
-Acceptance Criteria,Criterios de Aceptación
-Accepted,Aceptado
-Accepted + Rejected Qty must be equal to Received quantity for Item {0},Cantidad Aceptada + Rechazada debe ser igual a la cantidad Recibida por el Artículo {0}
-Accepted Quantity,Cantidad Aceptada
-Accepted Warehouse,Almacén Aceptado
-Account,Cuenta
-Account Balance,Balance de la Cuenta
-Account Created: {0},Cuenta Creada: {0}
-Account Details,Detalles de la Cuenta
-Account Head,cuenta Head
-Account Name,Nombre de la Cuenta
-Account Type,Tipo de Cuenta
-"Account balance already in Credit, you are not allowed to set 'Balance Must Be' as 'Debit'","Balance de la cuenta ya en Crédito, no le está permitido establecer 'Balance Debe Ser' como 'Débito'"
-"Account balance already in Debit, you are not allowed to set 'Balance Must Be' as 'Credit'","Balance de la cuenta ya en Débito, no le está permitido establecer ""Balance Debe Ser"" como ""Crédito"""
-Account for the warehouse (Perpetual Inventory) will be created under this Account.,Cuenta para el almacén ( Inventario Permanente ) se creará en esta Cuenta.
-Account head {0} created,Cabeza de cuenta {0} creado
-Account must be a balance sheet account,La cuenta debe ser una cuenta de balance
-Account with child nodes cannot be converted to ledger,Cuenta con nodos hijos no se puede convertir a cuentas del libro mayor
-Account with existing transaction can not be converted to group.,Cuenta con transacción existente no se puede convertir al grupo.
-Account with existing transaction can not be deleted,Cuenta con transacción existente no se puede eliminar
-Account with existing transaction cannot be converted to ledger,Cuenta con una transacción existente no se puede convertir en el libro mayor
-Account {0} cannot be a Group,Cuenta {0} no puede ser un Grupo
-Account {0} does not belong to Company {1},Cuenta {0} no pertenece a la Compañía {1}
-Account {0} does not belong to company: {1},Cuenta {0} no pertenece a la compañía: {1}
-Account {0} does not exist,Cuenta {0} no existe
-Account {0} has been entered more than once for fiscal year {1},Cuenta {0} se ha introducido más de una vez para el año fiscal {1}
-Account {0} is frozen,Cuenta {0} está congelada
-Account {0} is inactive,Cuenta {0} está inactiva
-Account {0} is not valid,Cuenta {0} no es válida
-Account {0} must be of type 'Fixed Asset' as Item {1} is an Asset Item,Cuenta {0} debe ser de tipo 'Activos Fijos' porque Artículo {1} es un Elemento de Activo Fijo
-Account {0}: Parent account {1} can not be a ledger,Cuenta {0}: Cuenta Padre {1} no puede ser una cuenta Mayor
-Account {0}: Parent account {1} does not belong to company: {2},Cuenta {0}: Cuenta Padre {1} no pertenece a la compañía: {2}
-Account {0}: Parent account {1} does not exist,Cuenta {0}: Cuenta Padre {1} no existe
-Account {0}: You can not assign itself as parent account,Cuenta {0}: no puede asignar la misma cuenta como su cuenta Padre.
-Account: {0} can only be updated via \					Stock Transactions,Cuenta: {0} sólo puede ser actualizado a través de \ Transacciones de Inventario
-Accountant,Contador
-Accounting,Contabilidad
-"Accounting Entries can be made against leaf nodes, called","Asientos contables pueden ser hechos contra cuentas de detalle, llamada"
-"Accounting entry frozen up to this date, nobody can do / modify entry except role specified below.",Asiento contable congelado actualmente ; nadie puede modificar el asiento  excepto el rol que se especifica a continuación .
-Accounting journal entries.,Entradas de diario de contabilidad.
-Accounts,Cuentas
-Accounts Browser,Navegador de Cuentas
-Accounts Frozen Upto,Cuentas Congeladas Hasta
-Accounts Payable,Cuentas por Pagar
-Accounts Receivable,Cuentas por Cobrar
-Accounts Settings,Configuración de Cuentas
-Active,Activo
-Active: Will extract emails from ,Activo: Extraerá correos electrónicos de
-Activity,Actividad
-Activity Log,Registro de Actividad
-Activity Log:,Registro de Actividad:
-Activity Type,Tipo de Actividad
-Actual,Real
-Actual Budget,Presupuesto Real
-Actual Completion Date,Fecha Real de Terminación
-Actual Date,Fecha Real
-Actual End Date,Fecha Real de Finalización
-Actual Invoice Date,Fecha Real de Factura
-Actual Posting Date,Fecha Real de Envío
-Actual Qty,Cantidad Real
-Actual Qty (at source/target),Cantidad Real (en origen/destino)
-Actual Qty After Transaction,Cantidad Real Después de la Transacción
-Actual Qty: Quantity available in the warehouse.,Cantidad Actual: Cantidad disponible en el almacén.
-Actual Quantity,Cantidad Real
-Actual Start Date,Fecha de Comienzo Real
-Add,Añadir
-Add / Edit Taxes and Charges,Añadir / Editar Impuestos y Cargos
-Add Child,Añadir Hijo
-Add Serial No,Añadir Número de Serie
-Add Taxes,Añadir Impuestos
-Add Taxes and Charges,Añadir Impuestos y Cargos
-Add or Deduct,Agregar o Deducir
-Add rows to set annual budgets on Accounts.,Añadir filas para establecer los presupuestos anuales de las Cuentas .
-Add to Cart,Añadir a la Cesta
-Add to calendar on this date,Añadir al calendario en esta fecha
-Add/Remove Recipients,Añadir / Quitar Destinatarios
-Address,Dirección
-Address & Contact,Dirección y Contacto
-Address & Contacts,Dirección y Contactos
-Address Desc,Dirección descripción
-Address Details,Detalles de las Direcciones
-Address HTML,Dirección HTML
-Address Line 1,Dirección Línea 1
-Address Line 2,Dirección Línea 2
-Address Template,Plantilla de Direcciones
-Address Title,Dirección Título
-Address Title is mandatory.,Dirección Título es obligatorio.
-Address Type,Tipo de dirección
-Address master.,Dirección Principal.
-Administrative Expenses,Gastos de Administración
-Administrative Officer,Oficial Administrativo
-Advance Amount,Cantidad Anticipada
-Advance amount,cantidad anticipada
-Advances,Anticipos
-Advertisement,Anuncio
-Advertising,Publicidad
-Aerospace,Aeroespacial
-After Sale Installations,Instalaciones Post Venta
-Against,Contra
-Against Account,Contra Cuenta
-Against Bill {0} dated {1},Contra Factura {0} de fecha {1}
-Against Docname,Contra Docname
-Against Doctype,Contra Doctype
-Against Document Detail No,Contra número de detalle del documento
-Against Document No,Contra el Documento No
-Against Expense Account,Contra la Cuenta de Gastos
-Against Income Account,Contra la Cuenta de Utilidad
-Against Journal Entry,Contra Comprobante de Diario
-Against Journal Entry {0} does not have any unmatched {1} entry,Contra Comprobante de Diario {0} aún no tiene {1} entrada asignada
-Against Purchase Invoice,Contra la Factura de Compra
-Against Sales Invoice,Contra la Factura de Venta
-Against Sales Order,Contra la Orden de Venta
-Against Voucher,Contra Comprobante
-Against Voucher Type,Contra Comprobante Tipo
-Ageing Based On,Envejecimiento Basado En
-Ageing Date is mandatory for opening entry,Fecha de antigüedad es obligatoria para la  entrada de apertura
-Ageing date is mandatory for opening entry,Fecha Envejecer es obligatorio para la apertura de la entrada
-Agent,Agente
-Aging Date,Fecha de antigüedad
-Aging Date is mandatory for opening entry,La fecha de antigüedad es obligatoria para la apertura de la entrada
-Agriculture,Agricultura
-Airline,Línea Aérea
-All Addresses.,Todas las Direcciones .
-All Contact,Todos los Contactos
-All Contacts.,Todos los Contactos .
-All Customer Contact,Todos Contactos de Clientes
-All Customer Groups,Todos los Grupos de Clientes
-All Day,Todo el Día
-All Employee (Active),Todos los Empleados (Activos)
-All Item Groups,Todos los Grupos de Artículos
-All Lead (Open),Todas las Oportunidades (Abiertas)
-All Products or Services.,Todos los Productos o Servicios .
-All Sales Partner Contact,Todo Punto de Contacto de Venta
-All Sales Person,Todos Ventas de Ventas
-All Supplier Contact,Todos Contactos de Proveedores
-All Supplier Types,Todos los Tipos de proveedores
-All Territories,Todos los Territorios
-"All export related fields like currency, conversion rate, export total, export grand total etc are available in Delivery Note, POS, Quotation, Sales Invoice, Sales Order etc.","Todos los campos relacionados tales como divisa, tasa de conversión, el total de exportaciones, total general de las exportaciones, etc están disponibles en la nota de entrega, Punto de venta, cotización, factura de venta, órdenes de venta, etc."
-"All import related fields like currency, conversion rate, import total, import grand total etc are available in Purchase Receipt, Supplier Quotation, Purchase Invoice, Purchase Order etc.","Todos los campos tales como la divisa, tasa de conversión, el total de las importaciones, la importación total general etc están disponibles en recibo de compra, cotización de proveedor, factura de compra, orden de compra, etc"
-All items have already been invoiced,Todos los artículos que ya se han facturado
-All these items have already been invoiced,Todos estos elementos ya fueron facturados
-Allocate,Asignar
-Allocate leaves for a period.,Asignar las hojas por un período .
-Allocate leaves for the year.,Asignar las hojas para el año.
-Allocated Amount,Monto Asignado
-Allocated Budget,Presupuesto Asignado
-Allocated amount,cantidad asignada
-Allocated amount can not be negative,Monto asignado no puede ser negativo
-Allocated amount can not greater than unadusted amount,Monto asignado no puede superar el importe no ajustado
-Allow Bill of Materials,Permitir lista de materiales
-Allow Bill of Materials should be 'Yes'. Because one or many active BOMs present for this item,"Permitir lista de materiales debe ser ""Sí"". Debido a que una o varias listas de materiales activas presentes para este artículo"
-Allow Children,Permitir hijos
-Allow Dropbox Access,Permitir Acceso a Dropbox
-Allow Google Drive Access,Permitir Acceso a Google Drive
-Allow Negative Balance,Permitir Saldo Negativo
-Allow Negative Stock,Permitir Inventario Negativo
-Allow Production Order,Permitir Orden de Producción
-Allow User,Permitir al usuario
-Allow Users,Permitir que los usuarios
-Allow the following users to approve Leave Applications for block days.,Permitir a los usuarios siguientes aprobar Solicitudes de ausencia en bloques de días.
-Allow user to edit Price List Rate in transactions,Permitir al usuario editar Precio de Lista  en las transacciones
-Allowance Percent,Porcentaje de Asignación
-Allowance for over-{0} crossed for Item {1},Previsión por exceso de {0} cruzados por artículo {1}
-Allowance for over-{0} crossed for Item {1}.,Previsión por exceso de {0} cruzado para el punto {1}.
-Allowed Role to Edit Entries Before Frozen Date,Permitir al Rol editar las entradas antes de la Fecha de Cierre
-Amended From,Modificado Desde
-Amount,Cantidad
-Amount (Company Currency),Importe (Moneda de la Empresa)
-Amount Paid,Total Pagado
-Amount to Bill,Monto a Facturar
-An Customer exists with same name,Existe un cliente con el mismo nombre
-"An Item Group exists with same name, please change the item name or rename the item group","Existe un grupo de elementos con el mismo nombre , por favor, cambie el nombre del artículo , o cambiar el nombre del grupo de artículos"
-"An item exists with same name ({0}), please change the item group name or rename the item","Existe un elemento con el mismo nombre ({0} ) , cambie el nombre del grupo de artículos o cambiar el nombre del elemento"
-Analyst,Analista
-Annual,Anual
-Another Period Closing Entry {0} has been made after {1},Otra entrada de Cierre de Período {0} se ha hecho después de {1}
-Another Salary Structure {0} is active for employee {0}. Please make its status 'Inactive' to proceed.,"Otra estructura salarial {0} está activa para empleado {0} . Por favor marque "" Inactivo "" para proceder ."
-"Any other comments, noteworthy effort that should go in the records.","Cualquier otro comentario , notable esfuerzo que debe ir en los registros ."
-Apparel & Accessories,Ropa y Accesorios
-Applicability,Aplicable
-Applicable For,Aplicable para
-Applicable Holiday List,Lista de Días Feriados Aplicable
-Applicable Territory,Territorio Aplicable
-Applicable To (Designation),Aplicables a (Denominación )
-Applicable To (Employee),Aplicable a ( Empleado )
-Applicable To (Role),Aplicable a (Rol )
-Applicable To (User),Aplicable a (Usuario)
-Applicant Name,Nombre del Solicitante
-Applicant for a Job.,Solicitante de empleo .
-Application of Funds (Assets),Aplicación de Fondos (Activos )
-Applications for leave.,Las solicitudes de licencia .
-Applies to Company,Se aplica a la empresa
-Apply On,Aplique En
-Appraisal,Evaluación
-Appraisal Goal,Evaluación Meta
-Appraisal Goals,Objetivos de la valoración
-Appraisal Template,Plantilla de Evaluación
-Appraisal Template Goal,Objetivo Plantilla de Evaluación
-Appraisal Template Title,Titulo de la Plantilla deEvaluación
-Appraisal {0} created for Employee {1} in the given date range,Evaluación {0} creado por Empleado {1} en el rango de fechas determinado
-Apprentice,Aprendiz
-Approval Status,Estado de Aprobación
-Approval Status must be 'Approved' or 'Rejected',"Estado de aprobación debe ser "" Aprobado "" o "" Rechazado """
-Approved,Aprobado
-Approver,aprobador
-Approving Role,Aprobar Rol
-Approving Role cannot be same as role the rule is Applicable To,El rol que aprueba no puede ser igual que el rol al que se aplica la regla
-Approving User,Aprobar Usuario
-Approving User cannot be same as user the rule is Applicable To,El usuario que aprueba no puede ser igual que el usuario para el que la regla es aplicable
-Are you sure you want to STOP ,¿Esta seguro de que quiere DETENER?
-Are you sure you want to UNSTOP ,¿Esta seguro de que quiere CONTINUAR?
-Arrear Amount,Monto Mora
-"As Production Order can be made for this item, it must be a stock item.","Como puede hacerse Orden de Producción  por este concepto , debe ser un elemento con existencias."
-As per Stock UOM,Según Stock UOM
-"As there are existing stock transactions for this item, you can not change the values of 'Has Serial No', 'Is Stock Item' and 'Valuation Method'","Como hay transacciones de acciones existentes para este artículo , no se pueden cambiar los valores de ""Tiene Númer de Serie ','Artículo en stock"" y "" Método de valoración '"
-Asset,Activo
-Assistant,Asistente
-Associate,Asociado
-Atleast one of the Selling or Buying must be selected,Al menos uno de la venta o compra debe seleccionar
-Atleast one warehouse is mandatory,Al menos un almacén es obligatorio
-Attach Image,Adjuntar Imagen
-Attach Letterhead,Adjuntar Membrete
-Attach Logo,Adjunte Logo
-Attach Your Picture,Adjunte su Fotografía 
-Attendance,Asistencia
-Attendance Date,Fecha de Asistencia
-Attendance Details,Datos de Asistencia
-Attendance From Date,Asistencia De Fecha
-Attendance From Date and Attendance To Date is mandatory,Asistencia Desde Fecha y Hasta Fecha de Asistencia es obligatoria
-Attendance To Date,Asistencia a la fecha
-Attendance can not be marked for future dates,La asistencia no se puede marcar para fechas futuras
-Attendance for employee {0} is already marked,Asistencia para el empleado {0} ya está marcado
-Attendance record.,Registro de Asistencia .
-Authorization Control,Control de Autorización
-Authorization Rule,Regla de Autorización
-Auto Accounting For Stock Settings,Contabilidad Automatica para la Configuración de Inventario
-Auto Material Request,Solicitud de Materiales Automatica
-Auto-raise Material Request if quantity goes below re-order level in a warehouse,Generar Automaticamente Solicitud de Material si la cantidad está por debajo de nivel para solicitar nueva compra en un almacén
-Automatically compose message on submission of transactions.,Componer automáticamente el mensaje en la presentación de las transacciones.
-Automatically extract Job Applicants from a mail box ,Extraer automáticamente candidatos del buzón de correo.
-Automatically extract Leads from a mail box e.g.,"Extraer automáticamente oportunidades de un buzón de correo electrónico , por ejemplo,"
-Automatically updated via Stock Entry of type Manufacture/Repack,Actualiza automáticamente a través de la Entrada de Almacen si es tipo Fabricación / Reparación
-Automotive,Automotor
-Autoreply when a new mail is received,Respuesta automática cuando se recibe un nuevo correo
-Available,Disponible
-Available Qty at Warehouse,Cantidad Disponible en Almacén
-Available Stock for Packing Items,Inventario Disponible de Artículos de Embalaje
-"Available in BOM, Delivery Note, Purchase Invoice, Production Order, Purchase Order, Purchase Receipt, Sales Invoice, Sales Order, Stock Entry, Timesheet","Disponible en la lista de materiales , albarán, factura de compra , orden de fabricación , orden de compra , recibo de compra , factura de venta , pedidos de venta , inventario de entrada, parte de horas"
-Average Age,Edad Promedio
-Average Commission Rate,Tasa de Comisión Promedio
-Average Discount,Descuento Promedio
-Awesome Products,Productos Increíbles 
-Awesome Services,Servicios Impresionantes 
-BOM Detail No,Número de Detalle en la Lista de Materiales
-BOM Explosion Item,BOM Explosion Artículo
-BOM Item,Artículo de la Lista de Materiales
-BOM No,BOM No
-BOM No. for a Finished Good Item,BOM N º de producto terminado artículo
-BOM Operation,BOM Operación
-BOM Operations,Operaciones BOM
-BOM Replace Tool,BOM Replace Tool
-BOM number is required for manufactured Item {0} in row {1},Se requiere el número de lista de materiales para el artículo manufacturado {0} en la fila {1}
-BOM number not allowed for non-manufactured Item {0} in row {1},Número de la lista de materiales no autorizados para la partida no manufacturado {0} en la fila {1}
-BOM recursion: {0} cannot be parent or child of {2},BOM recursividad : {0} no puede ser padre o hijo de {2}
-BOM replaced,BOM reemplazado
-BOM {0} for Item {1} in row {2} is inactive or not submitted,BOM {0} para el artículo {1} en la fila {2} está inactivo o no presentado
-BOM {0} is not active or not submitted,BOM {0} no está activo o no presentado
-BOM {0} is not submitted or inactive BOM for Item {1},BOM {0} no se presenta o inactivo lista de materiales para el elemento {1}
-Backup Manager,Administrador de Respaldos
-Backup Right Now,Respaldar Ya
-Backups will be uploaded to,Respaldos serán subidos a
-Balance Qty,Cantidad en Balance
-Balance Sheet,Hoja de Balance
-Balance Value,Valor de Balance
-Balance for Account {0} must always be {1},Balance de Cuenta {0} debe ser siempre {1}
-Balance must be,Balance debe ser
-"Balances of Accounts of type ""Bank"" or ""Cash""","Los Balances de Cuentas de tipo ""Banco"" o ""Efectivo"""
-Bank,Banco
-Bank / Cash Account,Cuenta de Banco / Efectivo
-Bank A/C No.,Número de Cuenta de Banco
-Bank Account,Cuenta Bancaria
-Bank Account No.,Número de Cuenta Bancaria
-Bank Accounts,Cuentas Bancarias
-Bank Clearance Summary,Resumen de Liquidación del Banco
-Bank Draft,Cheque de Gerencia
-Bank Name,Nombre del Banco
-Bank Overdraft Account,Cuenta Crédito en Cuenta Corriente
-Bank Reconciliation,Conciliación Bancaria
-Bank Reconciliation Detail,Detalle de Conciliación Bancaria
-Bank Reconciliation Statement,Declaración de Conciliación Bancaria
-Bank Entry,Banco de Vales
-Bank/Cash Balance,Banco / Balance de Caja
-Banking,Banca
-Barcode,Código de Barras
-Barcode {0} already used in Item {1},Código de Barras {0} ya se utiliza en el elemento {1}
-Based On,Basado en
-Basic,Básico
-Basic Info,Información Básica
-Basic Information,Datos Básicos
-Basic Rate,Tasa Básica
-Basic Rate (Company Currency),Tarifa Base ( Divisa de la Compañía )
-Batch,Lote
-Batch (lot) of an Item.,Batch (lote ) de un elemento .
-Batch Finished Date,Fecha de terminacion de lote
-Batch ID,ID de lote
-Batch No,Lote Nro
-Batch Started Date,Fecha de inicio de lote
-Batch Time Logs for billing.,Registros de tiempo de lotes para la facturación .
-Batch-Wise Balance History,Batch- Wise Historial de saldo
-Batched for Billing,Lotes para facturar
-Better Prospects,Mejores Perspectivas
-Bill Date,Fecha de Factura
-Bill No,Factura No
-Bill No {0} already booked in Purchase Invoice {1},Número de Factura {0} ya está reservado en Factura de Compra {1}
-Bill of Material,Lista de Materiales
-Bill of Material to be considered for manufacturing,Lista de materiales para ser considerado para la fabricación
-Bill of Materials (BOM),Lista de Materiales (BOM )
-Billable,Facturable
-Billed,Facturado
-Billed Amount,Importe Facturado
-Billed Amt,Imp Facturado
-Billing,Facturación
-Billing Address,Dirección de Facturación
-Billing Address Name,Nombre de la Dirección de Facturación
-Billing Status,Estado de Facturación
-Bills raised by Suppliers.,Facturas presentadas por los Proveedores.
-Bills raised to Customers.,Facturas presentadas a los Clientes.
-Bin,Papelera
-Bio,Bio
-Biotechnology,Biotecnología
-Birthday,Cumpleaños
-Block Date,Bloquear Fecha
-Block Days,Bloquear Días
-Block leave applications by department.,Bloquee solicitudes de vacaciones por departamento.
-Blog Post,Entrada en el Blog
-Blog Subscriber,Suscriptor del Blog
-Blood Group,Grupos Sanguíneos
-Both Warehouse must belong to same Company,Ambos Almacenes deben pertenecer a una misma empresa
-Box,Caja
-Branch,Rama
-Brand,Marca
-Brand Name,Marca
-Brand master.,Marca Maestra
-Brands,Marcas
-Breakdown,Desglose
-Broadcasting,Difusión
-Brokerage,Brokerage
-Budget,Presupuesto
-Budget Allocated,Presupuesto asignado
-Budget Detail,Detalle del Presupuesto
-Budget Details,Presupuesto detalles
-Budget Distribution,Presupuesto de Distribución
-Budget Distribution Detail,Detalle Presupuesto Distribución
-Budget Distribution Details,Detalles Presupuesto de Distribución
-Budget Variance Report,Informe de  Varianza en el Presupuesto 
-Budget cannot be set for Group Cost Centers,El presupuesto no se puede establecer para Centros de costes del Grupo
-Build Report,Construir Informe
-Bundle items at time of sale.,Agrupe elementos en el momento de la venta.
-Business Development Manager,Gerente de Desarrollo de Negocios
-Buying,Compra
-Buying & Selling,Compra y Venta
-Buying Amount,Importe de Compra
-Buying Settings,Ajustes de Compras
-"Buying must be checked, if Applicable For is selected as {0}","Compra debe comprobar, si se selecciona aplicable Para que {0}"
-C-Form,C - Forma
-C-Form Applicable,C -Form Aplicable
-C-Form Invoice Detail,Detalle C -Form Factura
-C-Form No,C -Form No
-C-Form records,Registros C -Form
-CENVAT Capital Goods,CENVAT Bienes de Capital
-CENVAT Edu Cess,CENVAT Edu Cess
-CENVAT SHE Cess,CENVAT SHE Cess
-CENVAT Service Tax,CENVAT Tax Service
-CENVAT Service Tax Cess 1,Servicio CENVAT Impuesto Cess 1
-CENVAT Service Tax Cess 2,Servicio CENVAT Impuesto Cess 2
-Calculate Based On,Calcular basado en
-Calculate Total Score,Calcular Puntaje Total
-Calendar Events,Calendario de Eventos
-Call,Llamada
-Calls,Llamadas
-Campaign,Campaña
-Campaign Name,Nombre de la campaña
-Campaign Name is required,Es necesario ingresar el nombre  de la Campaña 
-Campaign Naming By,Nombramiento de la Campaña Por
-Campaign-.####,Campaña-.#### 
-Can be approved by {0},Puede ser aprobado por {0}
-"Can not filter based on Account, if grouped by Account","No se puede filtrar en función de la cuenta , si se agrupan por cuenta"
-"Can not filter based on Voucher No, if grouped by Voucher","No se puede filtrar en función del número de comprobante, si esta agrupado por número de comprobante"
-Can refer row only if the charge type is 'On Previous Row Amount' or 'Previous Row Total',"Puede referirse a la fila sólo si el tipo de cargo es 'Sobre el importe de la fila anterior""o"" Total de la Fila Anterior"""
-Cancel Material Visit {0} before cancelling this Customer Issue,Cancelar material Visita {0} antes de cancelar esta edición al Cliente
-Cancel Material Visits {0} before cancelling this Maintenance Visit,Cancelar Visitas Materiales {0} antes de cancelar el Mantenimiento Visita
-Cancelled,Cancelado
-Cancelling this Stock Reconciliation will nullify its effect.,Cancelando esta Conciliación de Inventario anulará su efecto.
-Cannot Cancel Opportunity as Quotation Exists,No se puede cancelar Oportunidad mientras existe una Cotización
-Cannot approve leave as you are not authorized to approve leaves on Block Dates,"No se puede permitir la aprobación, ya que no está autorizado para aprobar sobre fechas bloqueadas"
-Cannot cancel because Employee {0} is already approved for {1},No se puede cancelar porque Empleado {0} ya está aprobado para {1}
-Cannot cancel because submitted Stock Entry {0} exists,No se puede cancelar debido a la entrada Stock presentado {0} existe
-Cannot carry forward {0},No se puede llevar adelante {0}
-Cannot change Fiscal Year Start Date and Fiscal Year End Date once the Fiscal Year is saved.,No se puede cambiar la Fecha de Inicio del Año Fiscal y la Fecha de Finalización del Año Fiscal una vez que el Año Fiscal se ha guardado.
-"Cannot change company's default currency, because there are existing transactions. Transactions must be cancelled to change the default currency.","No se puede cambiar la moneda por defecto de la empresa, porque existen operaciones existentes. Las transacciones deben ser canceladas para cambiar la moneda por defecto."
-Cannot convert Cost Center to ledger as it has child nodes,"No se puede convertir de Centros de Costos a una cuenta del Libro de Mayor , ya que tiene nodos secundarios"
-Cannot covert to Group because Master Type or Account Type is selected.,No se puede convertir a Grupo porque se seleccionó Tipo Maestro o Tipo de Cuenta.
-Cannot deactive or cancle BOM as it is linked with other BOMs,No se puede desactivar o cancelar la lista de materiales (BOM) ya que está vinculado con otras listas de materiales
-"Cannot declare as lost, because Quotation has been made.","No se puede declarar como perdido , porque la Cotización ha sido hecha."
-Cannot deduct when category is for 'Valuation' or 'Valuation and Total',No se puede deducir cuando categoría es para ' Valoración ' o ' de Valoración y Total '
-"Cannot delete Serial No {0} in stock. First remove from stock, then delete.","No se puede eliminar Nº de Serie {0} en stock . Primero elimine del stock, y a continuación elimine ."
-"Cannot directly set amount. For 'Actual' charge type, use the rate field","No se puede establecer directamente cantidad . Para el tipo de carga ' real ' , utilice el campo Velocidad"
-"Cannot overbill for Item {0} in row {0} more than {1}. To allow overbilling, please set in Stock Settings","No se puede facturas de mas para el producto {0} en la fila {0} más {1}. Para permitir la facturación excesiva, configure en Ajustes de Inventario"
-Cannot produce more Item {0} than Sales Order quantity {1},No se puede producir más artículo {0} que en la cantidad de pedidos de cliente {1}
-Cannot refer row number greater than or equal to current row number for this Charge type,No se puede hacer referencia número de la fila superior o igual al número de fila actual de este tipo de carga
-Cannot return more than {0} for Item {1},No se puede devolver más de {0} para el artículo {1}
-Cannot select charge type as 'On Previous Row Amount' or 'On Previous Row Total' for first row,No se puede seleccionar el tipo de cargo como 'Importe en Fila Anterior' o ' Total en Fila Anterior' dentro de la primera fila
-Cannot select charge type as 'On Previous Row Amount' or 'On Previous Row Total' for valuation. You can select only 'Total' option for previous row amount or previous row total,"No se puede seleccionar el tipo de carga como 'On Fila Anterior Importe ' o ' En Fila Anterior Total "" para la valoración. Sólo puede seleccionar la opción ""Total"" para la cantidad fila anterior o siguiente de filas total"
-Cannot set as Lost as Sales Order is made.,No se puede definir tan perdido como está hecha de órdenes de venta .
-Cannot set authorization on basis of Discount for {0},No se puede establecer la autorización sobre la base de Descuento para {0}
-Capacity,Capacidad
-Capacity Units,Unidades de Capacidad
-Capital Account,Cuenta de Capital
-Capital Equipments,Equipos de capitales
-Carry Forward,Llevar adelante
-Carry Forwarded Leaves,Llevar Hojas reenviados
-Case No(s) already in use. Try from Case No {0},Nº de Caso ya en uso. Intente Nº de  Caso {0}
-Case No. cannot be 0,Nº de Caso no puede ser 0
-Cash,Efectivo
-Cash In Hand,Efectivo Disponible
-Cash Entry,Comprobante de Efectivo
-Cash or Bank Account is mandatory for making payment entry,Cuenta de Efectivo o Cuenta Bancaria es obligatoria para hacer una entrada de pago
-Cash/Bank Account,Cuenta de Caja / Banco
-Casual Leave,Permiso Temporal
-Cell Number,Número de la célula
-Change UOM for an Item.,Cambie UOM para un artículo .
-Change the starting / current sequence number of an existing series.,Cambie el número de secuencia de inicio / actual de una serie existente .
-Channel Partner,Canal de Socio
-Charge of type 'Actual' in row {0} cannot be included in Item Rate,Cargo del tipo ' real ' en la fila {0} no puede ser incluido en el Punto de Cambio
-Chargeable,Cobrable
-Charity and Donations,Caridad y Donaciones
-Chart Name,Nombre del Gráfico
-Chart of Accounts,Plan General de Contabilidad
-Chart of Cost Centers,Gráfico de Centros de Costos
-Check how the newsletter looks in an email by sending it to your email.,Comprobar como el boletín se ve en un correo electrónico enviándolo a su correo electrónico .
-"Check if recurring invoice, uncheck to stop recurring or put proper End Date","Marque si es factura periódica, desmarque para detener periodicidad o poner una Fecha de Fin apropiada"
-"Check if you need automatic recurring invoices. After submitting any sales invoice, Recurring section will be visible.","Marque si necesita facturas periódicas automáticas. Después del envio de cualquier factura de venta , la sección de periodicidad será visible."
-Check if you want to send salary slip in mail to each employee while submitting salary slip,"Marque si usted desea enviar nómina por correo a cada empleado , mientras se sube el detalle de salario"
-Check this if you want to force the user to select a series before saving. There will be no default if you check this.,Seleccione esta opción si desea obligar al usuario a seleccionar una serie antes de guardar. No habrá ninguna por defecto si marca ésta .
-Check this if you want to show in website,Seleccione esta opción si desea que aparezca en el sitio web
-Check this to disallow fractions. (for Nos),Active esta opción para no permitir fracciones. ( para refs )
-Check this to pull emails from your mailbox,Active esta opción para tirar de correos electrónicos de su buzón
-Check to activate,Marque para activar
-Check to make Shipping Address,Seleccione para hacer ésta la de dirección de envío
-Check to make primary address,Marque para hacer ésta la dirección principal
-Chemical,Químico
-Cheque,Cheque
-Cheque Date,Fecha del Cheque
-Cheque Number,Número de Cheque
-Child account exists for this account. You can not delete this account.,Cuenta secundaria existe para esta cuenta. No es posible eliminar esta cuenta.
-City,Ciudad
-City/Town,Ciudad/Provincia
-Claim Amount,Importe de la Petición
-Claims for company expense.,Peticiones para gastos de empresa.
-Class / Percentage,Clase / Porcentaje
-Classic,Clásico
-Clear Table,Borrar la tabla
-Clearance Date,Fecha de Liquidación
-Clearance Date not mentioned,Fecha de Liquidación no mencionada
-Clearance date cannot be before check date in row {0},Fecha de Liquidación no puede ser antes de la fecha de verificación de la fila {0}
-Click on 'Make Sales Invoice' button to create a new Sales Invoice.,"Haga clic en el botón ' Hacer la factura de venta ""para crear una nueva factura de venta ."
-Click on a link to get options to expand get options ,Click on a link to get options to expand get options 
-Client,Cliente
-Close Balance Sheet and book Profit or Loss.,Cerrar Balance General y el libro de pérdidas y ganancias .
-Closed,Cerrado
-Closing (Cr),Cierre (Cr)
-Closing (Dr),Cierre (Dr)
-Closing Account Head,Cierre Cuenta Principal
-Closing Account {0} must be of type 'Liability',Cuenta {0} de cierre debe ser de tipo ' Responsabilidad '
-Closing Date,Fecha de Cierre
-Closing Fiscal Year,Cerrando el Año Fiscal
-Closing Qty,Cantidad de Cierre
-Closing Value,Valor de Cierre
-CoA Help,CoA Ayuda
-Code,Código
-Cold Calling,Llamadas en frío
-Color,Color
-Column Break,Salto de columna
-Comma separated list of email addresses,Lista separada por comas de direcciones de correo electrónico
-Comment,Comentario
-Comments,Comentarios
-Commercial,Comercial
-Commission,Comisión
-Commission Rate,Comisión de Tarifas
-Commission Rate (%),Comisión de Cambio (% )
-Commission on Sales,Comisión de Ventas
-Commission rate cannot be greater than 100,Porcentaje de comisión no puede ser superior a 100
-Communication,Comunicación
-Communication HTML,Comunicación HTML
-Communication History,Historia de Comunicación
-Communication log.,Registro de Comunicación.
-Communications,Comunicaciones
-Company,Compañia
-Company (not Customer or Supplier) master.,Company (no cliente o proveedor ) maestro.
-Company Abbreviation,Abreviatura de la empresa
-Company Details,Datos de la empresa
-Company Email,Email Empresa 
-"Company Email ID not found, hence mail not sent","Email ID de la Empresa no encontrado, por lo tanto, correo no enviado"
-Company Info,Información de la empresa
-Company Name,Nombre de Compañía
-Company Settings,Configuración de la compañía
-Company is missing in warehouses {0},Compañía no se encuentra en los almacenes {0}
-Company is required,Se requiere Compañía
-Company registration numbers for your reference. Example: VAT Registration Numbers etc.,"Los números de registro de la empresa para su referencia . Los números de registro de IVA , etc : Ejemplo"
-Company registration numbers for your reference. Tax numbers etc.,"Los números de registro de la empresa para su referencia . Números fiscales, etc"
-"Company, Month and Fiscal Year is mandatory","Empresa, Mes y Año Fiscal es obligatorio"
-Compensatory Off,compensatorio
-Complete,Completar
-Complete Setup,Configuracion Completa
-Completed,Completado
-Completed Production Orders,Órdenes de fabricación completadas
+ (Half Day),(Medio día)
+ and year: ,y el año:
+""" does not exists","""No existe"
+%  Delivered,Entregado %
+% Amount Billed,% Importe Anunciado
+% Billed,% Anunciado
+% Completed,% completado
+% Delivered,Entregado %
+% Installed,instalado %
+% Received,% Recibido
+% of materials billed against this Purchase Order.,% De materiales facturados contra esta orden de compra .
+% of materials billed against this Sales Order,% De materiales facturados contra esta Orden de Venta
+% of materials delivered against this Delivery Note,% De los materiales entregados en contra de esta nota de entrega
+% of materials delivered against this Sales Order,% De los materiales entregados en contra de esta Orden de Venta
+% of materials ordered against this Material Request,% De materiales ordenados en contra de esta demanda de materiales
+% of materials received against this Purchase Order,% Del material recibido en contra de esta orden de compra
+'Actual Start Date' can not be greater than 'Actual End Date',"' Fecha de Comienzo real ' no puede ser mayor que ' Actual Fecha de finalización """
+'Based On' and 'Group By' can not be same,"""Basado en "" y "" Agrupar por "" no puede ser el mismo"
+'Days Since Last Order' must be greater than or equal to zero,' Días desde el último pedido ' debe ser mayor o igual a cero
+'Entries' cannot be empty,' Comentarios ' no puede estar vacío
+'Expected Start Date' can not be greater than 'Expected End Date',"'Fecha de inicio esperaba' no puede ser mayor que ' esperada Fecha de finalización """
+'From Date' is required,"' A partir de la fecha "" se requiere"
+'From Date' must be after 'To Date',"' A partir de la fecha "" debe ser después de ' A Fecha '"
+'Has Serial No' can not be 'Yes' for non-stock item,"""No tiene de serie 'no puede ser ' Sí ' para la falta de valores"
+'Notification Email Addresses' not specified for recurring invoice,"«Notificación Direcciones de correo electrónico "" no especificadas para la factura recurrente"
+'Profit and Loss' type account {0} not allowed in Opening Entry,""" Pérdidas y Ganancias "" tipo de cuenta {0} no se permite la entrada con apertura"
+'To Case No.' cannot be less than 'From Case No.',' Para el caso núm ' no puede ser inferior a ' De Caso No. '
+'To Date' is required,""" Hasta la fecha "" se requiere"
+'Update Stock' for Sales Invoice {0} must be set,"'Actualización de la "" factura de venta para {0} debe ajustarse"
+* Will be calculated in the transaction.,* Se calculará en la transacción.
+1 Currency = [?] FractionFor e.g. 1 USD = 100 Cent,"1 moneda = [?] Fracción  Por ejemplo, 1 USD = 100 Cent"
+1. To maintain the customer wise item code and to make them searchable based on their code use this option,1 . Para mantener el código del artículo sabia cliente y para efectuar búsquedas en ellos en función de su uso de código de esta opción
+"<a href=""#Sales Browser/Customer Group"">Add / Edit</a>","<a href=""#Sales Browser/Customer grupo""> Añadir / Editar < / a>"
+"<a href=""#Sales Browser/Item Group"">Add / Edit</a>","<a href=""#Sales Browser/Item grupo""> Añadir / Editar < / a>"
+"<a href=""#Sales Browser/Territory"">Add / Edit</a>","<a href=""#Sales Browser/Territory""> Añadir / Editar < / a>"
+"<h4>Default Template</h4><p>Uses <a href=""http://jinja.pocoo.org/docs/templates/"">Jinja Templating</a> and all the fields of Address (including Custom Fields if any) will be available</p><pre><code>{{ address_line1 }}&lt;br&gt;{% if address_line2 %}{{ address_line2 }}&lt;br&gt;{% endif -%}{{ city }}&lt;br&gt;{% if state %}{{ state }}&lt;br&gt;{% endif -%}{% if pincode %} PIN:  {{ pincode }}&lt;br&gt;{% endif -%}{{ country }}&lt;br&gt;{% if phone %}Phone: {{ phone }}&lt;br&gt;{% endif -%}{% if fax %}Fax: {{ fax }}&lt;br&gt;{% endif -%}{% if email_id %}Email: {{ email_id }}&lt;br&gt;{% endif -%}</code></pre>","<h4> defecto plantilla </ h4>  <p> Usos <a href=""http://jinja.pocoo.org/docs/templates/""> Jinja plantillas </ a> y todos los campos de la Dirección ( incluyendo campos personalizados en su caso) estará disponible </ p>  <pre> <code> {{}} address_line1 <br>  {% if address_line2%} {{}} address_line2 <br> { endif% -%}  {{city}} <br>  {% if estado%} {{Estado}} {% endif <br> -%}  {% if%} pincode PIN: {{pincode}} {% endif <br> -%}  {{país}} <br>  {% if%} de teléfono Teléfono: {{phone}} {<br> endif% -%}  {% if%} fax Fax: {{fax}} {% endif <br> -%}  {% if%} email_ID Email: {{}} email_ID <br> ; {% endif -%}  </ code> </ pre>"
+A Customer Group exists with same name please change the Customer name or rename the Customer Group,"Existe un Grupo de Clientes con el mismo nombre, por favor cambie el nombre del Cliente o cambie el nombre del Grupo de Clientes"
+A Customer exists with same name,Existe un Cliente con el mismo nombre
+A Lead with this email id should exist,Una Iniciativa con este correo electrónico debería existir
+A Product or Service,Un Producto o Servicio
+A Supplier exists with same name,Existe un Proveedor con el mismo nombre
+A symbol for this currency. For e.g. $,"Un símbolo para esta moneda. Por ejemplo, $"
+AMC Expiry Date,AMC Fecha de caducidad
+Abbr,Abrev
+Abbreviation cannot have more than 5 characters,Abreviatura no puede tener más de 5 caracteres
+Above Value,Valor Superior
+Absent,Ausente
+Acceptance Criteria,Criterios de Aceptación
+Accepted,Aceptado
+Accepted + Rejected Qty must be equal to Received quantity for Item {0},Cantidad Aceptada + Rechazada debe ser igual a la cantidad Recibida por el Artículo {0}
+Accepted Quantity,Cantidad Aceptada
+Accepted Warehouse,Almacén Aceptado
+Account,Cuenta
+Account Balance,Balance de la Cuenta
+Account Created: {0},Cuenta Creada: {0}
+Account Details,Detalles de la Cuenta
+Account Head,cuenta Head
+Account Name,Nombre de la Cuenta
+Account Type,Tipo de Cuenta
+"Account balance already in Credit, you are not allowed to set 'Balance Must Be' as 'Debit'","Balance de la cuenta ya en Crédito, no le está permitido establecer 'Balance Debe Ser' como 'Débito'"
+"Account balance already in Debit, you are not allowed to set 'Balance Must Be' as 'Credit'","Balance de la cuenta ya en Débito, no le está permitido establecer ""Balance Debe Ser"" como ""Crédito"""
+Account for the warehouse (Perpetual Inventory) will be created under this Account.,Cuenta para el almacén ( Inventario Permanente ) se creará en esta Cuenta.
+Account head {0} created,Cabeza de cuenta {0} creado
+Account must be a balance sheet account,La cuenta debe ser una cuenta de balance
+Account with child nodes cannot be converted to ledger,Cuenta con nodos hijos no se puede convertir a cuentas del libro mayor
+Account with existing transaction can not be converted to group.,Cuenta con transacción existente no se puede convertir al grupo.
+Account with existing transaction can not be deleted,Cuenta con transacción existente no se puede eliminar
+Account with existing transaction cannot be converted to ledger,Cuenta con una transacción existente no se puede convertir en el libro mayor
+Account {0} cannot be a Group,Cuenta {0} no puede ser un Grupo
+Account {0} does not belong to Company {1},Cuenta {0} no pertenece a la Compañía {1}
+Account {0} does not belong to company: {1},Cuenta {0} no pertenece a la compañía: {1}
+Account {0} does not exist,Cuenta {0} no existe
+Account {0} has been entered more than once for fiscal year {1},Cuenta {0} se ha introducido más de una vez para el año fiscal {1}
+Account {0} is frozen,Cuenta {0} está congelada
+Account {0} is inactive,Cuenta {0} está inactiva
+Account {0} is not valid,Cuenta {0} no es válida
+Account {0} must be of type 'Fixed Asset' as Item {1} is an Asset Item,Cuenta {0} debe ser de tipo 'Activos Fijos' porque Artículo {1} es un Elemento de Activo Fijo
+Account {0}: Parent account {1} can not be a ledger,Cuenta {0}: Cuenta Padre {1} no puede ser una cuenta Mayor
+Account {0}: Parent account {1} does not belong to company: {2},Cuenta {0}: Cuenta Padre {1} no pertenece a la compañía: {2}
+Account {0}: Parent account {1} does not exist,Cuenta {0}: Cuenta Padre {1} no existe
+Account {0}: You can not assign itself as parent account,Cuenta {0}: no puede asignar la misma cuenta como su cuenta Padre.
+Account: {0} can only be updated via \					Stock Transactions,Cuenta: {0} sólo puede ser actualizado a través de \ Transacciones de Inventario
+Accountant,Contador
+Accounting,Contabilidad
+"Accounting Entries can be made against leaf nodes, called","Asientos contables pueden ser hechos contra cuentas de detalle, llamada"
+"Accounting entry frozen up to this date, nobody can do / modify entry except role specified below.",Asiento contable congelado actualmente ; nadie puede modificar el asiento  excepto el rol que se especifica a continuación .
+Accounting journal entries.,Entradas de diario de contabilidad.
+Accounts,Cuentas
+Accounts Browser,Navegador de Cuentas
+Accounts Frozen Upto,Cuentas Congeladas Hasta
+Accounts Payable,Cuentas por Pagar
+Accounts Receivable,Cuentas por Cobrar
+Accounts Settings,Configuración de Cuentas
+Active,Activo
+Active: Will extract emails from ,Activo: Extraerá correos electrónicos de
+Activity,Actividad
+Activity Log,Registro de Actividad
+Activity Log:,Registro de Actividad:
+Activity Type,Tipo de Actividad
+Actual,Real
+Actual Budget,Presupuesto Real
+Actual Completion Date,Fecha Real de Terminación
+Actual Date,Fecha Real
+Actual End Date,Fecha Real de Finalización
+Actual Invoice Date,Fecha Real de Factura
+Actual Posting Date,Fecha Real de Envío
+Actual Qty,Cantidad Real
+Actual Qty (at source/target),Cantidad Real (en origen/destino)
+Actual Qty After Transaction,Cantidad Real Después de la Transacción
+Actual Qty: Quantity available in the warehouse.,Cantidad Actual: Cantidad disponible en el almacén.
+Actual Quantity,Cantidad Real
+Actual Start Date,Fecha de Comienzo Real
+Add,Añadir
+Add / Edit Taxes and Charges,Añadir / Editar Impuestos y Cargos
+Add Child,Añadir Hijo
+Add Serial No,Añadir Número de Serie
+Add Taxes,Añadir Impuestos
+Add Taxes and Charges,Añadir Impuestos y Cargos
+Add or Deduct,Agregar o Deducir
+Add rows to set annual budgets on Accounts.,Añadir filas para establecer los presupuestos anuales de las Cuentas .
+Add to Cart,Añadir a la Cesta
+Add to calendar on this date,Añadir al calendario en esta fecha
+Add/Remove Recipients,Añadir / Quitar Destinatarios
+Address,Dirección
+Address & Contact,Dirección y Contacto
+Address & Contacts,Dirección y Contactos
+Address Desc,Dirección descripción
+Address Details,Detalles de las Direcciones
+Address HTML,Dirección HTML
+Address Line 1,Dirección Línea 1
+Address Line 2,Dirección Línea 2
+Address Template,Plantilla de Direcciones
+Address Title,Dirección Título
+Address Title is mandatory.,Dirección Título es obligatorio.
+Address Type,Tipo de dirección
+Address master.,Dirección Principal.
+Administrative Expenses,Gastos de Administración
+Administrative Officer,Oficial Administrativo
+Advance Amount,Cantidad Anticipada
+Advance amount,cantidad anticipada
+Advances,Anticipos
+Advertisement,Anuncio
+Advertising,Publicidad
+Aerospace,Aeroespacial
+After Sale Installations,Instalaciones Post Venta
+Against,Contra
+Against Account,Contra Cuenta
+Against Bill {0} dated {1},Contra Factura {0} de fecha {1}
+Against Docname,Contra Docname
+Against Doctype,Contra Doctype
+Against Document Detail No,Contra número de detalle del documento
+Against Document No,Contra el Documento No
+Against Expense Account,Contra la Cuenta de Gastos
+Against Income Account,Contra la Cuenta de Utilidad
+Against Journal Voucher,Contra Comprobante de Diario
+Against Journal Voucher {0} does not have any unmatched {1} entry,Contra Comprobante de Diario {0} aún no tiene {1} entrada asignada
+Against Purchase Invoice,Contra la Factura de Compra
+Against Sales Invoice,Contra la Factura de Venta
+Against Sales Order,Contra la Orden de Venta
+Against Voucher,Contra Comprobante
+Against Voucher Type,Contra Comprobante Tipo
+Ageing Based On,Envejecimiento Basado En
+Ageing Date is mandatory for opening entry,Fecha de antigüedad es obligatoria para la  entrada de apertura
+Ageing date is mandatory for opening entry,Fecha Envejecer es obligatorio para la apertura de la entrada
+Agent,Agente
+Aging Date,Fecha de antigüedad
+Aging Date is mandatory for opening entry,La fecha de antigüedad es obligatoria para la apertura de la entrada
+Agriculture,Agricultura
+Airline,Línea Aérea
+All Addresses.,Todas las Direcciones .
+All Contact,Todos los Contactos
+All Contacts.,Todos los Contactos .
+All Customer Contact,Todos Contactos de Clientes
+All Customer Groups,Todos los Grupos de Clientes
+All Day,Todo el Día
+All Employee (Active),Todos los Empleados (Activos)
+All Item Groups,Todos los Grupos de Artículos
+All Lead (Open),Todas las Oportunidades (Abiertas)
+All Products or Services.,Todos los Productos o Servicios .
+All Sales Partner Contact,Todo Punto de Contacto de Venta
+All Sales Person,Todos Ventas de Ventas
+All Supplier Contact,Todos Contactos de Proveedores
+All Supplier Types,Todos los Tipos de proveedores
+All Territories,Todos los Territorios
+"All export related fields like currency, conversion rate, export total, export grand total etc are available in Delivery Note, POS, Quotation, Sales Invoice, Sales Order etc.","Todos los campos relacionados tales como divisa, tasa de conversión, el total de exportaciones, total general de las exportaciones, etc están disponibles en la nota de entrega, Punto de venta, cotización, factura de venta, órdenes de venta, etc."
+"All import related fields like currency, conversion rate, import total, import grand total etc are available in Purchase Receipt, Supplier Quotation, Purchase Invoice, Purchase Order etc.","Todos los campos tales como la divisa, tasa de conversión, el total de las importaciones, la importación total general etc están disponibles en recibo de compra, cotización de proveedor, factura de compra, orden de compra, etc"
+All items have already been invoiced,Todos los artículos que ya se han facturado
+All these items have already been invoiced,Todos estos elementos ya fueron facturados
+Allocate,Asignar
+Allocate leaves for a period.,Asignar las hojas por un período .
+Allocate leaves for the year.,Asignar las hojas para el año.
+Allocated Amount,Monto Asignado
+Allocated Budget,Presupuesto Asignado
+Allocated amount,cantidad asignada
+Allocated amount can not be negative,Monto asignado no puede ser negativo
+Allocated amount can not greater than unadusted amount,Monto asignado no puede superar el importe no ajustado
+Allow Bill of Materials,Permitir lista de materiales
+Allow Bill of Materials should be 'Yes'. Because one or many active BOMs present for this item,"Permitir lista de materiales debe ser ""Sí"". Debido a que una o varias listas de materiales activas presentes para este artículo"
+Allow Children,Permitir hijos
+Allow Dropbox Access,Permitir Acceso a Dropbox
+Allow Google Drive Access,Permitir Acceso a Google Drive
+Allow Negative Balance,Permitir Saldo Negativo
+Allow Negative Stock,Permitir Inventario Negativo
+Allow Production Order,Permitir Orden de Producción
+Allow User,Permitir al usuario
+Allow Users,Permitir que los usuarios
+Allow the following users to approve Leave Applications for block days.,Permitir a los usuarios siguientes aprobar Solicitudes de ausencia en bloques de días.
+Allow user to edit Price List Rate in transactions,Permitir al usuario editar Precio de Lista  en las transacciones
+Allowance Percent,Porcentaje de Asignación
+Allowance for over-{0} crossed for Item {1},Previsión por exceso de {0} cruzados por artículo {1}
+Allowance for over-{0} crossed for Item {1}.,Previsión por exceso de {0} cruzado para el punto {1}.
+Allowed Role to Edit Entries Before Frozen Date,Permitir al Rol editar las entradas antes de la Fecha de Cierre
+Amended From,Modificado Desde
+Amount,Cantidad
+Amount (Company Currency),Importe (Moneda de la Empresa)
+Amount Paid,Total Pagado
+Amount to Bill,Monto a Facturar
+An Customer exists with same name,Existe un cliente con el mismo nombre
+"An Item Group exists with same name, please change the item name or rename the item group","Existe un grupo de elementos con el mismo nombre , por favor, cambie el nombre del artículo , o cambiar el nombre del grupo de artículos"
+"An item exists with same name ({0}), please change the item group name or rename the item","Existe un elemento con el mismo nombre ({0} ) , cambie el nombre del grupo de artículos o cambiar el nombre del elemento"
+Analyst,Analista
+Annual,Anual
+Another Period Closing Entry {0} has been made after {1},Otra entrada de Cierre de Período {0} se ha hecho después de {1}
+Another Salary Structure {0} is active for employee {0}. Please make its status 'Inactive' to proceed.,"Otra estructura salarial {0} está activa para empleado {0} . Por favor marque "" Inactivo "" para proceder ."
+"Any other comments, noteworthy effort that should go in the records.","Cualquier otro comentario , notable esfuerzo que debe ir en los registros ."
+Apparel & Accessories,Ropa y Accesorios
+Applicability,Aplicable
+Applicable For,Aplicable para
+Applicable Holiday List,Lista de Días Feriados Aplicable
+Applicable Territory,Territorio Aplicable
+Applicable To (Designation),Aplicables a (Denominación )
+Applicable To (Employee),Aplicable a ( Empleado )
+Applicable To (Role),Aplicable a (Rol )
+Applicable To (User),Aplicable a (Usuario)
+Applicant Name,Nombre del Solicitante
+Applicant for a Job.,Solicitante de empleo .
+Application of Funds (Assets),Aplicación de Fondos (Activos )
+Applications for leave.,Las solicitudes de licencia .
+Applies to Company,Se aplica a la empresa
+Apply On,Aplique En
+Appraisal,Evaluación
+Appraisal Goal,Evaluación Meta
+Appraisal Goals,Objetivos de la valoración
+Appraisal Template,Plantilla de Evaluación
+Appraisal Template Goal,Objetivo Plantilla de Evaluación
+Appraisal Template Title,Titulo de la Plantilla deEvaluación
+Appraisal {0} created for Employee {1} in the given date range,Evaluación {0} creado por Empleado {1} en el rango de fechas determinado
+Apprentice,Aprendiz
+Approval Status,Estado de Aprobación
+Approval Status must be 'Approved' or 'Rejected',"Estado de aprobación debe ser "" Aprobado "" o "" Rechazado """
+Approved,Aprobado
+Approver,aprobador
+Approving Role,Aprobar Rol
+Approving Role cannot be same as role the rule is Applicable To,El rol que aprueba no puede ser igual que el rol al que se aplica la regla
+Approving User,Aprobar Usuario
+Approving User cannot be same as user the rule is Applicable To,El usuario que aprueba no puede ser igual que el usuario para el que la regla es aplicable
+Are you sure you want to STOP ,¿Esta seguro de que quiere DETENER?
+Are you sure you want to UNSTOP ,¿Esta seguro de que quiere CONTINUAR?
+Arrear Amount,Monto Mora
+"As Production Order can be made for this item, it must be a stock item.","Como puede hacerse Orden de Producción  por este concepto , debe ser un elemento con existencias."
+As per Stock UOM,Según Stock UOM
+"As there are existing stock transactions for this item, you can not change the values of 'Has Serial No', 'Is Stock Item' and 'Valuation Method'","Como hay transacciones de acciones existentes para este artículo , no se pueden cambiar los valores de ""Tiene Númer de Serie ','Artículo en stock"" y "" Método de valoración '"
+Asset,Activo
+Assistant,Asistente
+Associate,Asociado
+Atleast one of the Selling or Buying must be selected,Al menos uno de la venta o compra debe seleccionar
+Atleast one warehouse is mandatory,Al menos un almacén es obligatorio
+Attach Image,Adjuntar Imagen
+Attach Letterhead,Adjuntar Membrete
+Attach Logo,Adjunte Logo
+Attach Your Picture,Adjunte su Fotografía 
+Attendance,Asistencia
+Attendance Date,Fecha de Asistencia
+Attendance Details,Datos de Asistencia
+Attendance From Date,Asistencia De Fecha
+Attendance From Date and Attendance To Date is mandatory,Asistencia Desde Fecha y Hasta Fecha de Asistencia es obligatoria
+Attendance To Date,Asistencia a la fecha
+Attendance can not be marked for future dates,La asistencia no se puede marcar para fechas futuras
+Attendance for employee {0} is already marked,Asistencia para el empleado {0} ya está marcado
+Attendance record.,Registro de Asistencia .
+Authorization Control,Control de Autorización
+Authorization Rule,Regla de Autorización
+Auto Accounting For Stock Settings,Contabilidad Automatica para la Configuración de Inventario
+Auto Material Request,Solicitud de Materiales Automatica
+Auto-raise Material Request if quantity goes below re-order level in a warehouse,Generar Automaticamente Solicitud de Material si la cantidad está por debajo de nivel para solicitar nueva compra en un almacén
+Automatically compose message on submission of transactions.,Componer automáticamente el mensaje en la presentación de las transacciones.
+Automatically extract Job Applicants from a mail box ,Extraer automáticamente candidatos del buzón de correo.
+Automatically extract Leads from a mail box e.g.,"Extraer automáticamente oportunidades de un buzón de correo electrónico , por ejemplo,"
+Automatically updated via Stock Entry of type Manufacture/Repack,Actualiza automáticamente a través de la Entrada de Almacen si es tipo Fabricación / Reparación
+Automotive,Automotor
+Autoreply when a new mail is received,Respuesta automática cuando se recibe un nuevo correo
+Available,Disponible
+Available Qty at Warehouse,Cantidad Disponible en Almacén
+Available Stock for Packing Items,Inventario Disponible de Artículos de Embalaje
+"Available in BOM, Delivery Note, Purchase Invoice, Production Order, Purchase Order, Purchase Receipt, Sales Invoice, Sales Order, Stock Entry, Timesheet","Disponible en la lista de materiales , albarán, factura de compra , orden de fabricación , orden de compra , recibo de compra , factura de venta , pedidos de venta , inventario de entrada, parte de horas"
+Average Age,Edad Promedio
+Average Commission Rate,Tasa de Comisión Promedio
+Average Discount,Descuento Promedio
+Awesome Products,Productos Increíbles 
+Awesome Services,Servicios Impresionantes 
+BOM Detail No,Número de Detalle en la Lista de Materiales
+BOM Explosion Item,BOM Explosion Artículo
+BOM Item,Artículo de la Lista de Materiales
+BOM No,BOM No
+BOM No. for a Finished Good Item,BOM N º de producto terminado artículo
+BOM Operation,BOM Operación
+BOM Operations,Operaciones BOM
+BOM Replace Tool,BOM Replace Tool
+BOM number is required for manufactured Item {0} in row {1},Se requiere el número de lista de materiales para el artículo manufacturado {0} en la fila {1}
+BOM number not allowed for non-manufactured Item {0} in row {1},Número de la lista de materiales no autorizados para la partida no manufacturado {0} en la fila {1}
+BOM recursion: {0} cannot be parent or child of {2},BOM recursividad : {0} no puede ser padre o hijo de {2}
+BOM replaced,BOM reemplazado
+BOM {0} for Item {1} in row {2} is inactive or not submitted,BOM {0} para el artículo {1} en la fila {2} está inactivo o no presentado
+BOM {0} is not active or not submitted,BOM {0} no está activo o no presentado
+BOM {0} is not submitted or inactive BOM for Item {1},BOM {0} no se presenta o inactivo lista de materiales para el elemento {1}
+Backup Manager,Administrador de Respaldos
+Backup Right Now,Respaldar Ya
+Backups will be uploaded to,Respaldos serán subidos a
+Balance Qty,Cantidad en Balance
+Balance Sheet,Hoja de Balance
+Balance Value,Valor de Balance
+Balance for Account {0} must always be {1},Balance de Cuenta {0} debe ser siempre {1}
+Balance must be,Balance debe ser
+"Balances of Accounts of type ""Bank"" or ""Cash""","Los Balances de Cuentas de tipo ""Banco"" o ""Efectivo"""
+Bank,Banco
+Bank / Cash Account,Cuenta de Banco / Efectivo
+Bank A/C No.,Número de Cuenta de Banco
+Bank Account,Cuenta Bancaria
+Bank Account No.,Número de Cuenta Bancaria
+Bank Accounts,Cuentas Bancarias
+Bank Clearance Summary,Resumen de Liquidación del Banco
+Bank Draft,Cheque de Gerencia
+Bank Name,Nombre del Banco
+Bank Overdraft Account,Cuenta Crédito en Cuenta Corriente
+Bank Reconciliation,Conciliación Bancaria
+Bank Reconciliation Detail,Detalle de Conciliación Bancaria
+Bank Reconciliation Statement,Declaración de Conciliación Bancaria
+Bank Voucher,Banco de Vales
+Bank/Cash Balance,Banco / Balance de Caja
+Banking,Banca
+Barcode,Código de Barras
+Barcode {0} already used in Item {1},Código de Barras {0} ya se utiliza en el elemento {1}
+Based On,Basado en
+Basic,Básico
+Basic Info,Información Básica
+Basic Information,Datos Básicos
+Basic Rate,Tasa Básica
+Basic Rate (Company Currency),Tarifa Base ( Divisa de la Compañía )
+Batch,Lote
+Batch (lot) of an Item.,Batch (lote ) de un elemento .
+Batch Finished Date,Fecha de terminacion de lote
+Batch ID,ID de lote
+Batch No,Lote Nro
+Batch Started Date,Fecha de inicio de lote
+Batch Time Logs for billing.,Registros de tiempo de lotes para la facturación .
+Batch-Wise Balance History,Batch- Wise Historial de saldo
+Batched for Billing,Lotes para facturar
+Better Prospects,Mejores Perspectivas
+Bill Date,Fecha de Factura
+Bill No,Factura No
+Bill No {0} already booked in Purchase Invoice {1},Número de Factura {0} ya está reservado en Factura de Compra {1}
+Bill of Material,Lista de Materiales
+Bill of Material to be considered for manufacturing,Lista de materiales para ser considerado para la fabricación
+Bill of Materials (BOM),Lista de Materiales (BOM )
+Billable,Facturable
+Billed,Facturado
+Billed Amount,Importe Facturado
+Billed Amt,Imp Facturado
+Billing,Facturación
+Billing Address,Dirección de Facturación
+Billing Address Name,Nombre de la Dirección de Facturación
+Billing Status,Estado de Facturación
+Bills raised by Suppliers.,Facturas presentadas por los Proveedores.
+Bills raised to Customers.,Facturas presentadas a los Clientes.
+Bin,Papelera
+Bio,Bio
+Biotechnology,Biotecnología
+Birthday,Cumpleaños
+Block Date,Bloquear Fecha
+Block Days,Bloquear Días
+Block leave applications by department.,Bloquee solicitudes de vacaciones por departamento.
+Blog Post,Entrada en el Blog
+Blog Subscriber,Suscriptor del Blog
+Blood Group,Grupos Sanguíneos
+Both Warehouse must belong to same Company,Ambos Almacenes deben pertenecer a una misma empresa
+Box,Caja
+Branch,Rama
+Brand,Marca
+Brand Name,Marca
+Brand master.,Marca Maestra
+Brands,Marcas
+Breakdown,Desglose
+Broadcasting,Difusión
+Brokerage,Brokerage
+Budget,Presupuesto
+Budget Allocated,Presupuesto asignado
+Budget Detail,Detalle del Presupuesto
+Budget Details,Presupuesto detalles
+Budget Distribution,Presupuesto de Distribución
+Budget Distribution Detail,Detalle Presupuesto Distribución
+Budget Distribution Details,Detalles Presupuesto de Distribución
+Budget Variance Report,Informe de  Varianza en el Presupuesto 
+Budget cannot be set for Group Cost Centers,El presupuesto no se puede establecer para Centros de costes del Grupo
+Build Report,Construir Informe
+Bundle items at time of sale.,Agrupe elementos en el momento de la venta.
+Business Development Manager,Gerente de Desarrollo de Negocios
+Buying,Compra
+Buying & Selling,Compra y Venta
+Buying Amount,Importe de Compra
+Buying Settings,Ajustes de Compras
+"Buying must be checked, if Applicable For is selected as {0}","Compra debe comprobar, si se selecciona aplicable Para que {0}"
+C-Form,C - Forma
+C-Form Applicable,C -Form Aplicable
+C-Form Invoice Detail,Detalle C -Form Factura
+C-Form No,C -Form No
+C-Form records,Registros C -Form
+CENVAT Capital Goods,CENVAT Bienes de Capital
+CENVAT Edu Cess,CENVAT Edu Cess
+CENVAT SHE Cess,CENVAT SHE Cess
+CENVAT Service Tax,CENVAT Tax Service
+CENVAT Service Tax Cess 1,Servicio CENVAT Impuesto Cess 1
+CENVAT Service Tax Cess 2,Servicio CENVAT Impuesto Cess 2
+Calculate Based On,Calcular basado en
+Calculate Total Score,Calcular Puntaje Total
+Calendar Events,Calendario de Eventos
+Call,Llamada
+Calls,Llamadas
+Campaign,Campaña
+Campaign Name,Nombre de la campaña
+Campaign Name is required,Es necesario ingresar el nombre  de la Campaña 
+Campaign Naming By,Nombramiento de la Campaña Por
+Campaign-.####,Campaña-.#### 
+Can be approved by {0},Puede ser aprobado por {0}
+"Can not filter based on Account, if grouped by Account","No se puede filtrar en función de la cuenta , si se agrupan por cuenta"
+"Can not filter based on Voucher No, if grouped by Voucher","No se puede filtrar en función del número de comprobante, si esta agrupado por número de comprobante"
+Can refer row only if the charge type is 'On Previous Row Amount' or 'Previous Row Total',"Puede referirse a la fila sólo si el tipo de cargo es 'Sobre el importe de la fila anterior""o"" Total de la Fila Anterior"""
+Cancel Material Visit {0} before cancelling this Customer Issue,Cancelar material Visita {0} antes de cancelar esta edición al Cliente
+Cancel Material Visits {0} before cancelling this Maintenance Visit,Cancelar Visitas Materiales {0} antes de cancelar el Mantenimiento Visita
+Cancelled,Cancelado
+Cancelling this Stock Reconciliation will nullify its effect.,Cancelando esta Conciliación de Inventario anulará su efecto.
+Cannot Cancel Opportunity as Quotation Exists,No se puede cancelar Oportunidad mientras existe una Cotización
+Cannot approve leave as you are not authorized to approve leaves on Block Dates,"No se puede permitir la aprobación, ya que no está autorizado para aprobar sobre fechas bloqueadas"
+Cannot cancel because Employee {0} is already approved for {1},No se puede cancelar porque Empleado {0} ya está aprobado para {1}
+Cannot cancel because submitted Stock Entry {0} exists,No se puede cancelar debido a la entrada Stock presentado {0} existe
+Cannot carry forward {0},No se puede llevar adelante {0}
+Cannot change Fiscal Year Start Date and Fiscal Year End Date once the Fiscal Year is saved.,No se puede cambiar la Fecha de Inicio del Año Fiscal y la Fecha de Finalización del Año Fiscal una vez que el Año Fiscal se ha guardado.
+"Cannot change company's default currency, because there are existing transactions. Transactions must be cancelled to change the default currency.","No se puede cambiar la moneda por defecto de la empresa, porque existen operaciones existentes. Las transacciones deben ser canceladas para cambiar la moneda por defecto."
+Cannot convert Cost Center to ledger as it has child nodes,"No se puede convertir de Centros de Costos a una cuenta del Libro de Mayor , ya que tiene nodos secundarios"
+Cannot covert to Group because Master Type or Account Type is selected.,No se puede convertir a Grupo porque se seleccionó Tipo Maestro o Tipo de Cuenta.
+Cannot deactive or cancle BOM as it is linked with other BOMs,No se puede desactivar o cancelar la lista de materiales (BOM) ya que está vinculado con otras listas de materiales
+"Cannot declare as lost, because Quotation has been made.","No se puede declarar como perdido , porque la Cotización ha sido hecha."
+Cannot deduct when category is for 'Valuation' or 'Valuation and Total',No se puede deducir cuando categoría es para ' Valoración ' o ' de Valoración y Total '
+"Cannot delete Serial No {0} in stock. First remove from stock, then delete.","No se puede eliminar Nº de Serie {0} en stock . Primero elimine del stock, y a continuación elimine ."
+"Cannot directly set amount. For 'Actual' charge type, use the rate field","No se puede establecer directamente cantidad . Para el tipo de carga ' real ' , utilice el campo Velocidad"
+"Cannot overbill for Item {0} in row {0} more than {1}. To allow overbilling, please set in Stock Settings","No se puede facturas de mas para el producto {0} en la fila {0} más {1}. Para permitir la facturación excesiva, configure en Ajustes de Inventario"
+Cannot produce more Item {0} than Sales Order quantity {1},No se puede producir más artículo {0} que en la cantidad de pedidos de cliente {1}
+Cannot refer row number greater than or equal to current row number for this Charge type,No se puede hacer referencia número de la fila superior o igual al número de fila actual de este tipo de carga
+Cannot return more than {0} for Item {1},No se puede devolver más de {0} para el artículo {1}
+Cannot select charge type as 'On Previous Row Amount' or 'On Previous Row Total' for first row,No se puede seleccionar el tipo de cargo como 'Importe en Fila Anterior' o ' Total en Fila Anterior' dentro de la primera fila
+Cannot select charge type as 'On Previous Row Amount' or 'On Previous Row Total' for valuation. You can select only 'Total' option for previous row amount or previous row total,"No se puede seleccionar el tipo de carga como 'On Fila Anterior Importe ' o ' En Fila Anterior Total "" para la valoración. Sólo puede seleccionar la opción ""Total"" para la cantidad fila anterior o siguiente de filas total"
+Cannot set as Lost as Sales Order is made.,No se puede definir tan perdido como está hecha de órdenes de venta .
+Cannot set authorization on basis of Discount for {0},No se puede establecer la autorización sobre la base de Descuento para {0}
+Capacity,Capacidad
+Capacity Units,Unidades de Capacidad
+Capital Account,Cuenta de Capital
+Capital Equipments,Equipos de capitales
+Carry Forward,Llevar adelante
+Carry Forwarded Leaves,Llevar Hojas reenviados
+Case No(s) already in use. Try from Case No {0},Nº de Caso ya en uso. Intente Nº de  Caso {0}
+Case No. cannot be 0,Nº de Caso no puede ser 0
+Cash,Efectivo
+Cash In Hand,Efectivo Disponible
+Cash Voucher,Comprobante de Efectivo
+Cash or Bank Account is mandatory for making payment entry,Cuenta de Efectivo o Cuenta Bancaria es obligatoria para hacer una entrada de pago
+Cash/Bank Account,Cuenta de Caja / Banco
+Casual Leave,Permiso Temporal
+Cell Number,Número de la célula
+Change UOM for an Item.,Cambie UOM para un artículo .
+Change the starting / current sequence number of an existing series.,Cambie el número de secuencia de inicio / actual de una serie existente .
+Channel Partner,Canal de Socio
+Charge of type 'Actual' in row {0} cannot be included in Item Rate,Cargo del tipo ' real ' en la fila {0} no puede ser incluido en el Punto de Cambio
+Chargeable,Cobrable
+Charity and Donations,Caridad y Donaciones
+Chart Name,Nombre del Gráfico
+Chart of Accounts,Plan General de Contabilidad
+Chart of Cost Centers,Gráfico de Centros de Costos
+Check how the newsletter looks in an email by sending it to your email.,Comprobar como el boletín se ve en un correo electrónico enviándolo a su correo electrónico .
+"Check if recurring invoice, uncheck to stop recurring or put proper End Date","Marque si es factura periódica, desmarque para detener periodicidad o poner una Fecha de Fin apropiada"
+"Check if you need automatic recurring invoices. After submitting any sales invoice, Recurring section will be visible.","Marque si necesita facturas periódicas automáticas. Después del envio de cualquier factura de venta , la sección de periodicidad será visible."
+Check if you want to send salary slip in mail to each employee while submitting salary slip,"Marque si usted desea enviar nómina por correo a cada empleado , mientras se sube el detalle de salario"
+Check this if you want to force the user to select a series before saving. There will be no default if you check this.,Seleccione esta opción si desea obligar al usuario a seleccionar una serie antes de guardar. No habrá ninguna por defecto si marca ésta .
+Check this if you want to show in website,Seleccione esta opción si desea que aparezca en el sitio web
+Check this to disallow fractions. (for Nos),Active esta opción para no permitir fracciones. ( para refs )
+Check this to pull emails from your mailbox,Active esta opción para tirar de correos electrónicos de su buzón
+Check to activate,Marque para activar
+Check to make Shipping Address,Seleccione para hacer ésta la de dirección de envío
+Check to make primary address,Marque para hacer ésta la dirección principal
+Chemical,Químico
+Cheque,Cheque
+Cheque Date,Fecha del Cheque
+Cheque Number,Número de Cheque
+Child account exists for this account. You can not delete this account.,Cuenta secundaria existe para esta cuenta. No es posible eliminar esta cuenta.
+City,Ciudad
+City/Town,Ciudad/Provincia
+Claim Amount,Importe de la Petición
+Claims for company expense.,Peticiones para gastos de empresa.
+Class / Percentage,Clase / Porcentaje
+Classic,Clásico
+Clear Table,Borrar la tabla
+Clearance Date,Fecha de Liquidación
+Clearance Date not mentioned,Fecha de Liquidación no mencionada
+Clearance date cannot be before check date in row {0},Fecha de Liquidación no puede ser antes de la fecha de verificación de la fila {0}
+Click on 'Make Sales Invoice' button to create a new Sales Invoice.,"Haga clic en el botón ' Hacer la factura de venta ""para crear una nueva factura de venta ."
+Click on a link to get options to expand get options ,Click on a link to get options to expand get options 
+Client,Cliente
+Close Balance Sheet and book Profit or Loss.,Cerrar Balance General y el libro de pérdidas y ganancias .
+Closed,Cerrado
+Closing (Cr),Cierre (Cr)
+Closing (Dr),Cierre (Dr)
+Closing Account Head,Cierre Cuenta Principal
+Closing Account {0} must be of type 'Liability',Cuenta {0} de cierre debe ser de tipo ' Responsabilidad '
+Closing Date,Fecha de Cierre
+Closing Fiscal Year,Cerrando el Año Fiscal
+Closing Qty,Cantidad de Cierre
+Closing Value,Valor de Cierre
+CoA Help,CoA Ayuda
+Code,Código
+Cold Calling,Llamadas en frío
+Color,Color
+Column Break,Salto de columna
+Comma separated list of email addresses,Lista separada por comas de direcciones de correo electrónico
+Comment,Comentario
+Comments,Comentarios
+Commercial,Comercial
+Commission,Comisión
+Commission Rate,Comisión de Tarifas
+Commission Rate (%),Comisión de Cambio (% )
+Commission on Sales,Comisión de Ventas
+Commission rate cannot be greater than 100,Porcentaje de comisión no puede ser superior a 100
+Communication,Comunicación
+Communication HTML,Comunicación HTML
+Communication History,Historia de Comunicación
+Communication log.,Registro de Comunicación.
+Communications,Comunicaciones
+Company,Compañia
+Company (not Customer or Supplier) master.,Company (no cliente o proveedor ) maestro.
+Company Abbreviation,Abreviatura de la empresa
+Company Details,Datos de la empresa
+Company Email,Email Empresa 
+"Company Email ID not found, hence mail not sent","Email ID de la Empresa no encontrado, por lo tanto, correo no enviado"
+Company Info,Información de la empresa
+Company Name,Nombre de Compañía
+Company Settings,Configuración de la compañía
+Company is missing in warehouses {0},Compañía no se encuentra en los almacenes {0}
+Company is required,Se requiere Compañía
+Company registration numbers for your reference. Example: VAT Registration Numbers etc.,"Los números de registro de la empresa para su referencia . Los números de registro de IVA , etc : Ejemplo"
+Company registration numbers for your reference. Tax numbers etc.,"Los números de registro de la empresa para su referencia . Números fiscales, etc"
+"Company, Month and Fiscal Year is mandatory","Empresa, Mes y Año Fiscal es obligatorio"
+Compensatory Off,compensatorio
+Complete,Completar
+Complete Setup,Configuracion Completa
+Completed,Completado
+Completed Production Orders,Órdenes de fabricación completadas
 Completed Qty,"Cantidad Completada
-"
-Completion Date,Fecha de Terminación
-Completion Status,Estado de finalización
+"
+Completion Date,Fecha de Terminación
+Completion Status,Estado de finalización
 Computer,"Computador
-"
-Computers,Computadoras
-Confirmation Date,Fecha Confirmación 
-Confirmed orders from Customers.,Pedidos en firme de los clientes.
-Consider Tax or Charge for,Considere impuesto ni un cargo por
-Considered as Opening Balance,Considerado como balance de apertura
-Considered as an Opening Balance,Considerado como un saldo inicial
-Consultant,Consultor
-Consulting,Consuloría
-Consumable,Consumible
-Consumable Cost,Coste de Consumibles
-Consumable cost per hour,Coste de consumibles por hora
-Consumed Qty,Cant. Consumida
-Consumer Products,Productos de Consumo
-Contact,Contacto
-Contact Control,Contacto de Control
-Contact Desc,Desc. de Contacto
-Contact Details,Datos del Contacto
-Contact Email,Correo electrónico de contacto
+"
+Computers,Computadoras
+Confirmation Date,Fecha Confirmación 
+Confirmed orders from Customers.,Pedidos en firme de los clientes.
+Consider Tax or Charge for,Considere impuesto ni un cargo por
+Considered as Opening Balance,Considerado como balance de apertura
+Considered as an Opening Balance,Considerado como un saldo inicial
+Consultant,Consultor
+Consulting,Consuloría
+Consumable,Consumible
+Consumable Cost,Coste de Consumibles
+Consumable cost per hour,Coste de consumibles por hora
+Consumed Qty,Cant. Consumida
+Consumer Products,Productos de Consumo
+Contact,Contacto
+Contact Control,Contacto de Control
+Contact Desc,Desc. de Contacto
+Contact Details,Datos del Contacto
+Contact Email,Correo electrónico de contacto
 Contact HTML,"HTML del Contacto
-"
-Contact Info,Información de Contacto
-Contact Mobile No,No Móvil del Contacto
-Contact Name,Nombre de contacto
-Contact No.,Contacto No.
-Contact Person,Persona de Contacto
-Contact Type,Tipo de contacto
-Contact master.,Contacto (principal).
-Contacts,Contactos
-Content,Contenido
-Content Type,Tipo de Contenido
-Contra Entry,Contra Entry
-Contract,Contrato
-Contract End Date,Fecha Fin de Contrato
-Contract End Date must be greater than Date of Joining,La Fecha de Finalización de Contrato debe ser mayor que la Fecha de la Firma
-Contribution (%),Contribución (% )
-Contribution to Net Total,Contribución neta total
-Conversion Factor,Factor de Conversión
-Conversion Factor is required,Se requiere el factor de conversión
-Conversion factor cannot be in fractions,Factor de conversión no puede estar en fracciones
-Conversion factor for default Unit of Measure must be 1 in row {0},Factor de conversión de unidad de medida predeterminada debe ser de 1 en la fila {0}
-Conversion rate cannot be 0 or 1,La tasa de conversión no puede ser 0 o 1
-Convert into Recurring Invoice,Convertir en Factura Periodica
-Convert to Group,Convertir al Grupo
-Convert to Ledger,Convertir a Libro de Mayor
-Converted,Convertido
-Copy From Item Group,Copiar de Grupo Tema
-Cosmetics,Productos Cosméticos
-Cost Center,Centro de Costes
-Cost Center Details,Detalles del Centro de Costes
-Cost Center Name,Nombre Centro de Coste
-Cost Center is required for 'Profit and Loss' account {0},"Se requiere de centros de coste para la cuenta "" Pérdidas y Ganancias "" {0}"
-Cost Center is required in row {0} in Taxes table for type {1},Se requiere de centros de coste en la fila {0} en la tabla Impuestos para el tipo {1}
-Cost Center with existing transactions can not be converted to group,Centro de costos de las transacciones existentes no se puede convertir al grupo
-Cost Center with existing transactions can not be converted to ledger,Centro de costos de las transacciones existentes no se puede convertir en el libro mayor
-Cost Center {0} does not belong to Company {1},Centro de coste {0} no pertenece a la empresa {1}
-Cost of Goods Sold,Costo de las Ventas
-Costing,Costeo
-Country,País
-Country Name,Nombre del país
-Country wise default Address Templates,Plantillas País sabia dirección predeterminada
-"Country, Timezone and Currency","País , Zona Horaria y Moneda"
-Create Bank Entry for the total salary paid for the above selected criteria,Cree Banco Vale para el salario total pagado por los criterios seleccionados anteriormente
-Create Customer,Crear cliente
-Create Material Requests,Crear Solicitudes de Material
-Create New,Crear Nuevo
-Create Opportunity,Crear Oportunidad
-Create Production Orders,Crear Órdenes de Producción
-Create Quotation,Crear Cotización
-Create Receiver List,Crear Lista de receptores
-Create Salary Slip,Crear Nómina
-Create Stock Ledger Entries when you submit a Sales Invoice,Crear Ledger entradas de archivo al momento de enviar una factura de venta
-"Create and manage daily, weekly and monthly email digests.","Creación y gestión de resúmenes de correo electrónico diarias , semanales y mensuales."
-Create rules to restrict transactions based on values.,Crear reglas para restringir las transacciones basadas en valores .
-Created By,Creado por
-Creates salary slip for above mentioned criteria.,Crea nómina de los criterios antes mencionados.
-Creation Date,Fecha de Creación
-Creation Document No,Creación del documento No
-Creation Document Type,Tipo de creación de documentos
-Creation Time,Momento de la creación
-Credentials,cartas credenciales
-Credit,Crédito
-Credit Amt,crédito Amt
-Credit Card,Tarjeta de Crédito
-Credit Card Entry,Vale la tarjeta de crédito
-Credit Controller,Credit Controller
-Credit Days,Días de Crédito
-Credit Limit,Límite de Crédito
-Credit Note,Nota de Crédito
-Credit To,crédito Para
-Currency,Divisa
-Currency Exchange,Cambio de Divisas
-Currency Name,Nombre de la Divisa
-Currency Settings,Configuración de Moneda
-Currency and Price List,Divisa y Lista de precios
-Currency exchange rate master.,Maestro del tipo de cambio de divisas .
-Current Address,Dirección actual
-Current Address Is,La Dirección actual es
-Current Assets,Activo Corriente
-Current BOM,BOM actual
-Current BOM and New BOM can not be same,BOM actual y Nueva BOM no pueden ser iguales
-Current Fiscal Year,El año fiscal actual
-Current Liabilities,pasivo exigible
-Current Stock,Stock actual
-Current Stock UOM,Stock actual UOM
-Current Value,Valor actual
-Custom,Personalizar
-Custom Autoreply Message,Mensaje de autorespuesta personalizado
-Custom Message,Mensaje personalizado
-Customer,Cliente
-Customer (Receivable) Account,Cliente ( por cobrar ) Cuenta
-Customer / Item Name,Cliente / Nombre de Artículo
-Customer / Lead Address,Cliente / Dirección de plomo
-Customer / Lead Name,Cliente / Nombre de plomo
-Customer > Customer Group > Territory,Cliente> Grupo de Clientes> Territorio
-Customer Account Head,Cuenta Cliente Head
-Customer Acquisition and Loyalty,Adquisición de clientes y fidelización
-Customer Address,Dirección del Cliente
-Customer Addresses And Contacts,Las direcciones de clientes y contactos
-Customer Addresses and Contacts,Las direcciones de clientes y contactos
-Customer Code,Código de Cliente
-Customer Codes,Los códigos de los clientes
-Customer Details,Datos del cliente
-Customer Feedback,Comentarios del cliente
-Customer Group,Grupo de Clientes
-Customer Group / Customer,Grupo de Clientes / Clientes
-Customer Group Name,Nombre del grupo del Cliente
-Customer Intro,Presentación del Cliente
-Customer Issue,Orden Cliente
-Customer Issue against Serial No.,Orden Cliente contra el número de serie
-Customer Name,Nombre del cliente
-Customer Naming By,Naming Cliente Por
-Customer Service,Servicio al Cliente
-Customer database.,Base de datos de clientes .
-Customer is required,Se requiere Cliente
-Customer master.,Maestro de clientes .
-Customer required for 'Customerwise Discount',Cliente requiere para ' Customerwise descuento '
-Customer {0} does not belong to project {1},Cliente {0} no pertenece a proyectar {1}
-Customer {0} does not exist,{0} no existe Cliente
-Customer's Item Code,Código de artículo del Cliente
-Customer's Purchase Order Date,Fecha de Pedido de Compra del Cliente
-Customer's Purchase Order No,Nº de Pedido de Compra del Cliente
-Customer's Purchase Order Number,Número de Pedido de Compra del Cliente
-Customer's Vendor,Vendedor del Cliente
-Customers Not Buying Since Long Time,Clientes que no han comprado desde hace mucho tiempo
-Customerwise Discount,Customerwise Descuento
-Customize,Personalizar
-Customize the Notification,Personalice la Notificación
-Customize the introductory text that goes as a part of that email. Each transaction has a separate introductory text.,Personalizar el texto de introducción que va como una parte de ese correo electrónico. Cada transacción tiene un texto introductorio separada.
-DN Detail,Detalle DN
-Daily,Diario
-Daily Time Log Summary,Resumen diario Hora de registro
-Database Folder ID,Base de Datos de Identificación de carpetas
-Database of potential customers.,Base de datos de clientes potenciales.
-Date,Fecha
-Date Format,Formato de la fecha
-Date Of Retirement,Fecha de la jubilación
-Date Of Retirement must be greater than Date of Joining,Fecha de la jubilación debe ser mayor que Fecha de acceso
-Date is repeated,Fecha se repite
-Date of Birth,Fecha de nacimiento
-Date of Issue,Fecha de emisión
-Date of Joining,Fecha de ingreso
-Date of Joining must be greater than Date of Birth,Fecha de acceso debe ser mayor que Fecha de Nacimiento
-Date on which lorry started from supplier warehouse,Fecha en la que se inició desde el almacén camión proveedor
-Date on which lorry started from your warehouse,Fecha en la que comenzó camión de su almacén
-Dates,Fechas
-Days Since Last Order,Días desde el último pedido
-Days for which Holidays are blocked for this department.,Días para el cual Holidays se bloquean para este departamento .
-Dealer,comerciante
-Debit,débito
-Debit Amt,débito Amt
-Debit Note,Nota de Débito
-Debit To,débito para
-Debit and Credit not equal for this voucher. Difference is {0}.,Débito y Crédito no es igual para este bono. La diferencia es {0} .
-Deduct,deducir
-Deduction,deducción
-Deduction Type,Tipo Deducción
-Deduction1,Deduction1
-Deductions,Deducciones
-Default,defecto
-Default Account,cuenta predeterminada
-Default Address Template cannot be deleted,Plantilla de la dirección predeterminada no puede eliminarse
-Default Amount,Default Amou
-Default BOM,Por defecto la lista de materiales
-Default Bank / Cash account will be automatically updated in POS Invoice when this mode is selected.,Banco de la cuenta / Cash defecto se actualizará automáticamente en el punto de venta de facturas cuando se selecciona este modo .
-Default Bank Account,Cuenta bancaria por defecto
-Default Buying Cost Center,Por defecto compra de centros de coste
-Default Buying Price List,Por defecto Compra Lista de precios
-Default Cash Account,Cuenta de Tesorería por defecto
-Default Company,compañía predeterminada
-Default Currency,moneda predeterminada
-Default Customer Group,Grupo predeterminado Cliente
-Default Expense Account,Cuenta de Gastos por defecto
-Default Income Account,Cuenta de Ingresos por defecto
-Default Item Group,Grupo predeterminado artículo
-Default Price List,Por defecto Lista de precios
-Default Purchase Account in which cost of the item will be debited.,Cuenta de Compra por defecto en la que se cargará el costo del artículo.
-Default Selling Cost Center,Por defecto Venta de centros de coste
-Default Settings,Configuración predeterminada
-Default Source Warehouse,Origen predeterminado Almacén
-Default Stock UOM,Predeterminado Stock UOM
-Default Supplier,predeterminado Proveedor
-Default Supplier Type,Tipo predeterminado Proveedor
-Default Target Warehouse,Destino predeterminado Almacén
-Default Territory,Territorio predeterminado
-Default Unit of Measure,Unidad de medida predeterminada
-"Default Unit of Measure can not be changed directly because you have already made some transaction(s) with another UOM. To change default UOM, use 'UOM Replace Utility' tool under Stock module.","Unidad de medida predeterminada no se puede cambiar directamente porque ya ha realizado alguna transacción ( s ) con otro UOM . Para cambiar UOM predeterminado, utilice ' UOM reemplazar utilidad ' herramienta de bajo módulo de Stock ."
-Default Valuation Method,Método predeterminado de Valoración
-Default Warehouse,Por defecto Almacén
-Default Warehouse is mandatory for stock Item.,Por defecto Warehouse es obligatorio para stock.
-Default settings for accounting transactions.,Los ajustes por defecto para las transacciones contables.
-Default settings for buying transactions.,Ajustes por defecto para la compra de las transacciones .
-Default settings for selling transactions.,Los ajustes por defecto para la venta de las transacciones .
-Default settings for stock transactions.,Los ajustes por defecto para las transacciones bursátiles.
-Defense,Defensa
-"Define Budget for this Cost Center. To set budget action, see <a href=""#!List/Company"">Company Master</a>","Definir Presupuesto para este centro de coste . Para configurar la acción presupuestaria, ver <a href=""#!List/Company""> Company Maestro < / a>"
-Del,Sup.
-Delete,Eliminar
-Delete {0} {1}?,Eliminar {0} {1} ?
-Delivered,liberado
-Delivered Items To Be Billed,Material que se adjunta a facturar
-Delivered Qty,Entregado Cantidad
-Delivered Serial No {0} cannot be deleted,Entregado de serie n {0} no se puede eliminar
-Delivery Date,Fecha de Entrega
-Delivery Details,Detalles de la entrega
-Delivery Document No,Entrega del documento No
-Delivery Document Type,Tipo de documento de entrega
-Delivery Note,Nota de entrega
-Delivery Note Item,Nota de entrega Artículo
-Delivery Note Items,Entrega Nota Los elementos
-Delivery Note Message,Nota de entrega de mensajes
-Delivery Note No,Entrega Nota No
-Delivery Note Required,Nota de entrega requerida
-Delivery Note Trends,Tendencias de entrega Nota
-Delivery Note {0} is not submitted,Nota de entrega {0} no se presenta
-Delivery Note {0} must not be submitted,Nota de entrega {0} no debe ser presentado
-Delivery Notes {0} must be cancelled before cancelling this Sales Order,Albaranes {0} debe ser cancelado antes de cancelar esta orden Ventas
-Delivery Status,Estado del Envío
-Delivery Time,Tiempo de Entrega
-Delivery To,Entrega Para
-Department,departamento
-Department Stores,Tiendas por Departamento
-Depends on LWP,Depende LWP
-Depreciation,depreciación
-Description,Descripción
-Description HTML,Descripción HTML
-Designation,Puesto
-Designer,Diseñador
-Detailed Breakup of the totals,Breakup detallada de los totales
-Details,Detalles
-Difference (Dr - Cr),Diferencia ( Db - Cr)
-Difference Account,Cuenta para la Diferencia
-"Difference Account must be a 'Liability' type account, since this Stock Reconciliation is an Opening Entry","Cuenta diferencia debe ser una cuenta de tipo ' Responsabilidad ' , ya que esta Stock reconciliación es una entrada de Apertura"
-Different UOM for items will lead to incorrect (Total) Net Weight value. Make sure that Net Weight of each item is in the same UOM.,UOM diferente para elementos dará lugar a incorrecto ( Total) Valor neto Peso . Asegúrese de que peso neto de cada artículo esté en la misma UOM .
-Direct Expenses,Gastos Directos
-Direct Income,Ingreso Directo
-Disable,Inhabilitar
-Disable Rounded Total,Desactivar Total Redondeado
-Disabled,Deshabilitado
-Discount  %,Descuento%
-Discount %,Descuento%
-Discount (%),Descuento (% )
-Discount Amount,Cantidad de Descuento
-"Discount Fields will be available in Purchase Order, Purchase Receipt, Purchase Invoice","Los campos descuento estará disponible en orden de compra, recibo de compra , factura de compra"
-Discount Percentage,Porcentaje de Descuento
-Discount Percentage can be applied either against a Price List or for all Price List.,Porcentaje de descuento puede ser aplicado ya sea en contra de una lista de precios o para toda la lista de precios.
-Discount must be less than 100,El descuento debe ser inferior a 100
-Discount(%),Descuento (% )
-Dispatch,despacho
-Display all the individual items delivered with the main items,Ver todas las partidas individuales se suministran con los elementos principales
-Distribute transport overhead across items.,Distribuir por encima transporte a través de artículos.
-Distribution,Distribución
-Distribution Id,Id Distribución
-Distribution Name,Nombre del Distribución
-Distributor,Distribuidor
-Divorced,divorciado
-Do Not Contact,No entre en contacto
-Do not show any symbol like $ etc next to currencies.,No volver a mostrar cualquier símbolo como $ etc junto a monedas.
-Do really want to unstop production order: ,Do really want to unstop production order: 
-Do you really want to STOP ,Do you really want to STOP 
-Do you really want to STOP this Material Request?,¿De verdad quiere dejar de esta demanda de materiales?
-Do you really want to Submit all Salary Slip for month {0} and year {1},¿De verdad quieres a que me envíen toda la nómina para el mes {0} y {1} años
-Do you really want to UNSTOP ,Do you really want to UNSTOP 
-Do you really want to UNSTOP this Material Request?,¿De verdad quiere destapar esta demanda de materiales?
-Do you really want to stop production order: ,Do you really want to stop production order: 
-Doc Name,Nombre del documento
-Doc Type,Tipo Doc.
-Document Description,Descripción del Documento
-Document Type,Tipo de Documento
-Documents,Documentos
-Domain,Dominio
-Don't send Employee Birthday Reminders,No envíe Empleado Birthday Reminders
-Download Materials Required,Descargar Materiales Necesarios
-Download Reconcilation Data,Descarga Reconciliación de Datos
-Download Template,Descargar Plantilla
-Download a report containing all raw materials with their latest inventory status,Descargar un informe con todas las materias primas con su estado actual inventario
-"Download the Template, fill appropriate data and attach the modified file.","Descarga la plantilla , rellenar los datos correspondientes y adjuntar el archivo modificado."
-"Download the Template, fill appropriate data and attach the modified file.All dates and employee combination in the selected period will come in the template, with existing attendance records","Descarga la plantilla, rellenar los datos correspondientes y adjuntar el archivo modificado. Todas las fechas y combinaciones de empleados en el período seleccionado vendrán en la plantilla, con los registros de asistencia existentes"
-Draft,Borrador
-Dropbox,Dropbox
-Dropbox Access Allowed,Dropbox Acceso mascotas
-Dropbox Access Key,Clave de Acceso de Dropbox 
-Dropbox Access Secret,Acceso Secreto de Dropbox
-Due Date,Fecha de vencimiento
-Due Date cannot be after {0},Fecha de vencimiento no puede ser posterior a {0}
-Due Date cannot be before Posting Date,Fecha de vencimiento no puede ser anterior Fecha de publicación
-Duplicate Entry. Please check Authorization Rule {0},"Duplicate Entry. Por favor, consulte Autorización Rule {0}"
-Duplicate Serial No entered for Item {0},Duplicar Serial No entró a la partida {0}
-Duplicate entry,Entrada Duplicada
-Duplicate row {0} with same {1},Duplicar fila {0} con el mismo {1}
-Duties and Taxes,Derechos e Impuestos
-ERPNext Setup,Configuración ERPNext
-Earliest,Primeras
-Earnest Money,Arras / Señal
-Earning,Ganancia
-Earning & Deduction,Ganancia y Descuento
-Earning Type,Tipo de Ganancia
-Earning1,Ganancia1
-Edit,Editar
-Edu. Cess on Excise,Edu. Cess sobre Impuestos Especiales
-Edu. Cess on Service Tax,Edu. Impuesto sobre el Servicio de Impuestos
-Edu. Cess on TDS,Edu. Impuesto sobre el TDS
-Education,Educación
-Educational Qualification,Capacitación Académica
-Educational Qualification Details,Detalles Capacitacion Académica
-Eg. smsgateway.com/api/send_sms.cgi,Eg . smsgateway.com / api / send_sms.cgi
-Either debit or credit amount is required for {0},Se requiere ya sea de débito o crédito para la cantidad {0}
-Either target qty or target amount is mandatory,Cualquiera Cantidad de destino o importe objetivo es obligatoria
-Either target qty or target amount is mandatory.,Cualquiera Cantidad de destino o importe objetivo es obligatoria.
-Electrical,Eléctrico
-Electricity Cost,Coste de electricidad
-Electricity cost per hour,Coste de electricidad por hora
-Electronics,Electrónica
-Email,Email
-Email Digest,boletín por correo electrónico
-Email Digest Settings,Configuración de correo electrónico Digest
-Email Digest: ,Email Digest: 
-Email Id,Identificación del email
-"Email Id where a job applicant will email e.g. ""jobs@example.com""","Email Id donde un solicitante de empleo enviará por correo electrónico , por ejemplo, "" jobs@example.com """
-Email Notifications,Notificaciones por correo electrónico
-Email Sent?,Enviar Email ?
-"Email id must be unique, already exists for {0}","Identificación E-mail debe ser único , ya existe para {0}"
-Email ids separated by commas.,ID de correo electrónico separados por comas.
-"Email settings to extract Leads from sales email id e.g. ""sales@example.com""","Configuración de correo electrónico para extraer potenciales de ventas email Identificación del ejemplo "" sales@example.com """
-Emergency Contact,Contacto de Emergencia
-Emergency Contact Details,Detalles de Contacto de Emergencia
-Emergency Phone,Teléfono de emergencia
-Employee,Empleado
-Employee Birthday,Cumpleaños del Empleado
-Employee Details,Detalles del Empleado
-Employee Education,Educación Empleado
-Employee External Work History,Historial de trabajo externo del Empleado
-Employee Information,Información del Empleado
-Employee Internal Work History,Historial de trabajo interno del Empleado
-Employee Internal Work Historys,Empleado trabajo interno historys
-Employee Leave Approver,Supervisor de Vacaciones del Empleado
-Employee Leave Balance,Dejar Empleado Equilibrio
-Employee Name,Nombre del Empleado
-Employee Number,Número del Empleado
-Employee Records to be created by,Registros de empleados a ser creados por
-Employee Settings,Configuración del Empleado
-Employee Type,Tipo de Empleado
-"Employee designation (e.g. CEO, Director etc.).","Cargo del empleado ( por ejemplo, director general, director , etc.)"
-Employee master.,Maestro de empleados .
-Employee record is created using selected field. ,Registro de empleado se crea utilizando el campo seleccionado.
-Employee records.,Registros de empleados .
-Employee relieved on {0} must be set as 'Left',"Empleado relevado en {0} debe definirse como ""izquierda"""
-Employee {0} has already applied for {1} between {2} and {3},Empleado {0} ya se ha aplicado para {1} entre {2} y {3}
-Employee {0} is not active or does not exist,Empleado {0} no está activo o no existe
-Employee {0} was on leave on {1}. Cannot mark attendance.,Empleado {0} estaba de permiso en {1} . No se puede marcar la asistencia.
-Employees Email Id,Empleados Email Id
-Employment Details,Detalles de Empleo
-Employment Type,Tipo de empleo
-Enable / disable currencies.,Habilitar / deshabilitar las monedas .
-Enabled,Habilitado
-Encashment Date,Fecha de Cobro
-End Date,Fecha Final
-End Date can not be less than Start Date,Fecha Final no puede ser inferior a Fecha de Inicio
-End date of current invoice's period,Fecha final del periodo de facturación actual
-End of Life,Final de la Vida
-Energy,Energía
-Engineer,Ingeniero
-Enter Verification Code,Instroduzca el Código de Verificación
-Enter campaign name if the source of lead is campaign.,Introduzca nombre de la campaña si el origen de la iniciativa es una campaña .
-Enter department to which this Contact belongs,Introduzca departamento al que pertenece este Contacto
-Enter designation of this Contact,Introduzca designación de este contacto
-"Enter email id separated by commas, invoice will be mailed automatically on particular date","Introduzca ID de correo electrónico separados por comas, la factura será enviada automáticamente en una fecha determinada"
-Enter items and planned qty for which you want to raise production orders or download raw materials for analysis.,Escriba artículos y Cantidad planificada para los que desea elevar las órdenes de producción o descargar la materia prima para su análisis.
-Enter name of campaign if source of enquiry is campaign,Introduzca el nombre de la campaña si el origen de la encuesta es una campaña
-"Enter static url parameters here (Eg. sender=ERPNext, username=ERPNext, password=1234 etc.)","Introduzca los parámetros de URL estáticas aquí (Ej. sender = ERPNext , nombre de usuario = ERPNext , contraseña = 1234 etc )"
-Enter the company name under which Account Head will be created for this Supplier,Introduzca el nombre de la empresa en virtud del cual la Cuenta Principal se creará para este proveedor
-Enter url parameter for message,Introduzca el parámetro url para el mensaje
-Enter url parameter for receiver nos,Introduzca el parámetro url para el receptor nos
-Entertainment & Leisure,Entretenimiento y Ocio
-Entertainment Expenses,Gastos de Entretenimiento
-Entries,Entradas
-Entries against ,Contrapartida
-Entries are not allowed against this Fiscal Year if the year is closed.,"Las entradas contra de este año fiscal no están permitidas, si el ejercicio está cerrado."
-Equity,Equidad
-Error: {0} > {1},Error: {0} > {1}
-Estimated Material Cost,Coste estimado del material
-"Even if there are multiple Pricing Rules with highest priority, then following internal priorities are applied:","Incluso si hay varias reglas de precios con mayor prioridad, se aplican entonces siguientes prioridades internas:"
-Everyone can read,Todo el mundo puede leer
-"Example: ABCD.#####If series is set and Serial No is not mentioned in transactions, then automatic serial number will be created based on this series. If you always want to explicitly mention Serial Nos for this item. leave this blank.",". Ejemplo: ABCD # # # # #  Si la serie se establece y No de serie no se menciona en las transacciones, número de serie y luego automática se creará sobre la base de esta serie. Si siempre quiere mencionar explícitamente los números de serie para este artículo. déjelo en blanco."
-Exchange Rate,Tipo de Cambio
-Excise Duty 10,Impuestos Especiales 10
-Excise Duty 14,Impuestos Especiales 14
-Excise Duty 4,Impuestos Especiales 4
-Excise Duty 8,Impuestos Especiales 8
-Excise Duty @ 10,Impuestos Especiales @ 10
-Excise Duty @ 14,Impuestos Especiales @ 14
-Excise Duty @ 4,Impuestos Especiales @ 4
-Excise Duty @ 8,Impuestos Especiales @ 8
-Excise Duty Edu Cess 2,Impuestos Especiales Edu Cess 2
-Excise Duty SHE Cess 1,Impuestos Especiales SHE Cess 1
-Excise Page Number,Número Impuestos Especiales Página
-Excise Entry,vale de Impuestos Especiales
-Execution,ejecución
-Executive Search,Búsqueda de Ejecutivos
-Exemption Limit,Límite de Exención
-Exhibition,exposición
-Existing Customer,cliente existente
-Exit,salida
-Exit Interview Details,Detalles Exit Interview
-Expected,esperado
-Expected Completion Date can not be less than Project Start Date,Fecha prevista de finalización no puede ser inferior al de inicio del proyecto Fecha
-Expected Date cannot be before Material Request Date,Lanzamiento no puede ser anterior material Fecha de Solicitud
-Expected Delivery Date,La fecha del alumbramiento
-Expected Delivery Date cannot be before Purchase Order Date,Fecha prevista de entrega no puede ser anterior Orden de Compra Fecha
-Expected Delivery Date cannot be before Sales Order Date,Fecha prevista de entrega no puede ser anterior Fecha de órdenes de venta
-Expected End Date,Fecha de finalización prevista
-Expected Start Date,Fecha prevista de inicio
-Expense,gasto
-Expense / Difference account ({0}) must be a 'Profit or Loss' account,"Cuenta de gastos / Diferencia ({0}) debe ser una cuenta de 'utilidad o pérdida """
-Expense Account,cuenta de Gastos
-Expense Account is mandatory,Cuenta de Gastos es obligatorio
-Expense Claim,Reclamación de Gastos
-Expense Claim Approved,Reclamación de Gastos Aprobado
-Expense Claim Approved Message,Mensaje de Gastos Aprobado
-Expense Claim Detail,Detalle de Gastos
-Expense Claim Details,Detalles de la Reclamación de gastos
-Expense Claim Rejected,Reclamación de Gastos Rechazados
-Expense Claim Rejected Message,Mensaje de Gastos Rechazados
-Expense Claim Type,Tipo de Gastos
-Expense Claim has been approved.,Cuenta de gastos ha sido aprobado.
-Expense Claim has been rejected.,Cuenta de gastos ha sido rechazada.
-Expense Claim is pending approval. Only the Expense Approver can update status.,Cuenta de gastos está pendiente de aprobación . Sólo el aprobador de gastos se puede actualizar el estado .
-Expense Date,Gasto Fecha
-Expense Details,Detalles de Gastos
-Expense Head,Jefe de gastos
-Expense account is mandatory for item {0},Cuenta de gastos es obligatorio para el elemento {0}
-Expense or Difference account is mandatory for Item {0} as it impacts overall stock value,"Cuenta de gastos o Diferencia es obligatorio para el elemento {0} , ya que los impactos valor de las acciones en general"
-Expenses,gastos
-Expenses Booked,gastos Reservados
-Expenses Included In Valuation,Gastos dentro de la valoración
-Expenses booked for the digest period,Gastos reservado para el período de digestión
-Expiry Date,Fecha de caducidad
-Exports,Exportaciones
-External,externo
-Extract Emails,extraer correos electrónicos
-FCFS Rate,FCFS Cambio
-Failed: ,Error:
-Family Background,antecedentes familiares
-Fax,Fax
-Features Setup,Características del programa de instalación
-Feed,Fuente
-Feed Type,Tipo de Fuente
-Feedback,feedback
-Female,Femenino
-Fetch exploded BOM (including sub-assemblies),Fetch BOM explotado (incluyendo subconjuntos )
-"Field available in Delivery Note, Quotation, Sales Invoice, Sales Order","El campo disponible en la nota de entrega , la cita , la factura de venta , órdenes de venta"
-Files Folder ID,Carpeta de archivos ID
-Fill the form and save it,Llene el formulario y guárdelo
-Filter based on customer,Filtro basado en cliente
-Filter based on item,Filtrar basada en el apartado
-Financial / accounting year.,Ejercicio / contabilidad.
-Financial Analytics,Financial Analytics
-Financial Services,Servicios Financieros
-Financial Year End Date,Ejercicio Fecha de finalización
-Financial Year Start Date,Ejercicio Fecha de Inicio
-Finished Goods,productos terminados
-First Name,Nombre
-First Responded On,Primero respondió el
-Fiscal Year,Año Fiscal
-Fiscal Year Start Date and Fiscal Year End Date are already set in Fiscal Year {0},Año fiscal Fecha de Inicio y Fin de ejercicio Fecha ya están establecidas en el Año Fiscal {0}
-Fiscal Year Start Date and Fiscal Year End Date cannot be more than a year apart.,Año fiscal Fecha de Inicio y Fin de ejercicio La fecha no puede ser más que un año de diferencia.
-Fiscal Year Start Date should not be greater than Fiscal Year End Date,Año fiscal Fecha de inicio no debe ser mayor de Fin de ejercicio Fecha
-Fixed Asset,Activos Fijos
-Fixed Assets,Activos Fijos
-Follow via Email,Siga a través de correo electrónico
-"Following table will show values if items are sub - contracted. These values will be fetched from the master of ""Bill of Materials"" of sub - contracted items.","La siguiente tabla se muestran los valores si los artículos son sub - contratado. Estos valores se pueden recuperar desde el maestro de la "" Lista de materiales "" de los sub - elementos contratados."
-Food,Comida
-"Food, Beverage & Tobacco","Alimentos, Bebidas y Tabaco"
-"For 'Sales BOM' items, Warehouse, Serial No and Batch No will be considered from the 'Packing List' table. If Warehouse and Batch No are same for all packing items for any 'Sales BOM' item, those values can be entered in the main Item table, values will be copied to 'Packing List' table.","Para los artículos 'BOM Ventas', bodega, Número de Serie y Lote No se considerará a partir de la tabla de ""Packing List"". Si Almacén y lotes No son las mismas para todos los elementos de embalaje para cualquier artículo 'BOM Sales', esos valores se pueden introducir en el cuadro principal del artículo, los valores se copiarán a la mesa ""Packing List""."
-For Company,Para la empresa
-For Employee,Para Empleados
-For Employee Name,En Nombre del Empleado
-For Price List,Por paquete Precio
-For Production,Para Producción
-For Reference Only.,Sólo como referencia .
-For Sales Invoice,Para la factura de venta
-For Server Side Print Formats,Para formatos de impresión del lado del servidor
-For Supplier,Para Proveedor
-For Warehouse,para el almacén
-For Warehouse is required before Submit,Para se requiere antes de Almacén Enviar
-"For e.g. 2012, 2012-13","Por ejemplo, 2012 , 2012-13"
-For reference,Para referencia
-For reference only.,Sólo para referencia.
-"For the convenience of customers, these codes can be used in print formats like Invoices and Delivery Notes","Para comodidad de los clientes , estos códigos se pueden utilizar en formatos impresos como facturas y notas de entrega"
-Fraction,Fracción
-Fraction Units,Unidades de fracciones
-Freeze Stock Entries,Helada Stock comentarios
-Freeze Stocks Older Than [Days],Congele Acciones Older Than [ días ]
-Freight and Forwarding Charges,Freight Forwarding y Cargos
-Friday,Viernes
-From,Desde
-From Bill of Materials,De la lista de materiales
-From Company,De Compañía
-From Currency,De moneda
-From Currency and To Currency cannot be same,Desde moneda y moneda no puede ser el mismo
-From Customer,De cliente
-From Customer Issue,De Emisión Cliente
-From Date,Desde la Fecha
-From Date cannot be greater than To Date,Desde La fecha no puede ser mayor que la fecha
-From Date must be before To Date,Desde la fecha debe ser antes de la fecha
-From Date should be within the Fiscal Year. Assuming From Date = {0},De fecha debe estar dentro del año fiscal. Suponiendo Desde Fecha = {0}
-From Delivery Note,De la nota de entrega
-From Employee,De Empleado
-From Lead,De la iniciativa
-From Maintenance Schedule,Desde Programa de mantenimiento
-From Material Request,Desde Solicitud de material
-From Opportunity,De Oportunidades
-From Package No.,Del Paquete N º 
-From Purchase Order,De la Orden de Compra
-From Purchase Receipt,Desde recibo de compra
-From Quotation,desde la cotización
-From Sales Order,De órdenes de venta
-From Supplier Quotation,Desde la cotización del proveedor
-From Time,From Time
-From Value,De Valor
-From and To dates required,Desde y Hasta la fecha solicitada
-From value must be less than to value in row {0},De valor debe ser inferior al valor de la fila {0}
-Frozen,congelado
-Frozen Accounts Modifier,Frozen Accounts modificador
-Fulfilled,Cumplido
-Full Name,Nombre Completo
-Full-time,Jornada Completa
-Fully Billed,Totalmente Facturado
-Fully Completed,totalmente Terminado
-Fully Delivered,Totalmente Entregado
-Furniture and Fixture,Muebles y Fixture
-Further accounts can be made under Groups but entries can be made against Ledger,Otras cuentas se pueden hacer en Grupos pero las entradas se pueden hacer en contra de Ledger
-"Further accounts can be made under Groups, but entries can be made against Ledger","Otras cuentas se pueden hacer en Grupos, pero las entradas se pueden hacer en contra de Ledger"
-Further nodes can be only created under 'Group' type nodes,Sólo se pueden crear más nodos bajo nodos de tipo  ' Grupo '
-GL Entry,Entrada GL
-Gantt Chart,Diagrama de Gantt
-Gantt chart of all tasks.,Diagrama de Gantt de todas las tareas .
-Gender,Género
-General,General
-General Ledger,Contabilidad General
-Generate Description HTML,Generar Descripción HTML
-Generate Material Requests (MRP) and Production Orders.,Generar solicitudes de material ( MRP ) y de las órdenes de producción .
-Generate Salary Slips,Generar Salario Slips
-Generate Schedule,Generar Horario
-Generates HTML to include selected image in the description,Genera HTML para incluir la imagen seleccionada en la descripción
-Get Advances Paid,Cómo anticipos pagados
-Get Advances Received,Cómo anticipos recibidos
-Get Current Stock,Obtenga Stock actual
-Get Items,Obtener Artículos
-Get Items From Sales Orders,Obtener elementos De órdenes de venta
-Get Items from BOM,Obtener elementos de la lista de materiales
-Get Last Purchase Rate,Obtenga Última Tarifa de compra
-Get Outstanding Invoices,Recibe las facturas pendientes
-Get Relevant Entries,Obtenga Asientos correspondientes
-Get Sales Orders,Recibe órdenes de venta
-Get Specification Details,Obtenga Especificación Detalles
-Get Stock and Rate,Obtenga Stock y Cambio
-Get Template,Obtenga Plantilla
-Get Terms and Conditions,Obtenga Términos y Condiciones
-Get Unreconciled Entries,Consigue entradas no reconciliadas
-Get Weekly Off Dates,Obtenga Semanal Off Fechas
-"Get valuation rate and available stock at source/target warehouse on mentioned posting date-time. If serialized item, please press this button after entering serial nos.","Obtenga tasa de valorización y el stock disponible en la fuente del almacén / destino en la fecha mencionada publicación a tiempo . Si serializado tema, por favor, pulse este botón después de entrar nos serie."
-Global Defaults,predeterminados globales
-Global POS Setting {0} already created for company {1},POS Global Ajuste {0} ya creado para la compañía de {1}
-Global Settings,Configuración global
-"Go to the appropriate group (usually Application of Funds > Current Assets > Bank Accounts and create a new Account Ledger (by clicking on Add Child) of type ""Bank""","Ir al grupo apropiado (por lo general de Financiación > Activos Corrientes > Cuentas Bancarias y crear una nueva cuenta contable (haciendo clic en Add Child ) de tipo ""Banco"""
-"Go to the appropriate group (usually Source of Funds > Current Liabilities > Taxes and Duties and create a new Account Ledger (by clicking on Add Child) of type ""Tax"" and do mention the Tax rate.","Ir al grupo apropiado (generalmente Fuente de Fondos > Pasivos actuales> Impuestos y derechos y crear una nueva cuenta contable (haciendo clic en Add Child ) de tipo "" Impuestos "" y no hablar de la tasa de impuestos ."
-Goal,Meta/Objetivo
-Goals,Objetivos
-Goods received from Suppliers.,Productos recibidos de proveedores .
-Google Drive,Google Drive
-Google Drive Access Allowed,Google Drive Acceso Permitido
-Government,Gobierno
-Graduate,graduado
-Grand Total,Gran Total
-Grand Total (Company Currency),Total general ( Compañía de divisas )
-"Grid ""","Grid """
-Grocery,tienda de comestibles
-Gross Margin %,Margen Bruto %
-Gross Margin Value,Valor Margen bruto
-Gross Pay,Pago bruto
-Gross Pay + Arrear Amount +Encashment Amount - Total Deduction,Importe Bruto + Pay arrear Monto + Cobro - Deducción total
-Gross Profit,Utilidad Bruta
-Gross Profit (%),Utilidad bruta (%)
-Gross Weight,Peso Bruto
-Gross Weight UOM,Bruto UOM Peso
-Group,Grupo
-Group by Account,Grupos por Cuenta
-Group by Voucher,Grupo por Bono
-Group or Ledger,Grupo o Ledger
-Groups,Grupos
-HR Manager,Gerente de Recursos Humanos
-HR Settings,Configuración de recursos humanos
-HTML / Banner that will show on the top of product list.,HTML / Banner que aparecerá en la parte superior de la lista de productos.
-Half Day,Medio Día
-Half Yearly,Semestral
-Half-yearly,Semestral
-Happy Birthday!,¡Feliz cumpleaños!
-Hardware,Hardware
-Has Batch No,Tiene lotes No
-Has Child Node,Tiene Nodo Niño
-Has Serial No,Tiene de serie n
-Head of Marketing and Sales,Director de Marketing y Ventas
-Header,Encabezado
-Health Care,Cuidado de la Salud
-Health Concerns,Preocupaciones de salud
-Health Details,Detalles de la Salud
-Held On,celebrada el
-Help HTML,Ayuda HTML
-"Help: To link to another record in the system, use ""#Form/Note/[Note Name]"" as the Link URL. (don't use ""http://"")","Ayuda : Para vincular a otro registro en el sistema , utilice ""# Form / nota / [ Nota Nombre ]"" como la dirección URL Link. (no utilice "" http://"" )"
-"Here you can maintain family details like name and occupation of parent, spouse and children","Aquí usted puede mantener los detalles de la familia como el nombre y ocupación de los padres, cónyuge e hijos"
-"Here you can maintain height, weight, allergies, medical concerns etc","Aquí usted puede mantener la altura , el peso, alergias , problemas médicos , etc"
-Hide Currency Symbol,Ocultar símbolo de moneda
-High,alto
-History In Company,Historia In Company
-Hold,mantener
-Holiday,fiesta
-Holiday List,Lista de vacaciones
-Holiday List Name,Lista de nombres de vacaciones
-Holiday master.,Master de vacaciones .
-Holidays,Vacaciones
-Home,Casa
-Host,anfitrión
-"Host, Email and Password required if emails are to be pulled","Host , correo electrónico y la contraseña requerida si los correos electrónicos son para ser tirado"
-Hour,Hora
-Hour Rate,Hora de Cambio
-Hour Rate Labour,Hora Cambio del Trabajo
-Hours,Horas
-How Pricing Rule is applied?,¿Cómo se aplica la Regla Precios?
-How frequently?,¿Con qué frecuencia ?
-"How should this currency be formatted? If not set, will use system defaults","¿Cómo se debe formatear esta moneda ? Si no se establece, utilizará valores predeterminados del sistema"
-Human Resources,Recursos Humanos
-Identification of the package for the delivery (for print),La identificación del paquete para la entrega (para impresión)
-If Income or Expense,Si los ingresos o Egresos
-If Monthly Budget Exceeded,Si Presupuesto mensual excedido
-"If Sale BOM is defined, the actual BOM of the Pack is displayed as table. Available in Delivery Note and Sales Order","Si se define la venta BOM , la lista de materiales real del paquete se muestra como mesa. Disponible en la nota de entrega y órdenes de venta"
-"If Supplier Part Number exists for given Item, it gets stored here","Si existe Número de pieza del proveedor relativa a determinado tema , que se almacena aquí"
-If Yearly Budget Exceeded,Si el presupuesto anual ha superado el
-"If checked, BOM for sub-assembly items will be considered for getting raw materials. Otherwise, all sub-assembly items will be treated as a raw material.","Si se selecciona, la lista de materiales para los elementos de sub-ensamble será considerado para conseguir materias primas. De lo contrario , todos los elementos de sub-ensamble serán tratados como materia prima ."
-"If checked, Total no. of Working Days will include holidays, and this will reduce the value of Salary Per Day","Si se marca , no total . de días de trabajo se incluirán los días , y esto reducirá el valor del salario por día"
-"If checked, the tax amount will be considered as already included in the Print Rate / Print Amount","Si se marca, el importe del impuesto se considerará como ya incluido en el Monto Imprimir Vota / Imprimir"
-If different than customer address,Si es diferente a la dirección del cliente
-"If disable, 'Rounded Total' field will not be visible in any transaction","Si desactiva , el campo "" Total redondeado ' no será visible en cualquier transacción"
-"If enabled, the system will post accounting entries for inventory automatically.","Si está habilitado, el sistema contabiliza los asientos contables para el inventario de forma automática."
-If more than one package of the same type (for print),Si más de un paquete del mismo tipo (por impresión)
-"If multiple Pricing Rules continue to prevail, users are asked to set Priority manually to resolve conflict.","Si hay varias reglas de precios siguen prevaleciendo, los usuarios se les pide que establezca la prioridad manualmente para resolver el conflicto."
-"If no change in either Quantity or Valuation Rate, leave the cell blank.","Si no hay cambio , ya sea en cantidad o de valoración por tipo , deje en blanco la celda."
-If not applicable please enter: NA,"Si no es aplicable , por favor escriba: NA"
-"If not checked, the list will have to be added to each Department where it has to be applied.","Si no está marcada , la lista tendrá que ser añadido a cada Departamento donde ha de aplicarse ."
-"If selected Pricing Rule is made for 'Price', it will overwrite Price List. Pricing Rule price is the final price, so no further discount should be applied. Hence, in transactions like Sales Order, Purchase Order etc, it will be fetched in 'Rate' field, rather than 'Price List Rate' field.","Si Regla Precios seleccionado está hecho para 'Precio', sobrescribirá Lista de Precios. Regla precio El precio es el precio final, así que no hay descuento adicional debe aplicarse. Por lo tanto, en las transacciones como pedidos de venta, orden de compra, etc, se fue a buscar en el campo 'Cambio', en lugar de campo 'Precio de lista Cambio'."
-"If specified, send the newsletter using this email address","Si se especifica, enviar el boletín de utilizar esta dirección de correo electrónico"
-"If the account is frozen, entries are allowed to restricted users.","Si la cuenta está congelada , las entradas se les permite a los usuarios restringidos."
-"If this Account represents a Customer, Supplier or Employee, set it here.","Si esta cuenta representa un cliente, proveedor o empleado, Ponlo aquí ."
-"If two or more Pricing Rules are found based on the above conditions, Priority is applied. Priority is a number between 0 to 20 while default value is zero (blank). Higher number means it will take precedence if there are multiple Pricing Rules with same conditions.","Si se encuentran dos o más reglas de precios sobre la base de las condiciones anteriores, se aplica la prioridad. La prioridad es un número entre 0 y 20, mientras que el valor por defecto es cero (en blanco). Un número más alto significa que va a tener prioridad si hay varias reglas de precios con las mismas condiciones."
-If you follow Quality Inspection. Enables Item QA Required and QA No in Purchase Receipt,Si usted sigue la Inspección de calidad . Permite Artículo QA Obligatorio y QA No en recibo de compra
-If you have Sales Team and Sale Partners (Channel Partners)  they can be tagged and maintain their contribution in the sales activity,Si usted tiene equipo de ventas y Venta Partners ( Socios de canal ) pueden ser etiquetados y mantener su contribución en la actividad de ventas
-"If you have created a standard template in Purchase Taxes and Charges Master, select one and click on the button below.","Si ha creado un modelo estándar de las tasas de compra y los cargos principales, seleccione uno y haga clic en el botón de abajo ."
-"If you have created a standard template in Sales Taxes and Charges Master, select one and click on the button below.","Si ha creado un modelo estándar de las tasas y cargos de venta principales, seleccione uno y haga clic en el botón de abajo ."
-"If you have long print formats, this feature can be used to split the page to be printed on multiple pages with all headers and footers on each page","Si usted tiene formatos de impresión largos , esta característica puede ser utilizada para dividir la página que se imprimirá en varias páginas con todos los encabezados y pies de página en cada página"
-If you involve in manufacturing activity. Enables Item 'Is Manufactured',Si usted involucra en la actividad manufacturera . Permite artículo ' está fabricado '
-Ignore,Pasar por Alto
-Ignore Pricing Rule,No haga caso de la Regla Precios
-Ignored: ,Ignorado:
-Image,imagen
-Image View,Imagen Vista
-Implementation Partner,socio de implementación
-Import Attendance,Asistencia de importación
-Import Failed!,Import Error !
-Import Log,Importar registro
-Import Successful!,¡Importación Exitosa!
-Imports,Importaciones
-In Hours,En Horas
-In Process,En proceso
-In Qty,En Cantidad
-In Value,Valor
-In Words,En palabras
-In Words (Company Currency),En palabras (Divisa de la Compañia)
-In Words (Export) will be visible once you save the Delivery Note.,En palabras (Export ) será visible una vez que guarde la nota de entrega .
-In Words will be visible once you save the Delivery Note.,En palabras serán visibles una vez que se guarda la nota de entrega .
-In Words will be visible once you save the Purchase Invoice.,En palabras serán visibles una vez que guarde la factura de compra .
-In Words will be visible once you save the Purchase Order.,En palabras serán visibles una vez que guarde la Orden de Compra .
-In Words will be visible once you save the Purchase Receipt.,En palabras serán visibles una vez que guarde el recibo de compra.
-In Words will be visible once you save the Quotation.,En palabras serán visibles una vez que guarde la cita .
-In Words will be visible once you save the Sales Invoice.,En palabras serán visibles una vez que guarde la factura de venta .
-In Words will be visible once you save the Sales Order.,En palabras serán visibles una vez que guarde el pedido de ventas .
-Incentives,Incentivos
-Include Reconciled Entries,Incluya los comentarios conciliadas
-Include holidays in Total no. of Working Days,Incluya vacaciones en total no. de días laborables
-Income,Ingresos
-Income / Expense,Ingresos / gastos
-Income Account,Cuenta de Ingresos
-Income Booked,Ingresos Reservados
-Income Tax,Impuesto sobre la Renta
-Income Year to Date,Ingresos Año a la Fecha
-Income booked for the digest period,Ingresos reservado para el período de digestión
-Incoming,Entrante
-Incoming Rate,Incoming Cambio
-Incoming quality inspection.,Inspección de calidad de entrada .
-Incorrect number of General Ledger Entries found. You might have selected a wrong Account in the transaction.,Número incorrecto de entradas del libro mayor encontrado. Es posible que haya seleccionado una cuenta equivocada en la transacción.
-Incorrect or Inactive BOM {0} for Item {1} at row {2},Incorrecta o Inactivo BOM {0} para el artículo {1} en la fila {2}
-Indicates that the package is a part of this delivery (Only Draft),Indica que el paquete es una parte de esta entrega (Sólo borrador)
-Indirect Expenses,Egresos Indirectos
-Indirect Income,Ingresos Indirectos
-Individual,Individual
-Industry,Industria
-Industry Type,Tipo de Industria
-Inspected By,Inspección realizada por
-Inspection Criteria,Criterios de Inspección
-Inspection Required,Inspección Requerida
-Inspection Type,Tipo de Inspección
-Installation Date,Fecha de Instalación
-Installation Note,Nota de Instalación
-Installation Note Item,Nota de instalación de artículos
-Installation Note {0} has already been submitted,Nota de instalación {0} ya se ha presentado
-Installation Status,Estado de la instalación
-Installation Time,Tiempo de instalación
-Installation date cannot be before delivery date for Item {0},Fecha de instalación no puede ser antes de la fecha de entrega para el elemento {0}
-Installation record for a Serial No.,Registro de la instalación para un número de serie
-Installed Qty,Cantidad instalada
-Instructions,Instrucciones
-Integrate incoming support emails to Support Ticket,Integrar los correos electrónicos de apoyo recibidas de Apoyo Ticket
-Interested,Interesado
-Intern,Interno
-Internal,Interno
-Internet Publishing,Internet Publishing
-Introduction,Introducción
-Invalid Barcode,Código de Barras inválido
-Invalid Barcode or Serial No,Código de barras de serie no válido o No
-Invalid Mail Server. Please rectify and try again.,Servidor de correo válida . Por favor rectifique y vuelva a intentarlo .
-Invalid Master Name,Nombre no válido Maestro
-Invalid User Name or Support Password. Please rectify and try again.,No válida nombre de usuario o contraseña Soporte . Por favor rectifique y vuelva a intentarlo .
-Invalid quantity specified for item {0}. Quantity should be greater than 0.,Cantidad no válido para el elemento {0} . Cantidad debe ser mayor que 0 .
-Inventory,inventario
-Inventory & Support,Soporte de Inventario y
-Investment Banking,Banca de Inversión
-Investments,Inversiones
-Invoice Date,Fecha de la factura
-Invoice Details,Detalles de la Factura
-Invoice No,Factura No
-Invoice Number,Número de Factura
-Invoice Period From,Factura Periodo Del
-Invoice Period From and Invoice Period To dates mandatory for recurring invoice,Factura Periodo Del Período y Factura Para las fechas obligatorias para la factura recurrente
-Invoice Period To,Período Factura Para
-Invoice Type,Tipo de Factura
-Invoice/Journal Entry Details,Detalles de Factura / Comprobante de Diario
-Invoiced Amount (Exculsive Tax),Cantidad facturada ( Impuesto exclusive )
-Is Active,Está Activo
-Is Advance,Es Avance
-Is Cancelled,CANCELADO
-Is Carry Forward,Es llevar adelante
-Is Default,Es por defecto
-Is Encash,Se convertirá en efectivo
-Is Fixed Asset Item,Es partidas del activo inmovilizado
-Is LWP,es LWP
-Is Opening,está abriendo
-Is Opening Entry,Es la entrada de apertura
-Is POS,Es POS
-Is Primary Contact,Es Contacto principal
-Is Purchase Item,Es Compra de artículos
-Is Sales Item,Es artículo de Ventas
-Is Service Item,Es servicio de Artículo
-Is Stock Item,Es Stock Artículo
-Is Sub Contracted Item,Es subcontratación artículo
-Is Subcontracted,se subcontrata
-Is this Tax included in Basic Rate?,¿Está incluido este Impuesto la tarifa básica ?
-Issue,Asunto
-Issue Date,Fecha de Emisión
-Issue Details,Detalles del problema
-Issued Items Against Production Order,Los productos que emitan con cargo a la Orden de Producción
-It can also be used to create opening stock entries and to fix stock value.,También puede ser utilizado para crear la apertura de las entradas en existencias y para fijar el valor de stock .
-Item,artículo
-Item Advanced,artículo avanzada
-Item Barcode,Código de barras del artículo
-Item Batch Nos,Lotes de artículos núms
-Item Code,Código del artículo
-Item Code > Item Group > Brand,Código del artículo> Grupo Elemento> Marca
-Item Code and Warehouse should already exist.,Código del artículo y de almacenes ya deben existir.
-Item Code cannot be changed for Serial No.,Código del artículo no se puede cambiar de número de serie
-Item Code is mandatory because Item is not automatically numbered,Código del artículo es obligatorio porque El artículo no se numera automáticamente
-Item Code required at Row No {0},Código del artículo requerido en la fila n {0}
-Item Customer Detail,Elemento Detalle Cliente
-Item Description,Descripción del Artículo
-Item Desription,Descripción del Artículo
-Item Details,Detalles del artículo
-Item Group,Grupo de artículos
-Item Group Name,Nombre del grupo de artículos
-Item Group Tree,Artículo Grupo Árbol
-Item Group not mentioned in item master for item {0},Grupo El artículo no se menciona en maestro de artículos para el elemento {0}
-Item Groups in Details,Grupos de componentes en detalles
-Item Image (if not slideshow),"Imagen del Artículo (si no, presentación de diapositivas)"
-Item Name,Nombre del elemento
-Item Naming By,Artículo Naming Por
-Item Price,Precio del Artículo
-Item Prices,Precios de los Artículos
-Item Quality Inspection Parameter,Artículo Calidad de parámetros de Inspección
-Item Reorder,artículo reorden
-Item Serial No,Artículo N º de serie
-Item Serial Nos,N º de serie de los Artículo
-Item Shortage Report,Artículo Escasez Reportar
-Item Supplier,Proveedor del Artículo
-Item Supplier Details,Detalles del Proveedor del artículo
-Item Tax,Impuesto del artículo
-Item Tax Amount,Total de impuestos de los artículos
-Item Tax Rate,Artículo Tasa de Impuesto
-Item Tax Row {0} must have account of type Tax or Income or Expense or Chargeable,Artículo Impuesto Row {0} debe tener en cuenta el tipo de impuestos o ingresos o de gastos o Imponible
-Item Tax1,Impuesto1 del  artículo
-Item To Manufacture,Artículo Para Fabricación
-Item UOM,artículo UOM
-Item Website Specification,Artículo Website Especificación
-Item Website Specifications,Especificaciones Elemento Web
-Item Wise Tax Detail,Artículo Wise detalle de impuestos
-Item Wise Tax Detail ,Detalle del artículo Tax Wise
-Item is required,Se requiere de artículos
-Item is updated,El Artículo está Actualizado
-Item master.,Maestro de artículos .
-"Item must be a purchase item, as it is present in one or many Active BOMs","El artículo debe ser un artículo de la compra , ya que está presente en una o varias listas de materiales activos"
-Item or Warehouse for row {0} does not match Material Request,Artículo o Bodega para la fila {0} no coincide Solicitud de material
-Item table can not be blank,Tabla de artículos no puede estar en blanco
-Item to be manufactured or repacked,Artículo a fabricar o embalados de nuevo
-Item valuation updated,Valoración Artículo actualizado
-Item will be saved by this name in the data base.,El artículo será salvado por este nombre en la base de datos.
-Item {0} appears multiple times in Price List {1},Artículo {0} aparece varias veces en Precio de lista {1}
-Item {0} does not exist,Elemento {0} no existe
-Item {0} does not exist in the system or has expired,Elemento {0} no existe en el sistema o ha expirado
-Item {0} does not exist in {1} {2},Elemento {0} no existe en {1} {2}
-Item {0} has already been returned,Artículo {0} ya se ha devuelto
-Item {0} has been entered multiple times against same operation,Artículo {0} ha sido ingresado varias veces contra la misma operación
-Item {0} has been entered multiple times with same description or date,Artículo {0} ha sido ingresado varias veces con misma descripción o fecha
-Item {0} has been entered multiple times with same description or date or warehouse,Artículo {0} ha sido ingresado varias veces con misma descripción o de la fecha o de un depósito
-Item {0} has been entered twice,Artículo {0} ha sido ingresado dos veces
-Item {0} has reached its end of life on {1},Artículo {0} ha llegado al término de la vida en {1}
-Item {0} ignored since it is not a stock item,Artículo {0} ignorado ya que no es un tema de valores
-Item {0} is cancelled,Artículo {0} se cancela
-Item {0} is not Purchase Item,Artículo {0} no se compra del artículo
-Item {0} is not a serialized Item,Elemento {0} no es un artículo serializado
-Item {0} is not a stock Item,Elemento {0} no es un producto imprescindible
-Item {0} is not active or end of life has been reached,Elemento {0} no está activo o ha llegado al final de la vida
-Item {0} is not setup for Serial Nos. Check Item master,Elemento {0} no está configurado para el amo números de serie del cheque Artículo
-Item {0} is not setup for Serial Nos. Column must be blank,Elemento {0} no está configurado para Serial Columna Nos. debe estar en blanco
-Item {0} must be Sales Item,Artículo {0} debe ser artículo de Ventas
-Item {0} must be Sales or Service Item in {1},Artículo {0} debe ser ventas o servicio al artículo en {1}
-Item {0} must be Service Item,Artículo {0} debe ser de servicio Artículo
-Item {0} must be a Purchase Item,Artículo {0} debe ser una compra de artículos
-Item {0} must be a Sales Item,Artículo {0} debe ser un elemento de Ventas
-Item {0} must be a Service Item.,Artículo {0} debe ser un elemento de servicio .
-Item {0} must be a Sub-contracted Item,Artículo {0} debe ser un artículo subcontratada
-Item {0} must be a stock Item,Artículo {0} debe ser un producto imprescindible
-Item {0} must be manufactured or sub-contracted,Artículo {0} debe ser fabricado o subcontratado
-Item {0} not found,Elemento {0} no encontrado
-Item {0} with Serial No {1} is already installed,Artículo {0} con N º de serie {1} ya está instalada
-Item {0} with same description entered twice,Artículo {0} con misma descripción entrado dos veces
-"Item, Warranty, AMC (Annual Maintenance Contract) details will be automatically fetched when Serial Number is selected.","Item, Garantía , AMC ( Contrato de Mantenimiento Anual ) detalles serán automáticamente recupera cuando se selecciona el número de serie ."
-Item-wise Price List Rate,- Artículo sabio Precio de lista Cambio
-Item-wise Purchase History,- Artículo sabio Historial de compras
-Item-wise Purchase Register,- Artículo sabio Compra Registrarse
-Item-wise Sales History,- Artículo sabio Historia Ventas
-Item-wise Sales Register,- Artículo sabio ventas Registrarse
-"Item: {0} managed batch-wise, can not be reconciled using \					Stock Reconciliation, instead use Stock Entry","Artículo: {0} gestionado por lotes, no se puede conciliar el uso de \ Stock Reconciliación, en lugar utilizar la entrada Stock"
-Item: {0} not found in the system,Artículo: {0} no se encuentra en el sistema
-Items,Artículos
-Items To Be Requested,Los artículos que se solicitarán
-Items required,Elementos necesarios
-"Items to be requested which are ""Out of Stock"" considering all warehouses based on projected qty and minimum order qty","Elementos que deben exigirse que son "" Fuera de Stock "", considerando todos los almacenes basados ​​en Cantidad proyectada y pedido mínimo Cantidad"
-Items which do not exist in Item master can also be entered on customer's request,Los artículos que no existen en maestro de artículos también se pueden introducir en la petición del cliente
-Itemwise Discount,Itemwise Descuento
-Itemwise Recommended Reorder Level,Itemwise Recomendado por reorden Nivel
-Job Applicant,solicitante de empleo
-Job Opening,Oportunidad de Empleo
-Job Profile,Perfil Laboral
-Job Title,Título del trabajo
-"Job profile, qualifications required etc.","Perfil laboral , las cualificaciones necesarias , etc"
-Jobs Email Settings,Trabajos Email
-Journal Entries,entradas de diario
-Journal Entry,Entrada de diario
-Journal Entry,Comprobante de Diario
-Journal Entry Account,Detalle del Asiento de Diario
-Journal Entry Account No,Detalle del Asiento de Diario No
-Journal Entry {0} does not have account {1} or already matched,Comprobante de Diario {0} no tiene cuenta {1} o ya emparejado
-Journal Entries {0} are un-linked,Asientos de Diario {0} no están vinculados.
-Keep a track of communication related to this enquiry which will help for future reference.,Mantenga un registro de la comunicación en relación con esta consulta que ayudará para futuras consultas.
-Keep it web friendly 900px (w) by 100px (h),Manténgalo  adecuado para la web 900px ( w ) por 100px ( h )
-Key Performance Area,Área Clave de Rendimiento
-Key Responsibility Area,Área de Responsabilidad Clave
-Kg,Kilogramo
-LR Date,LR Fecha
-LR No,LR No
-Label,Etiqueta
-Landed Cost Item,Landed Cost artículo
-Landed Cost Items,Landed Partidas de gastos
-Landed Cost Purchase Receipt,Landed Cost recibo de compra
-Landed Cost Purchase Receipts,Landed Cost Recibos de compra
-Landed Cost Wizard,Asistente Landed Cost
-Landed Cost updated successfully,Landed Cost actualizado correctamente
-Language,Idioma
-Last Name,Apellido
-Last Purchase Rate,Tasa de Cambio de la Última Compra
-Latest,Más Reciente
-Lead,Iniciativa
-Lead Details,Detalle de la Iniciativa
-Lead Id,Iniciativa ID
-Lead Name,Nombre de la Iniciativa
-Lead Owner,Propietario de la Iniciativa
-Lead Source,Fuente de de la Iniciativa
-Lead Status,Estado de la Iniciativa
-Lead Time Date,Fecha y Hora de la Iniciativa
-Lead Time Days,Tiempo de Entrega en Días
-Lead Time days is number of days by which this item is expected in your warehouse. This days is fetched in Material Request when you select this item.,Tiempo de Entrega en Días de la Iniciativa es el número de días en que se espera que este el artículo en su almacén. Este día es usado en la Solicitud de Materiales cuando se selecciona este elemento.
-Lead Type,Tipo de Iniciativa
-Lead must be set if Opportunity is made from Lead,La iniciativa se debe establecer si la oportunidad está hecha de plomo
-Leave Allocation,Asignación de Vacaciones
-Leave Allocation Tool,Herramienta de Asignación de Vacaciones
-Leave Application,Solicitud de Vacaciones
-Leave Approver,Supervisor de Vacaciones
-Leave Approvers,Supervisores de Vacaciones
-Leave Balance Before Application,Vacaciones disponibles antes de la solicitud
-Leave Block List,Lista de Bloqueo de Vacaciones
-Leave Block List Allow,Deja Lista de bloqueo Permitir
-Leave Block List Allowed,Deja Lista de bloqueo animales
-Leave Block List Date,Deja Lista de bloqueo Fecha
-Leave Block List Dates,Deja lista Fechas Bloque
-Leave Block List Name,Agregar Nombre Lista de bloqueo
-Leave Blocked,Dejar Bloqueado
-Leave Control Panel,Salir del Panel de Control
-Leave Encashed?,Deja cobrados ?
-Leave Encashment Amount,Deja Cobro Monto
-Leave Type,Deja Tipo
-Leave Type Name,Deja Tipo Nombre
-Leave Without Pay,Licencia sin sueldo
-Leave application has been approved.,La solicitud de vacaciones ha sido aprobada.
-Leave application has been rejected.,La solicitud de vacaciones ha sido rechazada.
-Leave approver must be one of {0},Supervisor de Vacaciones debe ser uno de {0}
-Leave blank if considered for all branches,Dejar en blanco si se considera para todas las ramas
-Leave blank if considered for all departments,Dejar en blanco si se considera para todos los departamentos
-Leave blank if considered for all designations,Dejar en blanco si se considera para todas las designaciones
-Leave blank if considered for all employee types,Dejar en blanco si se considera para todos los tipos de empleados
-"Leave can be approved by users with Role, ""Leave Approver""","Deja que se pueda aprobar por los usuarios con roles, "" Deja aprobador """
-Leave of type {0} cannot be longer than {1},Dejar de tipo {0} no puede tener más de {1}
-Leaves Allocated Successfully for {0},Hojas distribuidos con éxito para {0}
-Leaves for type {0} already allocated for Employee {1} for Fiscal Year {0},Hojas para el tipo {0} ya asignado para Empleado {1} para el Año Fiscal {0}
-Leaves must be allocated in multiples of 0.5,"Las hojas deben ser asignados en múltiplos de 0,5"
-Ledger,Libro Mayor
-Ledgers,Libros de contabilidad
-Left,Izquierda
-Legal,Legal
-Legal Expenses,Gastos Legales
-Letter Head,Membrete
-Letter Heads for print templates.,Membretes para las plantillas de impresión.
-Level,Nivel
-Lft,Lft
-Liability,Obligaciones
-List a few of your customers. They could be organizations or individuals.,Enumere algunos de sus clientes. Pueden ser organizaciones o individuos.
-List a few of your suppliers. They could be organizations or individuals.,Enumere algunos de sus proveedores. Pueden ser organizaciones o individuos.
-List items that form the package.,Lista de tareas que forman el paquete .
-List this Item in multiple groups on the website.,Este artículo no en varios grupos en el sitio web .
-"List your products or services that you buy or sell. Make sure to check the Item Group, Unit of Measure and other properties when you start.",Publica tus productos o servicios que usted compra o vende .
-"List your tax heads (e.g. VAT, Excise; they should have unique names) and their standard rates. This will create a standard template, which you can edit and add more later.","Enumere sus cabezas fiscales ( por ejemplo, IVA , impuestos especiales , sino que deben tener nombres únicos ) y sus tasas estándar."
-Loading...,Cargando ...
-Loans (Liabilities),Préstamos (pasivos )
-Loans and Advances (Assets),Préstamos y anticipos (Activos )
-Local,local
-Login,Iniciar Sesión
-Login with your new User ID,Acceda con su nuevo ID de usuario
-Logo,Logo
-Logo and Letter Heads,Logo y Membrete
-Lost,Perdido
-Lost Reason,Razón de la pérdida
-Low,Bajo
-Lower Income,Ingreso Bajo
-MTN Details,MTN Detalles
-Main,Principal
-Main Reports,Informes Principales
-Maintain Same Rate Throughout Sales Cycle,Mantener mismo ritmo durante todo el ciclo de ventas
-Maintain same rate throughout purchase cycle,Mantener mismo ritmo durante todo el ciclo de compra
-Maintenance,Mantenimiento
-Maintenance Date,Fecha de Mantenimiento
-Maintenance Details,Detalles de Mantenimiento
-Maintenance Schedule,Calendario de Mantenimiento
-Maintenance Schedule Detail,Detalle de Calendario de Mantenimiento
-Maintenance Schedule Item,Programa de mantenimiento de artículos
-Maintenance Schedule is not generated for all the items. Please click on 'Generate Schedule',"Programa de mantenimiento no se genera para todos los artículos. Por favor, haga clic en ' Generar la Lista de"
-Maintenance Schedule {0} exists against {0},Programa de mantenimiento {0} existe en contra de {0}
-Maintenance Schedule {0} must be cancelled before cancelling this Sales Order,Programa de mantenimiento {0} debe ser cancelado antes de cancelar esta orden Ventas
-Maintenance Schedules,Programas de mantenimiento
-Maintenance Status,Estado del Mantenimiento
-Maintenance Time,Tiempo de mantenimiento
-Maintenance Type,Tipo de Mantenimiento
-Maintenance Visit,Visita de Mantenimiento
-Maintenance Visit Purpose,Propósito de la Visita de Mantenimiento
-Maintenance Visit {0} must be cancelled before cancelling this Sales Order,Mantenimiento Visita {0} debe ser cancelado antes de cancelar el pedido de ventas
-Maintenance start date can not be before delivery date for Serial No {0},Mantenimiento fecha de inicio no puede ser antes de la fecha de entrega para la serie n {0}
-Major/Optional Subjects,Principales / Asignaturas optativas
-Make ,Hacer
-Make Accounting Entry For Every Stock Movement,Hacer asiento contable para cada movimiento de acciones
-Make Bank Entry,Hacer Banco Voucher
-Make Credit Note,Hacer Nota de Crédito
-Make Debit Note,Haga Nota de Débito
-Make Delivery,Hacer Entrega
-Make Difference Entry,Hacer Entrada Diferencia
-Make Excise Invoice,Haga Impuestos Especiales de la factura
-Make Installation Note,Hacer Nota de instalación
-Make Invoice,Hacer Factura
-Make Maint. Schedule,Hacer Maint . horario
-Make Maint. Visit,Hacer Maint . visita
-Make Maintenance Visit,Hacer mantenimiento Visita
-Make Packing Slip,Hacer lista de empaque
-Make Payment,Realizar Pago
-Make Payment Entry,Hacer Entrada de Pago
-Make Purchase Invoice,Hacer factura de compra
-Make Purchase Order,Hacer Orden de Compra
-Make Purchase Receipt,Hacer recibo de compra
-Make Salary Slip,Hacer nómina
-Make Salary Structure,Hacer Estructura Salarial
-Make Sales Invoice,Hacer Factura de Venta
-Make Sales Order,Hacer Orden de Venta
-Make Supplier Quotation,Hacer Cotización de Proveedor
-Make Time Log Batch,Haga la hora de lotes sesión
-Male,Masculino
-Manage Customer Group Tree.,Gestione Grupo de Clientes Tree.
-Manage Sales Partners.,Administrar Puntos de venta.
-Manage Sales Person Tree.,Gestione Sales Person árbol .
-Manage Territory Tree.,Gestione Territorio Tree.
-Manage cost of operations,Gestione el costo de las operaciones
-Management,Gerencia
-Manager,Gerente
-"Mandatory if Stock Item is ""Yes"". Also the default warehouse where reserved quantity is set from Sales Order.","Obligatorio si Stock Item es "" Sí"" . También el almacén por defecto en que la cantidad reservada se establece a partir de órdenes de venta ."
-Manufacture against Sales Order,Fabricación contra pedido de ventas
-Manufacture/Repack,Fabricación / Repack
-Manufactured Qty,Fabricado Cantidad
-Manufactured quantity will be updated in this warehouse,Fabricado cantidad se actualizará en este almacén
-Manufactured quantity {0} cannot be greater than planned quanitity {1} in Production Order {2},Cantidad Fabricado {0} no puede ser mayor que quanitity planeado {1} en la orden de producción {2}
-Manufacturer,Fabricante
-Manufacturer Part Number,Número de Pieza del Fabricante
-Manufacturing,Fabricación
-Manufacturing Quantity,Cantidad a Fabricar
-Manufacturing Quantity is mandatory,Cantidad de Fabricación es obligatoria
-Margin,Margen
-Marital Status,Estado Civil
-Market Segment,Sector de Mercado
-Marketing,Marketing
-Marketing Expenses,Gastos de Comercialización
-Married,Casado
-Mass Mailing,Correo Masivo
-Master Name,Maestro Nombre
-Master Name is mandatory if account type is Warehouse,Maestro nombre es obligatorio si el tipo de cuenta es Almacén
-Master Type,Type Master
-Masters,Maestros
-Match non-linked Invoices and Payments.,Coinciden con las facturas y pagos no vinculados.
-Material Issue,Incidencia de Material
-Material Receipt,Recepción de Materiales
-Material Request,Solicitud de Material
-Material Request Detail No,Material de Información de la petición No
-Material Request For Warehouse,Solicitud de material para el almacén
-Material Request Item,Elemento de la Solicitud de Material
-Material Request Items,Elementos de la Solicitud de Material
-Material Request No,Nº de Solicitud de Material
-Material Request Type,Tipo de Solicitud de Material
-Material Request of maximum {0} can be made for Item {1} against Sales Order {2},Solicitud de materiales de máxima {0} se puede hacer para el punto {1} en contra de órdenes de venta {2}
-Material Request used to make this Stock Entry,Solicitud de material utilizado para hacer esta entrada Stock
-Material Request {0} is cancelled or stopped,Solicitud de material {0} se cancela o se detiene
-Material Requests for which Supplier Quotations are not created,Las solicitudes de material para los que no se crean Citas Proveedor
-Material Requests {0} created,Las solicitudes de material {0} creado
-Material Requirement,material Requirement
-Material Transfer,Transferencia de Material
-Materials,Materiales
-Materials Required (Exploded),Materiales necesarios ( despiece )
-Max 5 characters,Máximo 5 caracteres
-Max Days Leave Allowed,Número máximo de días de baja permitidos
-Max Discount (%),Descuento Máximo (%)
-Max Qty,Cantidad Máxima
-Max discount allowed for item: {0} is {1}%,Descuento máximo permitido para cada elemento: {0} es {1}%
-Maximum Amount,Importe máximo
-Maximum allowed credit is {0} days after posting date,Crédito máximo permitido es {0} días después de la fecha de publicar
-Maximum {0} rows allowed,Máximo {0} filas permitidos
-Maxiumm discount for Item {0} is {1}%,Descuento Maxiumm de elemento {0} es {1}%
-Medical,Médico
-Medium,Medio
-"Merging is only possible if following properties are same in both records. Group or Ledger, Root Type, Company",La fusión sólo es posible si las propiedades son las mismas en ambos registros.
-Message,Mensaje
-Message Parameter,Parámetro Mensaje
-Message Sent,Mensaje enviado
-Message updated,Mensaje actualizado
-Messages,Mensajes
-Messages greater than 160 characters will be split into multiple messages,Los mensajes de más de 160 caracteres se dividirá en varios mensajes
-Middle Income,Ingresos Medio
-Milestone,hito
-Milestone Date,Milestone Fecha
-Milestones,hitos
-Milestones will be added as Events in the Calendar,Hitos se agregarán como Eventos en el Calendario
-Min Order Qty,Cantidad mínima de Pedido (MOQ)
-Min Qty,Cantidad Mínima
-Min Qty can not be greater than Max Qty,Qty del minuto no puede ser mayor que Max Und
-Minimum Amount,Volumen mínimo de
-Minimum Order Qty,Mínimo Online con su nombre
-Minute,Minuto
-Misc Details,Otros Detalles
-Miscellaneous Expenses,Gastos Varios
-Miscelleneous,Varios
-Mobile No,Nº Móvil
-Mobile No.,Número Móvil
-Mode of Payment,Modo de Pago
-Modern,Moderno
-Monday,Lunes
-Month,Mes
-Monthly,Mensual
-Monthly Attendance Sheet,Hoja de Asistencia Mensual
-Monthly Earning & Deduction,Ingresos mensuales y Deducción
-Monthly Salary Register,Salario mensual Registrarse
-Monthly salary statement.,Nómina Mensual.
-More Details,Más detalles
-More Info,Más información
-Motion Picture & Video,Motion Picture & Video
-Moving Average,media Móvil
-Moving Average Rate,Mover Tarifa media
-Mr,Sr.
-Ms,Sra.
-Multiple Item prices.,Precios de Artículos Múltiples
-"Multiple Price Rule exists with same criteria, please resolve \			conflict by assigning priority. Price Rules: {0}","Múltiple Precio Regla existe con los mismos criterios, por favor resuelva \ conflicto mediante la asignación de prioridad. Reglas Precio: {0}"
-Music,Música
-Must be Whole Number,Debe ser un número entero
-Name,Nombre
-Name and Description,Nombre y descripción
-Name and Employee ID,Nombre y ID de empleado
-"Name of new Account. Note: Please don't create accounts for Customers and Suppliers, they are created automatically from the Customer and Supplier master","Nombre de la nueva cuenta . Nota : Por favor no crear cuentas para clientes y proveedores , se crean automáticamente desde el cliente y el proveedor principal"
-Name of person or organization that this address belongs to.,Nombre de la persona u organización que esta dirección pertenece.
-Name of the Budget Distribution,Nombre de la Distribución del Presupuesto
-Naming Series,Nombrar Series
-Negative Quantity is not allowed,Cantidad negativa no se permite
-Negative Stock Error ({6}) for Item {0} in Warehouse {1} on {2} {3} in {4} {5},Negativo Stock Error ( {6} ) para el punto {0} en Almacén {1} en {2} {3} en {4} {5}
-Negative Valuation Rate is not allowed,Negativo valoración de tipo no está permitida
-Negative balance in Batch {0} for Item {1} at Warehouse {2} on {3} {4},Saldo negativo en lotes {0} para el artículo {1} en Almacén {2} del {3} {4}
-Net Pay,Pago neto
-Net Pay (in words) will be visible once you save the Salary Slip.,Pago neto (en palabras) será visible una vez que guarde la nómina .
-Net Profit / Loss,Utilidad Neta / Pérdida
-Net Total,total Neto
-Net Total (Company Currency),Total Neto ( Compañía de divisas )
-Net Weight,Peso neto
-Net Weight UOM,Peso neto UOM
-Net Weight of each Item,Peso neto de cada artículo
-Net pay cannot be negative,Salario neto no puede ser negativo
-Never,nunca
-New ,New 
-New Account,Nueva cuenta
-New Account Name,Nueva Cuenta Nombre
-New BOM,Nueva lista de materiales
-New Communications,nuevas comunicaciones
-New Company,Nueva Empresa
-New Cost Center,Nuevo Centro de Costo
-New Cost Center Name,Nuevo nombre de centros de coste
-New Delivery Notes,Nuevas notas de entrega
-New Enquiries,Nuevas consultas
-New Leads,nuevas pistas
-New Leave Application,Nueva aplicación Dejar
-New Leaves Allocated,Nuevas Hojas asignados
-New Leaves Allocated (In Days),Nuevas Hojas Asignados ( en días)
-New Material Requests,Las nuevas solicitudes de material
-New Projects,Nuevos Proyectos
-New Purchase Orders,Las nuevas órdenes de compra
-New Purchase Receipts,Nuevos recibos de compra
-New Quotations,Nuevas Citas
-New Sales Orders,Las nuevas órdenes de venta
-New Serial No cannot have Warehouse. Warehouse must be set by Stock Entry or Purchase Receipt,Nueva serie n no puede tener Warehouse. Depósito debe ser ajustado por Stock Entrada o recibo de compra
-New Stock Entries,Comentarios Nuevo archivo
-New Stock UOM,Nuevo Stock UOM
-New Stock UOM is required,Se requiere un nuevo Stock UOM
-New Stock UOM must be different from current stock UOM,Nuevo Stock UOM debe ser diferente del de valores actuales UOM
-New Supplier Quotations,Nuevas citas de proveedores
-New Support Tickets,Nuevos Tickets de Soporte
-New UOM must NOT be of type Whole Number,Nueva UOM NO debe ser de tipo entero Número
-New Workplace,Nuevo lugar de trabajo
-Newsletter,hoja informativa
-Newsletter Content,Boletín de noticias de contenido
-Newsletter Status,Boletín Estado
-Newsletter has already been sent,Boletín de noticias ya ha sido enviada
-"Newsletters to contacts, leads.","Boletines de contactos, clientes potenciales ."
-Newspaper Publishers,Editores de Periódicos
-Next,próximo
-Next Contact By,Siguiente Contactar Por
-Next Contact Date,Siguiente Contactar Fecha
-Next Date,Siguiente Fecha
-Next email will be sent on:,Siguiente correo electrónico será enviado el:
-No,Ningún
-No Customer Accounts found.,Ningún cliente se encuentra .
-No Customer or Supplier Accounts found,Ningún cliente o proveedor Cuentas encontrado
-No Expense Approvers. Please assign 'Expense Approver' Role to atleast one user,No hay aprobadores gasto. Asigne roles ' aprobador de gastos ' a al menos un usuario
-No Item with Barcode {0},Ningún artículo con Barcode {0}
-No Item with Serial No {0},Ningún artículo con Serial No {0}
-No Items to pack,No hay artículos para empacar
-No Leave Approvers. Please assign 'Leave Approver' Role to atleast one user,No hay aprobadores irse. Asigne ' Dejar aprobador ' Rol de al menos un usuario
-No Permission,Sin permiso
-No Production Orders created,No hay órdenes de fabricación creadas
-No Supplier Accounts found. Supplier Accounts are identified based on 'Master Type' value in account record.,No hay cuentas de proveedores encontrado . Cuentas de proveedores se identifican con base en el valor de ' Maestro Type' en el registro de cuenta.
-No accounting entries for the following warehouses,No hay asientos contables para los siguientes almacenes
-No addresses created,No hay direcciones creadas
-No contacts created,No hay contactos creados
-No default Address Template found. Please create a new one from Setup > Printing and Branding > Address Template.,"No se encontró la plantilla por defecto Dirección. Por favor, cree una nueva desde Configuración> Prensa y Branding> Plantilla de Dirección."
-No default BOM exists for Item {0},No existe una lista de materiales por defecto para el elemento {0}
-No description given,Sin descripción
-No employee found,No se han encontrado empleado
-No employee found!,Ningún empleado encontrado!
-No of Requested SMS,No de SMS Solicitado
-No of Sent SMS,No de SMS enviados
-No of Visits,No de Visitas
-No permission,No permission
-No record found,No se han encontrado registros
-No records found in the Invoice table,No se han encontrado en la tabla de registros de facturas
-No records found in the Payment table,No se han encontrado en la tabla de registros de venta
-No salary slip found for month: ,No nómina encontrado al mes:
-Non Profit,Sin Fines De Lucro
-Nos,nos
-Not Active,No activo
-Not Applicable,No aplicable
-Not Available,No disponible
-Not Billed,No Anunciado
-Not Delivered,No Entregado
-Not Set,No Especificado
-Not allowed to update stock transactions older than {0},No se permite actualizar las transacciones de valores mayores de {0}
-Not authorized to edit frozen Account {0},No autorizado para editar la cuenta congelada {0}
-Not authroized since {0} exceeds limits,No distribuidor oficial autorizado desde {0} excede los límites
-Not permitted,No se permite
-Note,nota
-Note User,Nota usuario
-"Note: Backups and files are not deleted from Dropbox, you will have to delete them manually.","Nota: Las copias de seguridad y archivos no se eliminan de Dropbox, que tendrá que hacerlo manualmente ."
-"Note: Backups and files are not deleted from Google Drive, you will have to delete them manually.","Nota: Las copias de seguridad y archivos no se eliminan de Google Drive, usted tendrá que hacerlo manualmente ."
-Note: Due Date exceeds the allowed credit days by {0} day(s),Nota: Fecha de vencimiento es superior a los días de crédito permitidas por {0} día ( s )
-Note: Email will not be sent to disabled users,Nota: El correo electrónico no se envía a los usuarios con discapacidad
-Note: Item {0} entered multiple times,Nota : El artículo {0} entrado varias veces
-Note: Payment Entry will not be created since 'Cash or Bank Account' was not specified,Nota : La entrada de pago no se creará desde ' Dinero en efectivo o cuenta bancaria ' no se ha especificado
-Note: System will not check over-delivery and over-booking for Item {0} as quantity or amount is 0,Nota : El sistema no verificará la entrega excesiva y el exceso de reservas para el elemento {0} como la cantidad o la cantidad es 0
-Note: There is not enough leave balance for Leave Type {0},Nota : No hay equilibrio permiso suficiente para Dejar tipo {0}
-Note: This Cost Center is a Group. Cannot make accounting entries against groups.,Nota: este centro de coste es un grupo. No se pueden hacer asientos contables en contra de grupos .
-Note: {0},Nota: {0}
-Notes,Notas
-Notes:,Notas:
-Nothing to request,Nada de pedir
-Notice (days),Aviso ( días )
-Notification Control,control de Notificación
-Notification Email Address,Notificación de E-mail
-Notify by Email on creation of automatic Material Request,Notificación por correo electrónico en la creación de la Solicitud de material automático
-Number Format,Formato de número
-Offer Date,Fecha de Oferta
-Office,Oficina
-Office Equipments,Equipos de Oficina
-Office Maintenance Expenses,Gastos de Mantenimiento de Oficinas
-Office Rent,Alquiler de Oficina
-Old Parent,Antiguo Padres
-On Net Total,En Total Neto
-On Previous Row Amount,En la Fila Anterior de Cantidad
-On Previous Row Total,En la Anterior Fila Total
-Online Auctions,Subastas en Línea
-Only Leave Applications with status 'Approved' can be submitted,"Sólo Agregar aplicaciones con estado "" Aprobado "" puede ser presentada"
-"Only Serial Nos with status ""Available"" can be delivered.","Sólo los números de serie con el estado "" disponible"" puede ser entregado."
-Only leaf nodes are allowed in transaction,Sólo los nodos hoja se permite en una transacción
-Only the selected Leave Approver can submit this Leave Application,Sólo el aprobador Dejar seleccionado puede presentar esta solicitud de permiso
-Open,Abierto
-Open Production Orders,Abrir Ordenes de Producción
-Open Tickets,Entradas abiertas
-Opening (Cr),Apertura (Cr )
-Opening (Dr),Apertura ( Dr)
-Opening Date,Fecha de Apertura
-Opening Entry,Entrada de Apertura
-Opening Qty,Cant. de Apertura
-Opening Time,Tiempo de Apertura
-Opening Value,Valor de Apertura
-Opening for a Job.,Apertura de un Trabajo .
-Operating Cost,Costo de Funcionamiento
-Operation Description,Descripción de la Operación
-Operation No,Operación No
-Operation Time (mins),Tiempo de Operación ( minutos)
-Operation {0} is repeated in Operations Table,Operación {0} se repite en la Tabla de Operaciones
-Operation {0} not present in Operations Table,Operación {0} no está presente en la Tabla de Operaciones
-Operations,Operaciones
-Opportunity,Oportunidad
-Opportunity Date,Oportunidad Fecha
-Opportunity From,Oportunidad De
-Opportunity Item,Oportunidad Artículo
-Opportunity Items,Artículos Oportunidad
-Opportunity Lost,Oportunidad Perdida
-Opportunity Type,Tipo de Oportunidad
-Optional. This setting will be used to filter in various transactions.,Opcional . Este ajuste se utiliza para filtrar en varias transacciones.
-Order Type,Tipo de Orden
-Order Type must be one of {0},Tipo de orden debe ser uno de {0}
-Ordered,Ordenado
-Ordered Items To Be Billed,Artículos Pedidos a Facturar
-Ordered Items To Be Delivered,Artículos pedidos para ser entregados
-Ordered Qty,Cantidad Pedida
-"Ordered Qty: Quantity ordered for purchase, but not received.","Pedido Cantidad : Cantidad a pedir para la compra, pero no recibió ."
-Ordered Quantity,Cantidad Pedida
-Orders released for production.,Las órdenes publicadas para la producción.
-Organization Name,Nombre de la Organización
-Organization Profile,Perfil de la Organización
-Organization branch master.,Master rama Organización.
-Organization unit (department) master.,Unidad de Organización ( departamento) maestro.
-Other,Otro
-Other Details,Otros Datos
-Others,Otros
-Out Qty,Salir Cant.
-Out Value,disponibles Valor
-Out of AMC,Fuera de AMC
-Out of Warranty,Fuera de Garantía
-Outgoing,Saliente
-Outstanding Amount,Monto Pendiente
-Outstanding for {0} cannot be less than zero ({1}),Sobresaliente para {0} no puede ser menor que cero ({1} )
-Overhead,Gastos Generales
-Overheads,Gastos Generales
-Overlapping conditions found between:,Condiciones coincidentes encontradas entre :
-Overview,Visión de Conjunto
-Owned,Propiedad
-Owner,Propietario
-P L A - Cess Portion,PLA - Porción Cess
-PL or BS,PL o BS
-PO Date,PO Fecha
-PO No,PO No
-POP3 Mail Server,Servidor de Correo POP3
-POP3 Mail Settings,Configuración de Mensajes POP3
-POP3 mail server (e.g. pop.gmail.com),Servidor de Correo POP3 (por ejemplo pop.gmail.com )
-POP3 server e.g. (pop.gmail.com),Por ejemplo el servidor POP3 ( pop.gmail.com )
-POS Setting,POS Ajuste
-POS Setting required to make POS Entry,POS de ajuste necesario para hacer la entrada POS
-POS Setting {0} already created for user: {1} and company {2},POS Ajuste {0} ya creado para el usuario: {1} y {2} empresa
-POS View,POS Ver
-PR Detail,Detalle PR
+"
+Contact Info,Información de Contacto
+Contact Mobile No,No Móvil del Contacto
+Contact Name,Nombre de contacto
+Contact No.,Contacto No.
+Contact Person,Persona de Contacto
+Contact Type,Tipo de contacto
+Contact master.,Contacto (principal).
+Contacts,Contactos
+Content,Contenido
+Content Type,Tipo de Contenido
+Contra Voucher,Contra Voucher
+Contract,Contrato
+Contract End Date,Fecha Fin de Contrato
+Contract End Date must be greater than Date of Joining,La Fecha de Finalización de Contrato debe ser mayor que la Fecha de la Firma
+Contribution (%),Contribución (% )
+Contribution to Net Total,Contribución neta total
+Conversion Factor,Factor de Conversión
+Conversion Factor is required,Se requiere el factor de conversión
+Conversion factor cannot be in fractions,Factor de conversión no puede estar en fracciones
+Conversion factor for default Unit of Measure must be 1 in row {0},Factor de conversión de unidad de medida predeterminada debe ser de 1 en la fila {0}
+Conversion rate cannot be 0 or 1,La tasa de conversión no puede ser 0 o 1
+Convert into Recurring Invoice,Convertir en Factura Periodica
+Convert to Group,Convertir al Grupo
+Convert to Ledger,Convertir a Libro de Mayor
+Converted,Convertido
+Copy From Item Group,Copiar de Grupo Tema
+Cosmetics,Productos Cosméticos
+Cost Center,Centro de Costes
+Cost Center Details,Detalles del Centro de Costes
+Cost Center Name,Nombre Centro de Coste
+Cost Center is required for 'Profit and Loss' account {0},"Se requiere de centros de coste para la cuenta "" Pérdidas y Ganancias "" {0}"
+Cost Center is required in row {0} in Taxes table for type {1},Se requiere de centros de coste en la fila {0} en la tabla Impuestos para el tipo {1}
+Cost Center with existing transactions can not be converted to group,Centro de costos de las transacciones existentes no se puede convertir al grupo
+Cost Center with existing transactions can not be converted to ledger,Centro de costos de las transacciones existentes no se puede convertir en el libro mayor
+Cost Center {0} does not belong to Company {1},Centro de coste {0} no pertenece a la empresa {1}
+Cost of Goods Sold,Costo de las Ventas
+Costing,Costeo
+Country,País
+Country Name,Nombre del país
+Country wise default Address Templates,Plantillas País sabia dirección predeterminada
+"Country, Timezone and Currency","País , Zona Horaria y Moneda"
+Create Bank Voucher for the total salary paid for the above selected criteria,Cree Banco Vale para el salario total pagado por los criterios seleccionados anteriormente
+Create Customer,Crear cliente
+Create Material Requests,Crear Solicitudes de Material
+Create New,Crear Nuevo
+Create Opportunity,Crear Oportunidad
+Create Production Orders,Crear Órdenes de Producción
+Create Quotation,Crear Cotización
+Create Receiver List,Crear Lista de receptores
+Create Salary Slip,Crear Nómina
+Create Stock Ledger Entries when you submit a Sales Invoice,Crear Ledger entradas de archivo al momento de enviar una factura de venta
+"Create and manage daily, weekly and monthly email digests.","Creación y gestión de resúmenes de correo electrónico diarias , semanales y mensuales."
+Create rules to restrict transactions based on values.,Crear reglas para restringir las transacciones basadas en valores .
+Created By,Creado por
+Creates salary slip for above mentioned criteria.,Crea nómina de los criterios antes mencionados.
+Creation Date,Fecha de Creación
+Creation Document No,Creación del documento No
+Creation Document Type,Tipo de creación de documentos
+Creation Time,Momento de la creación
+Credentials,cartas credenciales
+Credit,Crédito
+Credit Amt,crédito Amt
+Credit Card,Tarjeta de Crédito
+Credit Card Voucher,Vale la tarjeta de crédito
+Credit Controller,Credit Controller
+Credit Days,Días de Crédito
+Credit Limit,Límite de Crédito
+Credit Note,Nota de Crédito
+Credit To,crédito Para
+Currency,Divisa
+Currency Exchange,Cambio de Divisas
+Currency Name,Nombre de la Divisa
+Currency Settings,Configuración de Moneda
+Currency and Price List,Divisa y Lista de precios
+Currency exchange rate master.,Maestro del tipo de cambio de divisas .
+Current Address,Dirección actual
+Current Address Is,La Dirección actual es
+Current Assets,Activo Corriente
+Current BOM,BOM actual
+Current BOM and New BOM can not be same,BOM actual y Nueva BOM no pueden ser iguales
+Current Fiscal Year,El año fiscal actual
+Current Liabilities,pasivo exigible
+Current Stock,Stock actual
+Current Stock UOM,Stock actual UOM
+Current Value,Valor actual
+Custom,Personalizar
+Custom Autoreply Message,Mensaje de autorespuesta personalizado
+Custom Message,Mensaje personalizado
+Customer,Cliente
+Customer (Receivable) Account,Cliente ( por cobrar ) Cuenta
+Customer / Item Name,Cliente / Nombre de Artículo
+Customer / Lead Address,Cliente / Dirección de plomo
+Customer / Lead Name,Cliente / Nombre de plomo
+Customer > Customer Group > Territory,Cliente> Grupo de Clientes> Territorio
+Customer Account Head,Cuenta Cliente Head
+Customer Acquisition and Loyalty,Adquisición de clientes y fidelización
+Customer Address,Dirección del Cliente
+Customer Addresses And Contacts,Las direcciones de clientes y contactos
+Customer Addresses and Contacts,Las direcciones de clientes y contactos
+Customer Code,Código de Cliente
+Customer Codes,Los códigos de los clientes
+Customer Details,Datos del cliente
+Customer Feedback,Comentarios del cliente
+Customer Group,Grupo de Clientes
+Customer Group / Customer,Grupo de Clientes / Clientes
+Customer Group Name,Nombre del grupo del Cliente
+Customer Intro,Presentación del Cliente
+Customer Issue,Orden Cliente
+Customer Issue against Serial No.,Orden Cliente contra el número de serie
+Customer Name,Nombre del cliente
+Customer Naming By,Naming Cliente Por
+Customer Service,Servicio al Cliente
+Customer database.,Base de datos de clientes .
+Customer is required,Se requiere Cliente
+Customer master.,Maestro de clientes .
+Customer required for 'Customerwise Discount',Cliente requiere para ' Customerwise descuento '
+Customer {0} does not belong to project {1},Cliente {0} no pertenece a proyectar {1}
+Customer {0} does not exist,{0} no existe Cliente
+Customer's Item Code,Código de artículo del Cliente
+Customer's Purchase Order Date,Fecha de Pedido de Compra del Cliente
+Customer's Purchase Order No,Nº de Pedido de Compra del Cliente
+Customer's Purchase Order Number,Número de Pedido de Compra del Cliente
+Customer's Vendor,Vendedor del Cliente
+Customers Not Buying Since Long Time,Clientes que no han comprado desde hace mucho tiempo
+Customerwise Discount,Customerwise Descuento
+Customize,Personalizar
+Customize the Notification,Personalice la Notificación
+Customize the introductory text that goes as a part of that email. Each transaction has a separate introductory text.,Personalizar el texto de introducción que va como una parte de ese correo electrónico. Cada transacción tiene un texto introductorio separada.
+DN Detail,Detalle DN
+Daily,Diario
+Daily Time Log Summary,Resumen diario Hora de registro
+Database Folder ID,Base de Datos de Identificación de carpetas
+Database of potential customers.,Base de datos de clientes potenciales.
+Date,Fecha
+Date Format,Formato de la fecha
+Date Of Retirement,Fecha de la jubilación
+Date Of Retirement must be greater than Date of Joining,Fecha de la jubilación debe ser mayor que Fecha de acceso
+Date is repeated,Fecha se repite
+Date of Birth,Fecha de nacimiento
+Date of Issue,Fecha de emisión
+Date of Joining,Fecha de ingreso
+Date of Joining must be greater than Date of Birth,Fecha de acceso debe ser mayor que Fecha de Nacimiento
+Date on which lorry started from supplier warehouse,Fecha en la que se inició desde el almacén camión proveedor
+Date on which lorry started from your warehouse,Fecha en la que comenzó camión de su almacén
+Dates,Fechas
+Days Since Last Order,Días desde el último pedido
+Days for which Holidays are blocked for this department.,Días para el cual Holidays se bloquean para este departamento .
+Dealer,comerciante
+Debit,débito
+Debit Amt,débito Amt
+Debit Note,Nota de Débito
+Debit To,débito para
+Debit and Credit not equal for this voucher. Difference is {0}.,Débito y Crédito no es igual para este bono. La diferencia es {0} .
+Deduct,deducir
+Deduction,deducción
+Deduction Type,Tipo Deducción
+Deduction1,Deduction1
+Deductions,Deducciones
+Default,defecto
+Default Account,cuenta predeterminada
+Default Address Template cannot be deleted,Plantilla de la dirección predeterminada no puede eliminarse
+Default Amount,Default Amou
+Default BOM,Por defecto la lista de materiales
+Default Bank / Cash account will be automatically updated in POS Invoice when this mode is selected.,Banco de la cuenta / Cash defecto se actualizará automáticamente en el punto de venta de facturas cuando se selecciona este modo .
+Default Bank Account,Cuenta bancaria por defecto
+Default Buying Cost Center,Por defecto compra de centros de coste
+Default Buying Price List,Por defecto Compra Lista de precios
+Default Cash Account,Cuenta de Tesorería por defecto
+Default Company,compañía predeterminada
+Default Currency,moneda predeterminada
+Default Customer Group,Grupo predeterminado Cliente
+Default Expense Account,Cuenta de Gastos por defecto
+Default Income Account,Cuenta de Ingresos por defecto
+Default Item Group,Grupo predeterminado artículo
+Default Price List,Por defecto Lista de precios
+Default Purchase Account in which cost of the item will be debited.,Cuenta de Compra por defecto en la que se cargará el costo del artículo.
+Default Selling Cost Center,Por defecto Venta de centros de coste
+Default Settings,Configuración predeterminada
+Default Source Warehouse,Origen predeterminado Almacén
+Default Stock UOM,Predeterminado Stock UOM
+Default Supplier,predeterminado Proveedor
+Default Supplier Type,Tipo predeterminado Proveedor
+Default Target Warehouse,Destino predeterminado Almacén
+Default Territory,Territorio predeterminado
+Default Unit of Measure,Unidad de medida predeterminada
+"Default Unit of Measure can not be changed directly because you have already made some transaction(s) with another UOM. To change default UOM, use 'UOM Replace Utility' tool under Stock module.","Unidad de medida predeterminada no se puede cambiar directamente porque ya ha realizado alguna transacción ( s ) con otro UOM . Para cambiar UOM predeterminado, utilice ' UOM reemplazar utilidad ' herramienta de bajo módulo de Stock ."
+Default Valuation Method,Método predeterminado de Valoración
+Default Warehouse,Por defecto Almacén
+Default Warehouse is mandatory for stock Item.,Por defecto Warehouse es obligatorio para stock.
+Default settings for accounting transactions.,Los ajustes por defecto para las transacciones contables.
+Default settings for buying transactions.,Ajustes por defecto para la compra de las transacciones .
+Default settings for selling transactions.,Los ajustes por defecto para la venta de las transacciones .
+Default settings for stock transactions.,Los ajustes por defecto para las transacciones bursátiles.
+Defense,Defensa
+"Define Budget for this Cost Center. To set budget action, see <a href=""#!List/Company"">Company Master</a>","Definir Presupuesto para este centro de coste . Para configurar la acción presupuestaria, ver <a href=""#!List/Company""> Company Maestro < / a>"
+Del,Sup.
+Delete,Eliminar
+Delete {0} {1}?,Eliminar {0} {1} ?
+Delivered,liberado
+Delivered Items To Be Billed,Material que se adjunta a facturar
+Delivered Qty,Entregado Cantidad
+Delivered Serial No {0} cannot be deleted,Entregado de serie n {0} no se puede eliminar
+Delivery Date,Fecha de Entrega
+Delivery Details,Detalles de la entrega
+Delivery Document No,Entrega del documento No
+Delivery Document Type,Tipo de documento de entrega
+Delivery Note,Nota de entrega
+Delivery Note Item,Nota de entrega Artículo
+Delivery Note Items,Entrega Nota Los elementos
+Delivery Note Message,Nota de entrega de mensajes
+Delivery Note No,Entrega Nota No
+Delivery Note Required,Nota de entrega requerida
+Delivery Note Trends,Tendencias de entrega Nota
+Delivery Note {0} is not submitted,Nota de entrega {0} no se presenta
+Delivery Note {0} must not be submitted,Nota de entrega {0} no debe ser presentado
+Delivery Notes {0} must be cancelled before cancelling this Sales Order,Albaranes {0} debe ser cancelado antes de cancelar esta orden Ventas
+Delivery Status,Estado del Envío
+Delivery Time,Tiempo de Entrega
+Delivery To,Entrega Para
+Department,departamento
+Department Stores,Tiendas por Departamento
+Depends on LWP,Depende LWP
+Depreciation,depreciación
+Description,Descripción
+Description HTML,Descripción HTML
+Designation,Puesto
+Designer,Diseñador
+Detailed Breakup of the totals,Breakup detallada de los totales
+Details,Detalles
+Difference (Dr - Cr),Diferencia ( Db - Cr)
+Difference Account,Cuenta para la Diferencia
+"Difference Account must be a 'Liability' type account, since this Stock Reconciliation is an Opening Entry","Cuenta diferencia debe ser una cuenta de tipo ' Responsabilidad ' , ya que esta Stock reconciliación es una entrada de Apertura"
+Different UOM for items will lead to incorrect (Total) Net Weight value. Make sure that Net Weight of each item is in the same UOM.,UOM diferente para elementos dará lugar a incorrecto ( Total) Valor neto Peso . Asegúrese de que peso neto de cada artículo esté en la misma UOM .
+Direct Expenses,Gastos Directos
+Direct Income,Ingreso Directo
+Disable,Inhabilitar
+Disable Rounded Total,Desactivar Total Redondeado
+Disabled,Deshabilitado
+Discount  %,Descuento%
+Discount %,Descuento%
+Discount (%),Descuento (% )
+Discount Amount,Cantidad de Descuento
+"Discount Fields will be available in Purchase Order, Purchase Receipt, Purchase Invoice","Los campos descuento estará disponible en orden de compra, recibo de compra , factura de compra"
+Discount Percentage,Porcentaje de Descuento
+Discount Percentage can be applied either against a Price List or for all Price List.,Porcentaje de descuento puede ser aplicado ya sea en contra de una lista de precios o para toda la lista de precios.
+Discount must be less than 100,El descuento debe ser inferior a 100
+Discount(%),Descuento (% )
+Dispatch,despacho
+Display all the individual items delivered with the main items,Ver todas las partidas individuales se suministran con los elementos principales
+Distribute transport overhead across items.,Distribuir por encima transporte a través de artículos.
+Distribution,Distribución
+Distribution Id,Id Distribución
+Distribution Name,Nombre del Distribución
+Distributor,Distribuidor
+Divorced,divorciado
+Do Not Contact,No entre en contacto
+Do not show any symbol like $ etc next to currencies.,No volver a mostrar cualquier símbolo como $ etc junto a monedas.
+Do really want to unstop production order: ,Do really want to unstop production order: 
+Do you really want to STOP ,Do you really want to STOP 
+Do you really want to STOP this Material Request?,¿De verdad quiere dejar de esta demanda de materiales?
+Do you really want to Submit all Salary Slip for month {0} and year {1},¿De verdad quieres a que me envíen toda la nómina para el mes {0} y {1} años
+Do you really want to UNSTOP ,Do you really want to UNSTOP 
+Do you really want to UNSTOP this Material Request?,¿De verdad quiere destapar esta demanda de materiales?
+Do you really want to stop production order: ,Do you really want to stop production order: 
+Doc Name,Nombre del documento
+Doc Type,Tipo Doc.
+Document Description,Descripción del Documento
+Document Type,Tipo de Documento
+Documents,Documentos
+Domain,Dominio
+Don't send Employee Birthday Reminders,No envíe Empleado Birthday Reminders
+Download Materials Required,Descargar Materiales Necesarios
+Download Reconcilation Data,Descarga Reconciliación de Datos
+Download Template,Descargar Plantilla
+Download a report containing all raw materials with their latest inventory status,Descargar un informe con todas las materias primas con su estado actual inventario
+"Download the Template, fill appropriate data and attach the modified file.","Descarga la plantilla , rellenar los datos correspondientes y adjuntar el archivo modificado."
+"Download the Template, fill appropriate data and attach the modified file.All dates and employee combination in the selected period will come in the template, with existing attendance records","Descarga la plantilla, rellenar los datos correspondientes y adjuntar el archivo modificado. Todas las fechas y combinaciones de empleados en el período seleccionado vendrán en la plantilla, con los registros de asistencia existentes"
+Draft,Borrador
+Dropbox,Dropbox
+Dropbox Access Allowed,Dropbox Acceso mascotas
+Dropbox Access Key,Clave de Acceso de Dropbox 
+Dropbox Access Secret,Acceso Secreto de Dropbox
+Due Date,Fecha de vencimiento
+Due Date cannot be after {0},Fecha de vencimiento no puede ser posterior a {0}
+Due Date cannot be before Posting Date,Fecha de vencimiento no puede ser anterior Fecha de publicación
+Duplicate Entry. Please check Authorization Rule {0},"Duplicate Entry. Por favor, consulte Autorización Rule {0}"
+Duplicate Serial No entered for Item {0},Duplicar Serial No entró a la partida {0}
+Duplicate entry,Entrada Duplicada
+Duplicate row {0} with same {1},Duplicar fila {0} con el mismo {1}
+Duties and Taxes,Derechos e Impuestos
+ERPNext Setup,Configuración ERPNext
+Earliest,Primeras
+Earnest Money,Arras / Señal
+Earning,Ganancia
+Earning & Deduction,Ganancia y Descuento
+Earning Type,Tipo de Ganancia
+Earning1,Ganancia1
+Edit,Editar
+Edu. Cess on Excise,Edu. Cess sobre Impuestos Especiales
+Edu. Cess on Service Tax,Edu. Impuesto sobre el Servicio de Impuestos
+Edu. Cess on TDS,Edu. Impuesto sobre el TDS
+Education,Educación
+Educational Qualification,Capacitación Académica
+Educational Qualification Details,Detalles Capacitacion Académica
+Eg. smsgateway.com/api/send_sms.cgi,Eg . smsgateway.com / api / send_sms.cgi
+Either debit or credit amount is required for {0},Se requiere ya sea de débito o crédito para la cantidad {0}
+Either target qty or target amount is mandatory,Cualquiera Cantidad de destino o importe objetivo es obligatoria
+Either target qty or target amount is mandatory.,Cualquiera Cantidad de destino o importe objetivo es obligatoria.
+Electrical,Eléctrico
+Electricity Cost,Coste de electricidad
+Electricity cost per hour,Coste de electricidad por hora
+Electronics,Electrónica
+Email,Email
+Email Digest,boletín por correo electrónico
+Email Digest Settings,Configuración de correo electrónico Digest
+Email Digest: ,Email Digest: 
+Email Id,Identificación del email
+"Email Id where a job applicant will email e.g. ""jobs@example.com""","Email Id donde un solicitante de empleo enviará por correo electrónico , por ejemplo, "" jobs@example.com """
+Email Notifications,Notificaciones por correo electrónico
+Email Sent?,Enviar Email ?
+"Email id must be unique, already exists for {0}","Identificación E-mail debe ser único , ya existe para {0}"
+Email ids separated by commas.,ID de correo electrónico separados por comas.
+"Email settings to extract Leads from sales email id e.g. ""sales@example.com""","Configuración de correo electrónico para extraer potenciales de ventas email Identificación del ejemplo "" sales@example.com """
+Emergency Contact,Contacto de Emergencia
+Emergency Contact Details,Detalles de Contacto de Emergencia
+Emergency Phone,Teléfono de emergencia
+Employee,Empleado
+Employee Birthday,Cumpleaños del Empleado
+Employee Details,Detalles del Empleado
+Employee Education,Educación Empleado
+Employee External Work History,Historial de trabajo externo del Empleado
+Employee Information,Información del Empleado
+Employee Internal Work History,Historial de trabajo interno del Empleado
+Employee Internal Work Historys,Empleado trabajo interno historys
+Employee Leave Approver,Supervisor de Vacaciones del Empleado
+Employee Leave Balance,Dejar Empleado Equilibrio
+Employee Name,Nombre del Empleado
+Employee Number,Número del Empleado
+Employee Records to be created by,Registros de empleados a ser creados por
+Employee Settings,Configuración del Empleado
+Employee Type,Tipo de Empleado
+"Employee designation (e.g. CEO, Director etc.).","Cargo del empleado ( por ejemplo, director general, director , etc.)"
+Employee master.,Maestro de empleados .
+Employee record is created using selected field. ,Registro de empleado se crea utilizando el campo seleccionado.
+Employee records.,Registros de empleados .
+Employee relieved on {0} must be set as 'Left',"Empleado relevado en {0} debe definirse como ""izquierda"""
+Employee {0} has already applied for {1} between {2} and {3},Empleado {0} ya se ha aplicado para {1} entre {2} y {3}
+Employee {0} is not active or does not exist,Empleado {0} no está activo o no existe
+Employee {0} was on leave on {1}. Cannot mark attendance.,Empleado {0} estaba de permiso en {1} . No se puede marcar la asistencia.
+Employees Email Id,Empleados Email Id
+Employment Details,Detalles de Empleo
+Employment Type,Tipo de empleo
+Enable / disable currencies.,Habilitar / deshabilitar las monedas .
+Enabled,Habilitado
+Encashment Date,Fecha de Cobro
+End Date,Fecha Final
+End Date can not be less than Start Date,Fecha Final no puede ser inferior a Fecha de Inicio
+End date of current invoice's period,Fecha final del periodo de facturación actual
+End of Life,Final de la Vida
+Energy,Energía
+Engineer,Ingeniero
+Enter Verification Code,Instroduzca el Código de Verificación
+Enter campaign name if the source of lead is campaign.,Introduzca nombre de la campaña si el origen de la iniciativa es una campaña .
+Enter department to which this Contact belongs,Introduzca departamento al que pertenece este Contacto
+Enter designation of this Contact,Introduzca designación de este contacto
+"Enter email id separated by commas, invoice will be mailed automatically on particular date","Introduzca ID de correo electrónico separados por comas, la factura será enviada automáticamente en una fecha determinada"
+Enter items and planned qty for which you want to raise production orders or download raw materials for analysis.,Escriba artículos y Cantidad planificada para los que desea elevar las órdenes de producción o descargar la materia prima para su análisis.
+Enter name of campaign if source of enquiry is campaign,Introduzca el nombre de la campaña si el origen de la encuesta es una campaña
+"Enter static url parameters here (Eg. sender=ERPNext, username=ERPNext, password=1234 etc.)","Introduzca los parámetros de URL estáticas aquí (Ej. sender = ERPNext , nombre de usuario = ERPNext , contraseña = 1234 etc )"
+Enter the company name under which Account Head will be created for this Supplier,Introduzca el nombre de la empresa en virtud del cual la Cuenta Principal se creará para este proveedor
+Enter url parameter for message,Introduzca el parámetro url para el mensaje
+Enter url parameter for receiver nos,Introduzca el parámetro url para el receptor nos
+Entertainment & Leisure,Entretenimiento y Ocio
+Entertainment Expenses,Gastos de Entretenimiento
+Entries,Entradas
+Entries against ,Contrapartida
+Entries are not allowed against this Fiscal Year if the year is closed.,"Las entradas contra de este año fiscal no están permitidas, si el ejercicio está cerrado."
+Equity,Equidad
+Error: {0} > {1},Error: {0} > {1}
+Estimated Material Cost,Coste estimado del material
+"Even if there are multiple Pricing Rules with highest priority, then following internal priorities are applied:","Incluso si hay varias reglas de precios con mayor prioridad, se aplican entonces siguientes prioridades internas:"
+Everyone can read,Todo el mundo puede leer
+"Example: ABCD.#####If series is set and Serial No is not mentioned in transactions, then automatic serial number will be created based on this series. If you always want to explicitly mention Serial Nos for this item. leave this blank.",". Ejemplo: ABCD # # # # #  Si la serie se establece y No de serie no se menciona en las transacciones, número de serie y luego automática se creará sobre la base de esta serie. Si siempre quiere mencionar explícitamente los números de serie para este artículo. déjelo en blanco."
+Exchange Rate,Tipo de Cambio
+Excise Duty 10,Impuestos Especiales 10
+Excise Duty 14,Impuestos Especiales 14
+Excise Duty 4,Impuestos Especiales 4
+Excise Duty 8,Impuestos Especiales 8
+Excise Duty @ 10,Impuestos Especiales @ 10
+Excise Duty @ 14,Impuestos Especiales @ 14
+Excise Duty @ 4,Impuestos Especiales @ 4
+Excise Duty @ 8,Impuestos Especiales @ 8
+Excise Duty Edu Cess 2,Impuestos Especiales Edu Cess 2
+Excise Duty SHE Cess 1,Impuestos Especiales SHE Cess 1
+Excise Page Number,Número Impuestos Especiales Página
+Excise Voucher,vale de Impuestos Especiales
+Execution,ejecución
+Executive Search,Búsqueda de Ejecutivos
+Exemption Limit,Límite de Exención
+Exhibition,exposición
+Existing Customer,cliente existente
+Exit,salida
+Exit Interview Details,Detalles Exit Interview
+Expected,esperado
+Expected Completion Date can not be less than Project Start Date,Fecha prevista de finalización no puede ser inferior al de inicio del proyecto Fecha
+Expected Date cannot be before Material Request Date,Lanzamiento no puede ser anterior material Fecha de Solicitud
+Expected Delivery Date,La fecha del alumbramiento
+Expected Delivery Date cannot be before Purchase Order Date,Fecha prevista de entrega no puede ser anterior Orden de Compra Fecha
+Expected Delivery Date cannot be before Sales Order Date,Fecha prevista de entrega no puede ser anterior Fecha de órdenes de venta
+Expected End Date,Fecha de finalización prevista
+Expected Start Date,Fecha prevista de inicio
+Expense,gasto
+Expense / Difference account ({0}) must be a 'Profit or Loss' account,"Cuenta de gastos / Diferencia ({0}) debe ser una cuenta de 'utilidad o pérdida """
+Expense Account,cuenta de Gastos
+Expense Account is mandatory,Cuenta de Gastos es obligatorio
+Expense Claim,Reclamación de Gastos
+Expense Claim Approved,Reclamación de Gastos Aprobado
+Expense Claim Approved Message,Mensaje de Gastos Aprobado
+Expense Claim Detail,Detalle de Gastos
+Expense Claim Details,Detalles de la Reclamación de gastos
+Expense Claim Rejected,Reclamación de Gastos Rechazados
+Expense Claim Rejected Message,Mensaje de Gastos Rechazados
+Expense Claim Type,Tipo de Gastos
+Expense Claim has been approved.,Cuenta de gastos ha sido aprobado.
+Expense Claim has been rejected.,Cuenta de gastos ha sido rechazada.
+Expense Claim is pending approval. Only the Expense Approver can update status.,Cuenta de gastos está pendiente de aprobación . Sólo el aprobador de gastos se puede actualizar el estado .
+Expense Date,Gasto Fecha
+Expense Details,Detalles de Gastos
+Expense Head,Jefe de gastos
+Expense account is mandatory for item {0},Cuenta de gastos es obligatorio para el elemento {0}
+Expense or Difference account is mandatory for Item {0} as it impacts overall stock value,"Cuenta de gastos o Diferencia es obligatorio para el elemento {0} , ya que los impactos valor de las acciones en general"
+Expenses,gastos
+Expenses Booked,gastos Reservados
+Expenses Included In Valuation,Gastos dentro de la valoración
+Expenses booked for the digest period,Gastos reservado para el período de digestión
+Expiry Date,Fecha de caducidad
+Exports,Exportaciones
+External,externo
+Extract Emails,extraer correos electrónicos
+FCFS Rate,FCFS Cambio
+Failed: ,Error:
+Family Background,antecedentes familiares
+Fax,Fax
+Features Setup,Características del programa de instalación
+Feed,Fuente
+Feed Type,Tipo de Fuente
+Feedback,feedback
+Female,Femenino
+Fetch exploded BOM (including sub-assemblies),Fetch BOM explotado (incluyendo subconjuntos )
+"Field available in Delivery Note, Quotation, Sales Invoice, Sales Order","El campo disponible en la nota de entrega , la cita , la factura de venta , órdenes de venta"
+Files Folder ID,Carpeta de archivos ID
+Fill the form and save it,Llene el formulario y guárdelo
+Filter based on customer,Filtro basado en cliente
+Filter based on item,Filtrar basada en el apartado
+Financial / accounting year.,Ejercicio / contabilidad.
+Financial Analytics,Financial Analytics
+Financial Services,Servicios Financieros
+Financial Year End Date,Ejercicio Fecha de finalización
+Financial Year Start Date,Ejercicio Fecha de Inicio
+Finished Goods,productos terminados
+First Name,Nombre
+First Responded On,Primero respondió el
+Fiscal Year,Año Fiscal
+Fiscal Year Start Date and Fiscal Year End Date are already set in Fiscal Year {0},Año fiscal Fecha de Inicio y Fin de ejercicio Fecha ya están establecidas en el Año Fiscal {0}
+Fiscal Year Start Date and Fiscal Year End Date cannot be more than a year apart.,Año fiscal Fecha de Inicio y Fin de ejercicio La fecha no puede ser más que un año de diferencia.
+Fiscal Year Start Date should not be greater than Fiscal Year End Date,Año fiscal Fecha de inicio no debe ser mayor de Fin de ejercicio Fecha
+Fixed Asset,Activos Fijos
+Fixed Assets,Activos Fijos
+Follow via Email,Siga a través de correo electrónico
+"Following table will show values if items are sub - contracted. These values will be fetched from the master of ""Bill of Materials"" of sub - contracted items.","La siguiente tabla se muestran los valores si los artículos son sub - contratado. Estos valores se pueden recuperar desde el maestro de la "" Lista de materiales "" de los sub - elementos contratados."
+Food,Comida
+"Food, Beverage & Tobacco","Alimentos, Bebidas y Tabaco"
+"For 'Sales BOM' items, Warehouse, Serial No and Batch No will be considered from the 'Packing List' table. If Warehouse and Batch No are same for all packing items for any 'Sales BOM' item, those values can be entered in the main Item table, values will be copied to 'Packing List' table.","Para los artículos 'BOM Ventas', bodega, Número de Serie y Lote No se considerará a partir de la tabla de ""Packing List"". Si Almacén y lotes No son las mismas para todos los elementos de embalaje para cualquier artículo 'BOM Sales', esos valores se pueden introducir en el cuadro principal del artículo, los valores se copiarán a la mesa ""Packing List""."
+For Company,Para la empresa
+For Employee,Para Empleados
+For Employee Name,En Nombre del Empleado
+For Price List,Por paquete Precio
+For Production,Para Producción
+For Reference Only.,Sólo como referencia .
+For Sales Invoice,Para la factura de venta
+For Server Side Print Formats,Para formatos de impresión del lado del servidor
+For Supplier,Para Proveedor
+For Warehouse,para el almacén
+For Warehouse is required before Submit,Para se requiere antes de Almacén Enviar
+"For e.g. 2012, 2012-13","Por ejemplo, 2012 , 2012-13"
+For reference,Para referencia
+For reference only.,Sólo para referencia.
+"For the convenience of customers, these codes can be used in print formats like Invoices and Delivery Notes","Para comodidad de los clientes , estos códigos se pueden utilizar en formatos impresos como facturas y notas de entrega"
+Fraction,Fracción
+Fraction Units,Unidades de fracciones
+Freeze Stock Entries,Helada Stock comentarios
+Freeze Stocks Older Than [Days],Congele Acciones Older Than [ días ]
+Freight and Forwarding Charges,Freight Forwarding y Cargos
+Friday,Viernes
+From,Desde
+From Bill of Materials,De la lista de materiales
+From Company,De Compañía
+From Currency,De moneda
+From Currency and To Currency cannot be same,Desde moneda y moneda no puede ser el mismo
+From Customer,De cliente
+From Customer Issue,De Emisión Cliente
+From Date,Desde la Fecha
+From Date cannot be greater than To Date,Desde La fecha no puede ser mayor que la fecha
+From Date must be before To Date,Desde la fecha debe ser antes de la fecha
+From Date should be within the Fiscal Year. Assuming From Date = {0},De fecha debe estar dentro del año fiscal. Suponiendo Desde Fecha = {0}
+From Delivery Note,De la nota de entrega
+From Employee,De Empleado
+From Lead,De la iniciativa
+From Maintenance Schedule,Desde Programa de mantenimiento
+From Material Request,Desde Solicitud de material
+From Opportunity,De Oportunidades
+From Package No.,Del Paquete N º 
+From Purchase Order,De la Orden de Compra
+From Purchase Receipt,Desde recibo de compra
+From Quotation,desde la cotización
+From Sales Order,De órdenes de venta
+From Supplier Quotation,Desde la cotización del proveedor
+From Time,From Time
+From Value,De Valor
+From and To dates required,Desde y Hasta la fecha solicitada
+From value must be less than to value in row {0},De valor debe ser inferior al valor de la fila {0}
+Frozen,congelado
+Frozen Accounts Modifier,Frozen Accounts modificador
+Fulfilled,Cumplido
+Full Name,Nombre Completo
+Full-time,Jornada Completa
+Fully Billed,Totalmente Facturado
+Fully Completed,totalmente Terminado
+Fully Delivered,Totalmente Entregado
+Furniture and Fixture,Muebles y Fixture
+Further accounts can be made under Groups but entries can be made against Ledger,Otras cuentas se pueden hacer en Grupos pero las entradas se pueden hacer en contra de Ledger
+"Further accounts can be made under Groups, but entries can be made against Ledger","Otras cuentas se pueden hacer en Grupos, pero las entradas se pueden hacer en contra de Ledger"
+Further nodes can be only created under 'Group' type nodes,Sólo se pueden crear más nodos bajo nodos de tipo  ' Grupo '
+GL Entry,Entrada GL
+Gantt Chart,Diagrama de Gantt
+Gantt chart of all tasks.,Diagrama de Gantt de todas las tareas .
+Gender,Género
+General,General
+General Ledger,Contabilidad General
+Generate Description HTML,Generar Descripción HTML
+Generate Material Requests (MRP) and Production Orders.,Generar solicitudes de material ( MRP ) y de las órdenes de producción .
+Generate Salary Slips,Generar Salario Slips
+Generate Schedule,Generar Horario
+Generates HTML to include selected image in the description,Genera HTML para incluir la imagen seleccionada en la descripción
+Get Advances Paid,Cómo anticipos pagados
+Get Advances Received,Cómo anticipos recibidos
+Get Current Stock,Obtenga Stock actual
+Get Items,Obtener Artículos
+Get Items From Sales Orders,Obtener elementos De órdenes de venta
+Get Items from BOM,Obtener elementos de la lista de materiales
+Get Last Purchase Rate,Obtenga Última Tarifa de compra
+Get Outstanding Invoices,Recibe las facturas pendientes
+Get Relevant Entries,Obtenga Asientos correspondientes
+Get Sales Orders,Recibe órdenes de venta
+Get Specification Details,Obtenga Especificación Detalles
+Get Stock and Rate,Obtenga Stock y Cambio
+Get Template,Obtenga Plantilla
+Get Terms and Conditions,Obtenga Términos y Condiciones
+Get Unreconciled Entries,Consigue entradas no reconciliadas
+Get Weekly Off Dates,Obtenga Semanal Off Fechas
+"Get valuation rate and available stock at source/target warehouse on mentioned posting date-time. If serialized item, please press this button after entering serial nos.","Obtenga tasa de valorización y el stock disponible en la fuente del almacén / destino en la fecha mencionada publicación a tiempo . Si serializado tema, por favor, pulse este botón después de entrar nos serie."
+Global Defaults,predeterminados globales
+Global POS Setting {0} already created for company {1},POS Global Ajuste {0} ya creado para la compañía de {1}
+Global Settings,Configuración global
+"Go to the appropriate group (usually Application of Funds > Current Assets > Bank Accounts and create a new Account Ledger (by clicking on Add Child) of type ""Bank""","Ir al grupo apropiado (por lo general de Financiación > Activos Corrientes > Cuentas Bancarias y crear una nueva cuenta contable (haciendo clic en Add Child ) de tipo ""Banco"""
+"Go to the appropriate group (usually Source of Funds > Current Liabilities > Taxes and Duties and create a new Account Ledger (by clicking on Add Child) of type ""Tax"" and do mention the Tax rate.","Ir al grupo apropiado (generalmente Fuente de Fondos > Pasivos actuales> Impuestos y derechos y crear una nueva cuenta contable (haciendo clic en Add Child ) de tipo "" Impuestos "" y no hablar de la tasa de impuestos ."
+Goal,Meta/Objetivo
+Goals,Objetivos
+Goods received from Suppliers.,Productos recibidos de proveedores .
+Google Drive,Google Drive
+Google Drive Access Allowed,Google Drive Acceso Permitido
+Government,Gobierno
+Graduate,graduado
+Grand Total,Gran Total
+Grand Total (Company Currency),Total general ( Compañía de divisas )
+"Grid ""","Grid """
+Grocery,tienda de comestibles
+Gross Margin %,Margen Bruto %
+Gross Margin Value,Valor Margen bruto
+Gross Pay,Pago bruto
+Gross Pay + Arrear Amount +Encashment Amount - Total Deduction,Importe Bruto + Pay arrear Monto + Cobro - Deducción total
+Gross Profit,Utilidad Bruta
+Gross Profit (%),Utilidad bruta (%)
+Gross Weight,Peso Bruto
+Gross Weight UOM,Bruto UOM Peso
+Group,Grupo
+Group by Account,Grupos por Cuenta
+Group by Voucher,Grupo por Bono
+Group or Ledger,Grupo o Ledger
+Groups,Grupos
+HR Manager,Gerente de Recursos Humanos
+HR Settings,Configuración de recursos humanos
+HTML / Banner that will show on the top of product list.,HTML / Banner que aparecerá en la parte superior de la lista de productos.
+Half Day,Medio Día
+Half Yearly,Semestral
+Half-yearly,Semestral
+Happy Birthday!,¡Feliz cumpleaños!
+Hardware,Hardware
+Has Batch No,Tiene lotes No
+Has Child Node,Tiene Nodo Niño
+Has Serial No,Tiene de serie n
+Head of Marketing and Sales,Director de Marketing y Ventas
+Header,Encabezado
+Health Care,Cuidado de la Salud
+Health Concerns,Preocupaciones de salud
+Health Details,Detalles de la Salud
+Held On,celebrada el
+Help HTML,Ayuda HTML
+"Help: To link to another record in the system, use ""#Form/Note/[Note Name]"" as the Link URL. (don't use ""http://"")","Ayuda : Para vincular a otro registro en el sistema , utilice ""# Form / nota / [ Nota Nombre ]"" como la dirección URL Link. (no utilice "" http://"" )"
+"Here you can maintain family details like name and occupation of parent, spouse and children","Aquí usted puede mantener los detalles de la familia como el nombre y ocupación de los padres, cónyuge e hijos"
+"Here you can maintain height, weight, allergies, medical concerns etc","Aquí usted puede mantener la altura , el peso, alergias , problemas médicos , etc"
+Hide Currency Symbol,Ocultar símbolo de moneda
+High,alto
+History In Company,Historia In Company
+Hold,mantener
+Holiday,fiesta
+Holiday List,Lista de vacaciones
+Holiday List Name,Lista de nombres de vacaciones
+Holiday master.,Master de vacaciones .
+Holidays,Vacaciones
+Home,Casa
+Host,anfitrión
+"Host, Email and Password required if emails are to be pulled","Host , correo electrónico y la contraseña requerida si los correos electrónicos son para ser tirado"
+Hour,Hora
+Hour Rate,Hora de Cambio
+Hour Rate Labour,Hora Cambio del Trabajo
+Hours,Horas
+How Pricing Rule is applied?,¿Cómo se aplica la Regla Precios?
+How frequently?,¿Con qué frecuencia ?
+"How should this currency be formatted? If not set, will use system defaults","¿Cómo se debe formatear esta moneda ? Si no se establece, utilizará valores predeterminados del sistema"
+Human Resources,Recursos Humanos
+Identification of the package for the delivery (for print),La identificación del paquete para la entrega (para impresión)
+If Income or Expense,Si los ingresos o Egresos
+If Monthly Budget Exceeded,Si Presupuesto mensual excedido
+"If Sale BOM is defined, the actual BOM of the Pack is displayed as table. Available in Delivery Note and Sales Order","Si se define la venta BOM , la lista de materiales real del paquete se muestra como mesa. Disponible en la nota de entrega y órdenes de venta"
+"If Supplier Part Number exists for given Item, it gets stored here","Si existe Número de pieza del proveedor relativa a determinado tema , que se almacena aquí"
+If Yearly Budget Exceeded,Si el presupuesto anual ha superado el
+"If checked, BOM for sub-assembly items will be considered for getting raw materials. Otherwise, all sub-assembly items will be treated as a raw material.","Si se selecciona, la lista de materiales para los elementos de sub-ensamble será considerado para conseguir materias primas. De lo contrario , todos los elementos de sub-ensamble serán tratados como materia prima ."
+"If checked, Total no. of Working Days will include holidays, and this will reduce the value of Salary Per Day","Si se marca , no total . de días de trabajo se incluirán los días , y esto reducirá el valor del salario por día"
+"If checked, the tax amount will be considered as already included in the Print Rate / Print Amount","Si se marca, el importe del impuesto se considerará como ya incluido en el Monto Imprimir Vota / Imprimir"
+If different than customer address,Si es diferente a la dirección del cliente
+"If disable, 'Rounded Total' field will not be visible in any transaction","Si desactiva , el campo "" Total redondeado ' no será visible en cualquier transacción"
+"If enabled, the system will post accounting entries for inventory automatically.","Si está habilitado, el sistema contabiliza los asientos contables para el inventario de forma automática."
+If more than one package of the same type (for print),Si más de un paquete del mismo tipo (por impresión)
+"If multiple Pricing Rules continue to prevail, users are asked to set Priority manually to resolve conflict.","Si hay varias reglas de precios siguen prevaleciendo, los usuarios se les pide que establezca la prioridad manualmente para resolver el conflicto."
+"If no change in either Quantity or Valuation Rate, leave the cell blank.","Si no hay cambio , ya sea en cantidad o de valoración por tipo , deje en blanco la celda."
+If not applicable please enter: NA,"Si no es aplicable , por favor escriba: NA"
+"If not checked, the list will have to be added to each Department where it has to be applied.","Si no está marcada , la lista tendrá que ser añadido a cada Departamento donde ha de aplicarse ."
+"If selected Pricing Rule is made for 'Price', it will overwrite Price List. Pricing Rule price is the final price, so no further discount should be applied. Hence, in transactions like Sales Order, Purchase Order etc, it will be fetched in 'Rate' field, rather than 'Price List Rate' field.","Si Regla Precios seleccionado está hecho para 'Precio', sobrescribirá Lista de Precios. Regla precio El precio es el precio final, así que no hay descuento adicional debe aplicarse. Por lo tanto, en las transacciones como pedidos de venta, orden de compra, etc, se fue a buscar en el campo 'Cambio', en lugar de campo 'Precio de lista Cambio'."
+"If specified, send the newsletter using this email address","Si se especifica, enviar el boletín de utilizar esta dirección de correo electrónico"
+"If the account is frozen, entries are allowed to restricted users.","Si la cuenta está congelada , las entradas se les permite a los usuarios restringidos."
+"If this Account represents a Customer, Supplier or Employee, set it here.","Si esta cuenta representa un cliente, proveedor o empleado, Ponlo aquí ."
+"If two or more Pricing Rules are found based on the above conditions, Priority is applied. Priority is a number between 0 to 20 while default value is zero (blank). Higher number means it will take precedence if there are multiple Pricing Rules with same conditions.","Si se encuentran dos o más reglas de precios sobre la base de las condiciones anteriores, se aplica la prioridad. La prioridad es un número entre 0 y 20, mientras que el valor por defecto es cero (en blanco). Un número más alto significa que va a tener prioridad si hay varias reglas de precios con las mismas condiciones."
+If you follow Quality Inspection. Enables Item QA Required and QA No in Purchase Receipt,Si usted sigue la Inspección de calidad . Permite Artículo QA Obligatorio y QA No en recibo de compra
+If you have Sales Team and Sale Partners (Channel Partners)  they can be tagged and maintain their contribution in the sales activity,Si usted tiene equipo de ventas y Venta Partners ( Socios de canal ) pueden ser etiquetados y mantener su contribución en la actividad de ventas
+"If you have created a standard template in Purchase Taxes and Charges Master, select one and click on the button below.","Si ha creado un modelo estándar de las tasas de compra y los cargos principales, seleccione uno y haga clic en el botón de abajo ."
+"If you have created a standard template in Sales Taxes and Charges Master, select one and click on the button below.","Si ha creado un modelo estándar de las tasas y cargos de venta principales, seleccione uno y haga clic en el botón de abajo ."
+"If you have long print formats, this feature can be used to split the page to be printed on multiple pages with all headers and footers on each page","Si usted tiene formatos de impresión largos , esta característica puede ser utilizada para dividir la página que se imprimirá en varias páginas con todos los encabezados y pies de página en cada página"
+If you involve in manufacturing activity. Enables Item 'Is Manufactured',Si usted involucra en la actividad manufacturera . Permite artículo ' está fabricado '
+Ignore,Pasar por Alto
+Ignore Pricing Rule,No haga caso de la Regla Precios
+Ignored: ,Ignorado:
+Image,imagen
+Image View,Imagen Vista
+Implementation Partner,socio de implementación
+Import Attendance,Asistencia de importación
+Import Failed!,Import Error !
+Import Log,Importar registro
+Import Successful!,¡Importación Exitosa!
+Imports,Importaciones
+In Hours,En Horas
+In Process,En proceso
+In Qty,En Cantidad
+In Value,Valor
+In Words,En palabras
+In Words (Company Currency),En palabras (Divisa de la Compañia)
+In Words (Export) will be visible once you save the Delivery Note.,En palabras (Export ) será visible una vez que guarde la nota de entrega .
+In Words will be visible once you save the Delivery Note.,En palabras serán visibles una vez que se guarda la nota de entrega .
+In Words will be visible once you save the Purchase Invoice.,En palabras serán visibles una vez que guarde la factura de compra .
+In Words will be visible once you save the Purchase Order.,En palabras serán visibles una vez que guarde la Orden de Compra .
+In Words will be visible once you save the Purchase Receipt.,En palabras serán visibles una vez que guarde el recibo de compra.
+In Words will be visible once you save the Quotation.,En palabras serán visibles una vez que guarde la cita .
+In Words will be visible once you save the Sales Invoice.,En palabras serán visibles una vez que guarde la factura de venta .
+In Words will be visible once you save the Sales Order.,En palabras serán visibles una vez que guarde el pedido de ventas .
+Incentives,Incentivos
+Include Reconciled Entries,Incluya los comentarios conciliadas
+Include holidays in Total no. of Working Days,Incluya vacaciones en total no. de días laborables
+Income,Ingresos
+Income / Expense,Ingresos / gastos
+Income Account,Cuenta de Ingresos
+Income Booked,Ingresos Reservados
+Income Tax,Impuesto sobre la Renta
+Income Year to Date,Ingresos Año a la Fecha
+Income booked for the digest period,Ingresos reservado para el período de digestión
+Incoming,Entrante
+Incoming Rate,Incoming Cambio
+Incoming quality inspection.,Inspección de calidad de entrada .
+Incorrect number of General Ledger Entries found. You might have selected a wrong Account in the transaction.,Número incorrecto de entradas del libro mayor encontrado. Es posible que haya seleccionado una cuenta equivocada en la transacción.
+Incorrect or Inactive BOM {0} for Item {1} at row {2},Incorrecta o Inactivo BOM {0} para el artículo {1} en la fila {2}
+Indicates that the package is a part of this delivery (Only Draft),Indica que el paquete es una parte de esta entrega (Sólo borrador)
+Indirect Expenses,Egresos Indirectos
+Indirect Income,Ingresos Indirectos
+Individual,Individual
+Industry,Industria
+Industry Type,Tipo de Industria
+Inspected By,Inspección realizada por
+Inspection Criteria,Criterios de Inspección
+Inspection Required,Inspección Requerida
+Inspection Type,Tipo de Inspección
+Installation Date,Fecha de Instalación
+Installation Note,Nota de Instalación
+Installation Note Item,Nota de instalación de artículos
+Installation Note {0} has already been submitted,Nota de instalación {0} ya se ha presentado
+Installation Status,Estado de la instalación
+Installation Time,Tiempo de instalación
+Installation date cannot be before delivery date for Item {0},Fecha de instalación no puede ser antes de la fecha de entrega para el elemento {0}
+Installation record for a Serial No.,Registro de la instalación para un número de serie
+Installed Qty,Cantidad instalada
+Instructions,Instrucciones
+Integrate incoming support emails to Support Ticket,Integrar los correos electrónicos de apoyo recibidas de Apoyo Ticket
+Interested,Interesado
+Intern,Interno
+Internal,Interno
+Internet Publishing,Internet Publishing
+Introduction,Introducción
+Invalid Barcode,Código de Barras inválido
+Invalid Barcode or Serial No,Código de barras de serie no válido o No
+Invalid Mail Server. Please rectify and try again.,Servidor de correo válida . Por favor rectifique y vuelva a intentarlo .
+Invalid Master Name,Nombre no válido Maestro
+Invalid User Name or Support Password. Please rectify and try again.,No válida nombre de usuario o contraseña Soporte . Por favor rectifique y vuelva a intentarlo .
+Invalid quantity specified for item {0}. Quantity should be greater than 0.,Cantidad no válido para el elemento {0} . Cantidad debe ser mayor que 0 .
+Inventory,inventario
+Inventory & Support,Soporte de Inventario y
+Investment Banking,Banca de Inversión
+Investments,Inversiones
+Invoice Date,Fecha de la factura
+Invoice Details,Detalles de la Factura
+Invoice No,Factura No
+Invoice Number,Número de Factura
+Invoice Period From,Factura Periodo Del
+Invoice Period From and Invoice Period To dates mandatory for recurring invoice,Factura Periodo Del Período y Factura Para las fechas obligatorias para la factura recurrente
+Invoice Period To,Período Factura Para
+Invoice Type,Tipo de Factura
+Invoice/Journal Voucher Details,Detalles de Factura / Comprobante de Diario
+Invoiced Amount (Exculsive Tax),Cantidad facturada ( Impuesto exclusive )
+Is Active,Está Activo
+Is Advance,Es Avance
+Is Cancelled,CANCELADO
+Is Carry Forward,Es llevar adelante
+Is Default,Es por defecto
+Is Encash,Se convertirá en efectivo
+Is Fixed Asset Item,Es partidas del activo inmovilizado
+Is LWP,es LWP
+Is Opening,está abriendo
+Is Opening Entry,Es la entrada de apertura
+Is POS,Es POS
+Is Primary Contact,Es Contacto principal
+Is Purchase Item,Es Compra de artículos
+Is Sales Item,Es artículo de Ventas
+Is Service Item,Es servicio de Artículo
+Is Stock Item,Es Stock Artículo
+Is Sub Contracted Item,Es subcontratación artículo
+Is Subcontracted,se subcontrata
+Is this Tax included in Basic Rate?,¿Está incluido este Impuesto la tarifa básica ?
+Issue,Asunto
+Issue Date,Fecha de Emisión
+Issue Details,Detalles del problema
+Issued Items Against Production Order,Los productos que emitan con cargo a la Orden de Producción
+It can also be used to create opening stock entries and to fix stock value.,También puede ser utilizado para crear la apertura de las entradas en existencias y para fijar el valor de stock .
+Item,artículo
+Item Advanced,artículo avanzada
+Item Barcode,Código de barras del artículo
+Item Batch Nos,Lotes de artículos núms
+Item Code,Código del artículo
+Item Code > Item Group > Brand,Código del artículo> Grupo Elemento> Marca
+Item Code and Warehouse should already exist.,Código del artículo y de almacenes ya deben existir.
+Item Code cannot be changed for Serial No.,Código del artículo no se puede cambiar de número de serie
+Item Code is mandatory because Item is not automatically numbered,Código del artículo es obligatorio porque El artículo no se numera automáticamente
+Item Code required at Row No {0},Código del artículo requerido en la fila n {0}
+Item Customer Detail,Elemento Detalle Cliente
+Item Description,Descripción del Artículo
+Item Desription,Descripción del Artículo
+Item Details,Detalles del artículo
+Item Group,Grupo de artículos
+Item Group Name,Nombre del grupo de artículos
+Item Group Tree,Artículo Grupo Árbol
+Item Group not mentioned in item master for item {0},Grupo El artículo no se menciona en maestro de artículos para el elemento {0}
+Item Groups in Details,Grupos de componentes en detalles
+Item Image (if not slideshow),"Imagen del Artículo (si no, presentación de diapositivas)"
+Item Name,Nombre del elemento
+Item Naming By,Artículo Naming Por
+Item Price,Precio del Artículo
+Item Prices,Precios de los Artículos
+Item Quality Inspection Parameter,Artículo Calidad de parámetros de Inspección
+Item Reorder,artículo reorden
+Item Serial No,Artículo N º de serie
+Item Serial Nos,N º de serie de los Artículo
+Item Shortage Report,Artículo Escasez Reportar
+Item Supplier,Proveedor del Artículo
+Item Supplier Details,Detalles del Proveedor del artículo
+Item Tax,Impuesto del artículo
+Item Tax Amount,Total de impuestos de los artículos
+Item Tax Rate,Artículo Tasa de Impuesto
+Item Tax Row {0} must have account of type Tax or Income or Expense or Chargeable,Artículo Impuesto Row {0} debe tener en cuenta el tipo de impuestos o ingresos o de gastos o Imponible
+Item Tax1,Impuesto1 del  artículo
+Item To Manufacture,Artículo Para Fabricación
+Item UOM,artículo UOM
+Item Website Specification,Artículo Website Especificación
+Item Website Specifications,Especificaciones Elemento Web
+Item Wise Tax Detail,Artículo Wise detalle de impuestos
+Item Wise Tax Detail ,Detalle del artículo Tax Wise
+Item is required,Se requiere de artículos
+Item is updated,El Artículo está Actualizado
+Item master.,Maestro de artículos .
+"Item must be a purchase item, as it is present in one or many Active BOMs","El artículo debe ser un artículo de la compra , ya que está presente en una o varias listas de materiales activos"
+Item or Warehouse for row {0} does not match Material Request,Artículo o Bodega para la fila {0} no coincide Solicitud de material
+Item table can not be blank,Tabla de artículos no puede estar en blanco
+Item to be manufactured or repacked,Artículo a fabricar o embalados de nuevo
+Item valuation updated,Valoración Artículo actualizado
+Item will be saved by this name in the data base.,El artículo será salvado por este nombre en la base de datos.
+Item {0} appears multiple times in Price List {1},Artículo {0} aparece varias veces en Precio de lista {1}
+Item {0} does not exist,Elemento {0} no existe
+Item {0} does not exist in the system or has expired,Elemento {0} no existe en el sistema o ha expirado
+Item {0} does not exist in {1} {2},Elemento {0} no existe en {1} {2}
+Item {0} has already been returned,Artículo {0} ya se ha devuelto
+Item {0} has been entered multiple times against same operation,Artículo {0} ha sido ingresado varias veces contra la misma operación
+Item {0} has been entered multiple times with same description or date,Artículo {0} ha sido ingresado varias veces con misma descripción o fecha
+Item {0} has been entered multiple times with same description or date or warehouse,Artículo {0} ha sido ingresado varias veces con misma descripción o de la fecha o de un depósito
+Item {0} has been entered twice,Artículo {0} ha sido ingresado dos veces
+Item {0} has reached its end of life on {1},Artículo {0} ha llegado al término de la vida en {1}
+Item {0} ignored since it is not a stock item,Artículo {0} ignorado ya que no es un tema de valores
+Item {0} is cancelled,Artículo {0} se cancela
+Item {0} is not Purchase Item,Artículo {0} no se compra del artículo
+Item {0} is not a serialized Item,Elemento {0} no es un artículo serializado
+Item {0} is not a stock Item,Elemento {0} no es un producto imprescindible
+Item {0} is not active or end of life has been reached,Elemento {0} no está activo o ha llegado al final de la vida
+Item {0} is not setup for Serial Nos. Check Item master,Elemento {0} no está configurado para el amo números de serie del cheque Artículo
+Item {0} is not setup for Serial Nos. Column must be blank,Elemento {0} no está configurado para Serial Columna Nos. debe estar en blanco
+Item {0} must be Sales Item,Artículo {0} debe ser artículo de Ventas
+Item {0} must be Sales or Service Item in {1},Artículo {0} debe ser ventas o servicio al artículo en {1}
+Item {0} must be Service Item,Artículo {0} debe ser de servicio Artículo
+Item {0} must be a Purchase Item,Artículo {0} debe ser una compra de artículos
+Item {0} must be a Sales Item,Artículo {0} debe ser un elemento de Ventas
+Item {0} must be a Service Item.,Artículo {0} debe ser un elemento de servicio .
+Item {0} must be a Sub-contracted Item,Artículo {0} debe ser un artículo subcontratada
+Item {0} must be a stock Item,Artículo {0} debe ser un producto imprescindible
+Item {0} must be manufactured or sub-contracted,Artículo {0} debe ser fabricado o subcontratado
+Item {0} not found,Elemento {0} no encontrado
+Item {0} with Serial No {1} is already installed,Artículo {0} con N º de serie {1} ya está instalada
+Item {0} with same description entered twice,Artículo {0} con misma descripción entrado dos veces
+"Item, Warranty, AMC (Annual Maintenance Contract) details will be automatically fetched when Serial Number is selected.","Item, Garantía , AMC ( Contrato de Mantenimiento Anual ) detalles serán automáticamente recupera cuando se selecciona el número de serie ."
+Item-wise Price List Rate,- Artículo sabio Precio de lista Cambio
+Item-wise Purchase History,- Artículo sabio Historial de compras
+Item-wise Purchase Register,- Artículo sabio Compra Registrarse
+Item-wise Sales History,- Artículo sabio Historia Ventas
+Item-wise Sales Register,- Artículo sabio ventas Registrarse
+"Item: {0} managed batch-wise, can not be reconciled using \					Stock Reconciliation, instead use Stock Entry","Artículo: {0} gestionado por lotes, no se puede conciliar el uso de \ Stock Reconciliación, en lugar utilizar la entrada Stock"
+Item: {0} not found in the system,Artículo: {0} no se encuentra en el sistema
+Items,Artículos
+Items To Be Requested,Los artículos que se solicitarán
+Items required,Elementos necesarios
+"Items to be requested which are ""Out of Stock"" considering all warehouses based on projected qty and minimum order qty","Elementos que deben exigirse que son "" Fuera de Stock "", considerando todos los almacenes basados ​​en Cantidad proyectada y pedido mínimo Cantidad"
+Items which do not exist in Item master can also be entered on customer's request,Los artículos que no existen en maestro de artículos también se pueden introducir en la petición del cliente
+Itemwise Discount,Itemwise Descuento
+Itemwise Recommended Reorder Level,Itemwise Recomendado por reorden Nivel
+Job Applicant,solicitante de empleo
+Job Opening,Oportunidad de Empleo
+Job Profile,Perfil Laboral
+Job Title,Título del trabajo
+"Job profile, qualifications required etc.","Perfil laboral , las cualificaciones necesarias , etc"
+Jobs Email Settings,Trabajos Email
+Journal Entries,entradas de diario
+Journal Entry,Entrada de diario
+Journal Voucher,Comprobante de Diario
+Journal Voucher Detail,Detalle del Asiento de Diario
+Journal Voucher Detail No,Detalle del Asiento de Diario No
+Journal Voucher {0} does not have account {1} or already matched,Comprobante de Diario {0} no tiene cuenta {1} o ya emparejado
+Journal Vouchers {0} are un-linked,Asientos de Diario {0} no están vinculados.
+Keep a track of communication related to this enquiry which will help for future reference.,Mantenga un registro de la comunicación en relación con esta consulta que ayudará para futuras consultas.
+Keep it web friendly 900px (w) by 100px (h),Manténgalo  adecuado para la web 900px ( w ) por 100px ( h )
+Key Performance Area,Área Clave de Rendimiento
+Key Responsibility Area,Área de Responsabilidad Clave
+Kg,Kilogramo
+LR Date,LR Fecha
+LR No,LR No
+Label,Etiqueta
+Landed Cost Item,Landed Cost artículo
+Landed Cost Items,Landed Partidas de gastos
+Landed Cost Purchase Receipt,Landed Cost recibo de compra
+Landed Cost Purchase Receipts,Landed Cost Recibos de compra
+Landed Cost Wizard,Asistente Landed Cost
+Landed Cost updated successfully,Landed Cost actualizado correctamente
+Language,Idioma
+Last Name,Apellido
+Last Purchase Rate,Tasa de Cambio de la Última Compra
+Latest,Más Reciente
+Lead,Iniciativa
+Lead Details,Detalle de la Iniciativa
+Lead Id,Iniciativa ID
+Lead Name,Nombre de la Iniciativa
+Lead Owner,Propietario de la Iniciativa
+Lead Source,Fuente de de la Iniciativa
+Lead Status,Estado de la Iniciativa
+Lead Time Date,Fecha y Hora de la Iniciativa
+Lead Time Days,Tiempo de Entrega en Días
+Lead Time days is number of days by which this item is expected in your warehouse. This days is fetched in Material Request when you select this item.,Tiempo de Entrega en Días de la Iniciativa es el número de días en que se espera que este el artículo en su almacén. Este día es usado en la Solicitud de Materiales cuando se selecciona este elemento.
+Lead Type,Tipo de Iniciativa
+Lead must be set if Opportunity is made from Lead,La iniciativa se debe establecer si la oportunidad está hecha de plomo
+Leave Allocation,Asignación de Vacaciones
+Leave Allocation Tool,Herramienta de Asignación de Vacaciones
+Leave Application,Solicitud de Vacaciones
+Leave Approver,Supervisor de Vacaciones
+Leave Approvers,Supervisores de Vacaciones
+Leave Balance Before Application,Vacaciones disponibles antes de la solicitud
+Leave Block List,Lista de Bloqueo de Vacaciones
+Leave Block List Allow,Deja Lista de bloqueo Permitir
+Leave Block List Allowed,Deja Lista de bloqueo animales
+Leave Block List Date,Deja Lista de bloqueo Fecha
+Leave Block List Dates,Deja lista Fechas Bloque
+Leave Block List Name,Agregar Nombre Lista de bloqueo
+Leave Blocked,Dejar Bloqueado
+Leave Control Panel,Salir del Panel de Control
+Leave Encashed?,Deja cobrados ?
+Leave Encashment Amount,Deja Cobro Monto
+Leave Type,Deja Tipo
+Leave Type Name,Deja Tipo Nombre
+Leave Without Pay,Licencia sin sueldo
+Leave application has been approved.,La solicitud de vacaciones ha sido aprobada.
+Leave application has been rejected.,La solicitud de vacaciones ha sido rechazada.
+Leave approver must be one of {0},Supervisor de Vacaciones debe ser uno de {0}
+Leave blank if considered for all branches,Dejar en blanco si se considera para todas las ramas
+Leave blank if considered for all departments,Dejar en blanco si se considera para todos los departamentos
+Leave blank if considered for all designations,Dejar en blanco si se considera para todas las designaciones
+Leave blank if considered for all employee types,Dejar en blanco si se considera para todos los tipos de empleados
+"Leave can be approved by users with Role, ""Leave Approver""","Deja que se pueda aprobar por los usuarios con roles, "" Deja aprobador """
+Leave of type {0} cannot be longer than {1},Dejar de tipo {0} no puede tener más de {1}
+Leaves Allocated Successfully for {0},Hojas distribuidos con éxito para {0}
+Leaves for type {0} already allocated for Employee {1} for Fiscal Year {0},Hojas para el tipo {0} ya asignado para Empleado {1} para el Año Fiscal {0}
+Leaves must be allocated in multiples of 0.5,"Las hojas deben ser asignados en múltiplos de 0,5"
+Ledger,Libro Mayor
+Ledgers,Libros de contabilidad
+Left,Izquierda
+Legal,Legal
+Legal Expenses,Gastos Legales
+Letter Head,Membrete
+Letter Heads for print templates.,Membretes para las plantillas de impresión.
+Level,Nivel
+Lft,Lft
+Liability,Obligaciones
+List a few of your customers. They could be organizations or individuals.,Enumere algunos de sus clientes. Pueden ser organizaciones o individuos.
+List a few of your suppliers. They could be organizations or individuals.,Enumere algunos de sus proveedores. Pueden ser organizaciones o individuos.
+List items that form the package.,Lista de tareas que forman el paquete .
+List this Item in multiple groups on the website.,Este artículo no en varios grupos en el sitio web .
+"List your products or services that you buy or sell. Make sure to check the Item Group, Unit of Measure and other properties when you start.",Publica tus productos o servicios que usted compra o vende .
+"List your tax heads (e.g. VAT, Excise; they should have unique names) and their standard rates. This will create a standard template, which you can edit and add more later.","Enumere sus cabezas fiscales ( por ejemplo, IVA , impuestos especiales , sino que deben tener nombres únicos ) y sus tasas estándar."
+Loading...,Cargando ...
+Loans (Liabilities),Préstamos (pasivos )
+Loans and Advances (Assets),Préstamos y anticipos (Activos )
+Local,local
+Login,Iniciar Sesión
+Login with your new User ID,Acceda con su nuevo ID de usuario
+Logo,Logo
+Logo and Letter Heads,Logo y Membrete
+Lost,Perdido
+Lost Reason,Razón de la pérdida
+Low,Bajo
+Lower Income,Ingreso Bajo
+MTN Details,MTN Detalles
+Main,Principal
+Main Reports,Informes Principales
+Maintain Same Rate Throughout Sales Cycle,Mantener mismo ritmo durante todo el ciclo de ventas
+Maintain same rate throughout purchase cycle,Mantener mismo ritmo durante todo el ciclo de compra
+Maintenance,Mantenimiento
+Maintenance Date,Fecha de Mantenimiento
+Maintenance Details,Detalles de Mantenimiento
+Maintenance Schedule,Calendario de Mantenimiento
+Maintenance Schedule Detail,Detalle de Calendario de Mantenimiento
+Maintenance Schedule Item,Programa de mantenimiento de artículos
+Maintenance Schedule is not generated for all the items. Please click on 'Generate Schedule',"Programa de mantenimiento no se genera para todos los artículos. Por favor, haga clic en ' Generar la Lista de"
+Maintenance Schedule {0} exists against {0},Programa de mantenimiento {0} existe en contra de {0}
+Maintenance Schedule {0} must be cancelled before cancelling this Sales Order,Programa de mantenimiento {0} debe ser cancelado antes de cancelar esta orden Ventas
+Maintenance Schedules,Programas de mantenimiento
+Maintenance Status,Estado del Mantenimiento
+Maintenance Time,Tiempo de mantenimiento
+Maintenance Type,Tipo de Mantenimiento
+Maintenance Visit,Visita de Mantenimiento
+Maintenance Visit Purpose,Propósito de la Visita de Mantenimiento
+Maintenance Visit {0} must be cancelled before cancelling this Sales Order,Mantenimiento Visita {0} debe ser cancelado antes de cancelar el pedido de ventas
+Maintenance start date can not be before delivery date for Serial No {0},Mantenimiento fecha de inicio no puede ser antes de la fecha de entrega para la serie n {0}
+Major/Optional Subjects,Principales / Asignaturas optativas
+Make ,Hacer
+Make Accounting Entry For Every Stock Movement,Hacer asiento contable para cada movimiento de acciones
+Make Bank Voucher,Hacer Banco Voucher
+Make Credit Note,Hacer Nota de Crédito
+Make Debit Note,Haga Nota de Débito
+Make Delivery,Hacer Entrega
+Make Difference Entry,Hacer Entrada Diferencia
+Make Excise Invoice,Haga Impuestos Especiales de la factura
+Make Installation Note,Hacer Nota de instalación
+Make Invoice,Hacer Factura
+Make Maint. Schedule,Hacer Maint . horario
+Make Maint. Visit,Hacer Maint . visita
+Make Maintenance Visit,Hacer mantenimiento Visita
+Make Packing Slip,Hacer lista de empaque
+Make Payment,Realizar Pago
+Make Payment Entry,Hacer Entrada de Pago
+Make Purchase Invoice,Hacer factura de compra
+Make Purchase Order,Hacer Orden de Compra
+Make Purchase Receipt,Hacer recibo de compra
+Make Salary Slip,Hacer nómina
+Make Salary Structure,Hacer Estructura Salarial
+Make Sales Invoice,Hacer Factura de Venta
+Make Sales Order,Hacer Orden de Venta
+Make Supplier Quotation,Hacer Cotización de Proveedor
+Make Time Log Batch,Haga la hora de lotes sesión
+Male,Masculino
+Manage Customer Group Tree.,Gestione Grupo de Clientes Tree.
+Manage Sales Partners.,Administrar Puntos de venta.
+Manage Sales Person Tree.,Gestione Sales Person árbol .
+Manage Territory Tree.,Gestione Territorio Tree.
+Manage cost of operations,Gestione el costo de las operaciones
+Management,Gerencia
+Manager,Gerente
+"Mandatory if Stock Item is ""Yes"". Also the default warehouse where reserved quantity is set from Sales Order.","Obligatorio si Stock Item es "" Sí"" . También el almacén por defecto en que la cantidad reservada se establece a partir de órdenes de venta ."
+Manufacture against Sales Order,Fabricación contra pedido de ventas
+Manufacture/Repack,Fabricación / Repack
+Manufactured Qty,Fabricado Cantidad
+Manufactured quantity will be updated in this warehouse,Fabricado cantidad se actualizará en este almacén
+Manufactured quantity {0} cannot be greater than planned quanitity {1} in Production Order {2},Cantidad Fabricado {0} no puede ser mayor que quanitity planeado {1} en la orden de producción {2}
+Manufacturer,Fabricante
+Manufacturer Part Number,Número de Pieza del Fabricante
+Manufacturing,Fabricación
+Manufacturing Quantity,Cantidad a Fabricar
+Manufacturing Quantity is mandatory,Cantidad de Fabricación es obligatoria
+Margin,Margen
+Marital Status,Estado Civil
+Market Segment,Sector de Mercado
+Marketing,Marketing
+Marketing Expenses,Gastos de Comercialización
+Married,Casado
+Mass Mailing,Correo Masivo
+Master Name,Maestro Nombre
+Master Name is mandatory if account type is Warehouse,Maestro nombre es obligatorio si el tipo de cuenta es Almacén
+Master Type,Type Master
+Masters,Maestros
+Match non-linked Invoices and Payments.,Coinciden con las facturas y pagos no vinculados.
+Material Issue,Incidencia de Material
+Material Receipt,Recepción de Materiales
+Material Request,Solicitud de Material
+Material Request Detail No,Material de Información de la petición No
+Material Request For Warehouse,Solicitud de material para el almacén
+Material Request Item,Elemento de la Solicitud de Material
+Material Request Items,Elementos de la Solicitud de Material
+Material Request No,Nº de Solicitud de Material
+Material Request Type,Tipo de Solicitud de Material
+Material Request of maximum {0} can be made for Item {1} against Sales Order {2},Solicitud de materiales de máxima {0} se puede hacer para el punto {1} en contra de órdenes de venta {2}
+Material Request used to make this Stock Entry,Solicitud de material utilizado para hacer esta entrada Stock
+Material Request {0} is cancelled or stopped,Solicitud de material {0} se cancela o se detiene
+Material Requests for which Supplier Quotations are not created,Las solicitudes de material para los que no se crean Citas Proveedor
+Material Requests {0} created,Las solicitudes de material {0} creado
+Material Requirement,material Requirement
+Material Transfer,Transferencia de Material
+Materials,Materiales
+Materials Required (Exploded),Materiales necesarios ( despiece )
+Max 5 characters,Máximo 5 caracteres
+Max Days Leave Allowed,Número máximo de días de baja permitidos
+Max Discount (%),Descuento Máximo (%)
+Max Qty,Cantidad Máxima
+Max discount allowed for item: {0} is {1}%,Descuento máximo permitido para cada elemento: {0} es {1}%
+Maximum Amount,Importe máximo
+Maximum allowed credit is {0} days after posting date,Crédito máximo permitido es {0} días después de la fecha de publicar
+Maximum {0} rows allowed,Máximo {0} filas permitidos
+Maxiumm discount for Item {0} is {1}%,Descuento Maxiumm de elemento {0} es {1}%
+Medical,Médico
+Medium,Medio
+"Merging is only possible if following properties are same in both records. Group or Ledger, Root Type, Company",La fusión sólo es posible si las propiedades son las mismas en ambos registros.
+Message,Mensaje
+Message Parameter,Parámetro Mensaje
+Message Sent,Mensaje enviado
+Message updated,Mensaje actualizado
+Messages,Mensajes
+Messages greater than 160 characters will be split into multiple messages,Los mensajes de más de 160 caracteres se dividirá en varios mensajes
+Middle Income,Ingresos Medio
+Milestone,hito
+Milestone Date,Milestone Fecha
+Milestones,hitos
+Milestones will be added as Events in the Calendar,Hitos se agregarán como Eventos en el Calendario
+Min Order Qty,Cantidad mínima de Pedido (MOQ)
+Min Qty,Cantidad Mínima
+Min Qty can not be greater than Max Qty,Qty del minuto no puede ser mayor que Max Und
+Minimum Amount,Volumen mínimo de
+Minimum Order Qty,Mínimo Online con su nombre
+Minute,Minuto
+Misc Details,Otros Detalles
+Miscellaneous Expenses,Gastos Varios
+Miscelleneous,Varios
+Mobile No,Nº Móvil
+Mobile No.,Número Móvil
+Mode of Payment,Modo de Pago
+Modern,Moderno
+Monday,Lunes
+Month,Mes
+Monthly,Mensual
+Monthly Attendance Sheet,Hoja de Asistencia Mensual
+Monthly Earning & Deduction,Ingresos mensuales y Deducción
+Monthly Salary Register,Salario mensual Registrarse
+Monthly salary statement.,Nómina Mensual.
+More Details,Más detalles
+More Info,Más información
+Motion Picture & Video,Motion Picture & Video
+Moving Average,media Móvil
+Moving Average Rate,Mover Tarifa media
+Mr,Sr.
+Ms,Sra.
+Multiple Item prices.,Precios de Artículos Múltiples
+"Multiple Price Rule exists with same criteria, please resolve \			conflict by assigning priority. Price Rules: {0}","Múltiple Precio Regla existe con los mismos criterios, por favor resuelva \ conflicto mediante la asignación de prioridad. Reglas Precio: {0}"
+Music,Música
+Must be Whole Number,Debe ser un número entero
+Name,Nombre
+Name and Description,Nombre y descripción
+Name and Employee ID,Nombre y ID de empleado
+"Name of new Account. Note: Please don't create accounts for Customers and Suppliers, they are created automatically from the Customer and Supplier master","Nombre de la nueva cuenta . Nota : Por favor no crear cuentas para clientes y proveedores , se crean automáticamente desde el cliente y el proveedor principal"
+Name of person or organization that this address belongs to.,Nombre de la persona u organización que esta dirección pertenece.
+Name of the Budget Distribution,Nombre de la Distribución del Presupuesto
+Naming Series,Nombrar Series
+Negative Quantity is not allowed,Cantidad negativa no se permite
+Negative Stock Error ({6}) for Item {0} in Warehouse {1} on {2} {3} in {4} {5},Negativo Stock Error ( {6} ) para el punto {0} en Almacén {1} en {2} {3} en {4} {5}
+Negative Valuation Rate is not allowed,Negativo valoración de tipo no está permitida
+Negative balance in Batch {0} for Item {1} at Warehouse {2} on {3} {4},Saldo negativo en lotes {0} para el artículo {1} en Almacén {2} del {3} {4}
+Net Pay,Pago neto
+Net Pay (in words) will be visible once you save the Salary Slip.,Pago neto (en palabras) será visible una vez que guarde la nómina .
+Net Profit / Loss,Utilidad Neta / Pérdida
+Net Total,total Neto
+Net Total (Company Currency),Total Neto ( Compañía de divisas )
+Net Weight,Peso neto
+Net Weight UOM,Peso neto UOM
+Net Weight of each Item,Peso neto de cada artículo
+Net pay cannot be negative,Salario neto no puede ser negativo
+Never,nunca
+New ,New 
+New Account,Nueva cuenta
+New Account Name,Nueva Cuenta Nombre
+New BOM,Nueva lista de materiales
+New Communications,nuevas comunicaciones
+New Company,Nueva Empresa
+New Cost Center,Nuevo Centro de Costo
+New Cost Center Name,Nuevo nombre de centros de coste
+New Delivery Notes,Nuevas notas de entrega
+New Enquiries,Nuevas consultas
+New Leads,nuevas pistas
+New Leave Application,Nueva aplicación Dejar
+New Leaves Allocated,Nuevas Hojas asignados
+New Leaves Allocated (In Days),Nuevas Hojas Asignados ( en días)
+New Material Requests,Las nuevas solicitudes de material
+New Projects,Nuevos Proyectos
+New Purchase Orders,Las nuevas órdenes de compra
+New Purchase Receipts,Nuevos recibos de compra
+New Quotations,Nuevas Citas
+New Sales Orders,Las nuevas órdenes de venta
+New Serial No cannot have Warehouse. Warehouse must be set by Stock Entry or Purchase Receipt,Nueva serie n no puede tener Warehouse. Depósito debe ser ajustado por Stock Entrada o recibo de compra
+New Stock Entries,Comentarios Nuevo archivo
+New Stock UOM,Nuevo Stock UOM
+New Stock UOM is required,Se requiere un nuevo Stock UOM
+New Stock UOM must be different from current stock UOM,Nuevo Stock UOM debe ser diferente del de valores actuales UOM
+New Supplier Quotations,Nuevas citas de proveedores
+New Support Tickets,Nuevos Tickets de Soporte
+New UOM must NOT be of type Whole Number,Nueva UOM NO debe ser de tipo entero Número
+New Workplace,Nuevo lugar de trabajo
+Newsletter,hoja informativa
+Newsletter Content,Boletín de noticias de contenido
+Newsletter Status,Boletín Estado
+Newsletter has already been sent,Boletín de noticias ya ha sido enviada
+"Newsletters to contacts, leads.","Boletines de contactos, clientes potenciales ."
+Newspaper Publishers,Editores de Periódicos
+Next,próximo
+Next Contact By,Siguiente Contactar Por
+Next Contact Date,Siguiente Contactar Fecha
+Next Date,Siguiente Fecha
+Next email will be sent on:,Siguiente correo electrónico será enviado el:
+No,Ningún
+No Customer Accounts found.,Ningún cliente se encuentra .
+No Customer or Supplier Accounts found,Ningún cliente o proveedor Cuentas encontrado
+No Expense Approvers. Please assign 'Expense Approver' Role to atleast one user,No hay aprobadores gasto. Asigne roles ' aprobador de gastos ' a al menos un usuario
+No Item with Barcode {0},Ningún artículo con Barcode {0}
+No Item with Serial No {0},Ningún artículo con Serial No {0}
+No Items to pack,No hay artículos para empacar
+No Leave Approvers. Please assign 'Leave Approver' Role to atleast one user,No hay aprobadores irse. Asigne ' Dejar aprobador ' Rol de al menos un usuario
+No Permission,Sin permiso
+No Production Orders created,No hay órdenes de fabricación creadas
+No Supplier Accounts found. Supplier Accounts are identified based on 'Master Type' value in account record.,No hay cuentas de proveedores encontrado . Cuentas de proveedores se identifican con base en el valor de ' Maestro Type' en el registro de cuenta.
+No accounting entries for the following warehouses,No hay asientos contables para los siguientes almacenes
+No addresses created,No hay direcciones creadas
+No contacts created,No hay contactos creados
+No default Address Template found. Please create a new one from Setup > Printing and Branding > Address Template.,"No se encontró la plantilla por defecto Dirección. Por favor, cree una nueva desde Configuración> Prensa y Branding> Plantilla de Dirección."
+No default BOM exists for Item {0},No existe una lista de materiales por defecto para el elemento {0}
+No description given,Sin descripción
+No employee found,No se han encontrado empleado
+No employee found!,Ningún empleado encontrado!
+No of Requested SMS,No de SMS Solicitado
+No of Sent SMS,No de SMS enviados
+No of Visits,No de Visitas
+No permission,No permission
+No record found,No se han encontrado registros
+No records found in the Invoice table,No se han encontrado en la tabla de registros de facturas
+No records found in the Payment table,No se han encontrado en la tabla de registros de venta
+No salary slip found for month: ,No nómina encontrado al mes:
+Non Profit,Sin Fines De Lucro
+Nos,nos
+Not Active,No activo
+Not Applicable,No aplicable
+Not Available,No disponible
+Not Billed,No Anunciado
+Not Delivered,No Entregado
+Not Set,No Especificado
+Not allowed to update stock transactions older than {0},No se permite actualizar las transacciones de valores mayores de {0}
+Not authorized to edit frozen Account {0},No autorizado para editar la cuenta congelada {0}
+Not authroized since {0} exceeds limits,No distribuidor oficial autorizado desde {0} excede los límites
+Not permitted,No se permite
+Note,nota
+Note User,Nota usuario
+"Note: Backups and files are not deleted from Dropbox, you will have to delete them manually.","Nota: Las copias de seguridad y archivos no se eliminan de Dropbox, que tendrá que hacerlo manualmente ."
+"Note: Backups and files are not deleted from Google Drive, you will have to delete them manually.","Nota: Las copias de seguridad y archivos no se eliminan de Google Drive, usted tendrá que hacerlo manualmente ."
+Note: Due Date exceeds the allowed credit days by {0} day(s),Nota: Fecha de vencimiento es superior a los días de crédito permitidas por {0} día ( s )
+Note: Email will not be sent to disabled users,Nota: El correo electrónico no se envía a los usuarios con discapacidad
+Note: Item {0} entered multiple times,Nota : El artículo {0} entrado varias veces
+Note: Payment Entry will not be created since 'Cash or Bank Account' was not specified,Nota : La entrada de pago no se creará desde ' Dinero en efectivo o cuenta bancaria ' no se ha especificado
+Note: System will not check over-delivery and over-booking for Item {0} as quantity or amount is 0,Nota : El sistema no verificará la entrega excesiva y el exceso de reservas para el elemento {0} como la cantidad o la cantidad es 0
+Note: There is not enough leave balance for Leave Type {0},Nota : No hay equilibrio permiso suficiente para Dejar tipo {0}
+Note: This Cost Center is a Group. Cannot make accounting entries against groups.,Nota: este centro de coste es un grupo. No se pueden hacer asientos contables en contra de grupos .
+Note: {0},Nota: {0}
+Notes,Notas
+Notes:,Notas:
+Nothing to request,Nada de pedir
+Notice (days),Aviso ( días )
+Notification Control,control de Notificación
+Notification Email Address,Notificación de E-mail
+Notify by Email on creation of automatic Material Request,Notificación por correo electrónico en la creación de la Solicitud de material automático
+Number Format,Formato de número
+Offer Date,Fecha de Oferta
+Office,Oficina
+Office Equipments,Equipos de Oficina
+Office Maintenance Expenses,Gastos de Mantenimiento de Oficinas
+Office Rent,Alquiler de Oficina
+Old Parent,Antiguo Padres
+On Net Total,En Total Neto
+On Previous Row Amount,En la Fila Anterior de Cantidad
+On Previous Row Total,En la Anterior Fila Total
+Online Auctions,Subastas en Línea
+Only Leave Applications with status 'Approved' can be submitted,"Sólo Agregar aplicaciones con estado "" Aprobado "" puede ser presentada"
+"Only Serial Nos with status ""Available"" can be delivered.","Sólo los números de serie con el estado "" disponible"" puede ser entregado."
+Only leaf nodes are allowed in transaction,Sólo los nodos hoja se permite en una transacción
+Only the selected Leave Approver can submit this Leave Application,Sólo el aprobador Dejar seleccionado puede presentar esta solicitud de permiso
+Open,Abierto
+Open Production Orders,Abrir Ordenes de Producción
+Open Tickets,Entradas abiertas
+Opening (Cr),Apertura (Cr )
+Opening (Dr),Apertura ( Dr)
+Opening Date,Fecha de Apertura
+Opening Entry,Entrada de Apertura
+Opening Qty,Cant. de Apertura
+Opening Time,Tiempo de Apertura
+Opening Value,Valor de Apertura
+Opening for a Job.,Apertura de un Trabajo .
+Operating Cost,Costo de Funcionamiento
+Operation Description,Descripción de la Operación
+Operation No,Operación No
+Operation Time (mins),Tiempo de Operación ( minutos)
+Operation {0} is repeated in Operations Table,Operación {0} se repite en la Tabla de Operaciones
+Operation {0} not present in Operations Table,Operación {0} no está presente en la Tabla de Operaciones
+Operations,Operaciones
+Opportunity,Oportunidad
+Opportunity Date,Oportunidad Fecha
+Opportunity From,Oportunidad De
+Opportunity Item,Oportunidad Artículo
+Opportunity Items,Artículos Oportunidad
+Opportunity Lost,Oportunidad Perdida
+Opportunity Type,Tipo de Oportunidad
+Optional. This setting will be used to filter in various transactions.,Opcional . Este ajuste se utiliza para filtrar en varias transacciones.
+Order Type,Tipo de Orden
+Order Type must be one of {0},Tipo de orden debe ser uno de {0}
+Ordered,Ordenado
+Ordered Items To Be Billed,Artículos Pedidos a Facturar
+Ordered Items To Be Delivered,Artículos pedidos para ser entregados
+Ordered Qty,Cantidad Pedida
+"Ordered Qty: Quantity ordered for purchase, but not received.","Pedido Cantidad : Cantidad a pedir para la compra, pero no recibió ."
+Ordered Quantity,Cantidad Pedida
+Orders released for production.,Las órdenes publicadas para la producción.
+Organization Name,Nombre de la Organización
+Organization Profile,Perfil de la Organización
+Organization branch master.,Master rama Organización.
+Organization unit (department) master.,Unidad de Organización ( departamento) maestro.
+Other,Otro
+Other Details,Otros Datos
+Others,Otros
+Out Qty,Salir Cant.
+Out Value,disponibles Valor
+Out of AMC,Fuera de AMC
+Out of Warranty,Fuera de Garantía
+Outgoing,Saliente
+Outstanding Amount,Monto Pendiente
+Outstanding for {0} cannot be less than zero ({1}),Sobresaliente para {0} no puede ser menor que cero ({1} )
+Overhead,Gastos Generales
+Overheads,Gastos Generales
+Overlapping conditions found between:,Condiciones coincidentes encontradas entre :
+Overview,Visión de Conjunto
+Owned,Propiedad
+Owner,Propietario
+P L A - Cess Portion,PLA - Porción Cess
+PL or BS,PL o BS
+PO Date,PO Fecha
+PO No,PO No
+POP3 Mail Server,Servidor de Correo POP3
+POP3 Mail Settings,Configuración de Mensajes POP3
+POP3 mail server (e.g. pop.gmail.com),Servidor de Correo POP3 (por ejemplo pop.gmail.com )
+POP3 server e.g. (pop.gmail.com),Por ejemplo el servidor POP3 ( pop.gmail.com )
+POS Setting,POS Ajuste
+POS Setting required to make POS Entry,POS de ajuste necesario para hacer la entrada POS
+POS Setting {0} already created for user: {1} and company {2},POS Ajuste {0} ya creado para el usuario: {1} y {2} empresa
+POS View,POS Ver
+PR Detail,Detalle PR
 Package Item Details,"Detalles del Contenido del Paquete
-"
+"
 Package Items,"Contenido del Paquete
-"
-Package Weight Details,Peso Detallado del Paquete
-Packed Item,Artículo Empacado
-Packed quantity must equal quantity for Item {0} in row {1},La cantidad embalada debe ser igual a la del elmento {0} en la fila {1}
-Packing Details,Detalles del paquete
-Packing List,Lista de Envío
-Packing Slip,El resbalón de embalaje
-Packing Slip Item,Packing Slip artículo
-Packing Slip Items,Albarán Artículos
-Packing Slip(s) cancelled,Slip ( s ) de Embalaje cancelado
-Page Break,Salto de página
-Page Name,Nombre de la Página
-Paid Amount,Cantidad pagada
-Paid amount + Write Off Amount can not be greater than Grand Total,Cantidad pagada + Escribir Off La cantidad no puede ser mayor que Gran Total
-Pair,Par
-Parameter,Parámetro
-Parent Account,Cuenta Primaria
-Parent Cost Center,Centro de Costo Principal
-Parent Customer Group,Grupo de Clientes Principal
-Parent Detail docname,Detalle Principal docname
-Parent Item,Artículo Principal
-Parent Item Group,Grupo Principal de Artículos
-Parent Item {0} must be not Stock Item and must be a Sales Item,El Artículo Principal {0} no debe ser un elemento en Stock y debe ser un Artículo para Venta
-Parent Party Type,Tipo de Partida Principal
-Parent Sales Person,Contacto Principal de Ventas
-Parent Territory,Territorio Principal
-Parent Website Page,Página Web Principal
-Parent Website Route,Ruta del Website Principal
-Parenttype,Parenttype
-Part-time,Tiempo Parcial
-Partially Completed,Parcialmente Completado
-Partly Billed,Parcialmente Facturado
-Partly Delivered,Parcialmente Entregado
-Partner Target Detail,Detalle del Socio Objetivo
-Partner Type,Tipo de Socio
-Partner's Website,Sitio Web del Socio
-Party,Parte
-Party Account,Cuenta de la Partida
-Party Type,Tipo de Partida
-Party Type Name,Nombre del Tipo de Partida
-Passive,Pasivo
-Passport Number,Número de pasaporte
-Password,Contraseña
-Pay To / Recd From,Pagar a / Recibido de
-Payable,Pagadero
-Payables,Cuentas por Pagar
-Payables Group,Grupo de Deudas
-Payment Days,Días de Pago
-Payment Due Date,Fecha de Vencimiento del Pago
-Payment Period Based On Invoice Date,Período de pago basado en Fecha de la factura
-Payment Reconciliation,Reconciliación Pago
-Payment Reconciliation Invoice,Factura Reconciliación Pago
-Payment Reconciliation Invoices,Facturas Reconciliación Pago
-Payment Reconciliation Payment,Reconciliación Pago Pago
-Payment Reconciliation Payments,Pagos conciliación de pagos
-Payment Type,Tipo de Pago
-Payment cannot be made for empty cart,No se puede realizar un pago con el caro vacío
-Payment of salary for the month {0} and year {1},Pago del salario correspondiente al mes {0} y {1} años
-Payments,Pagos
-Payments Made,Pagos Realizados
-Payments Received,Pagos recibidos
-Payments made during the digest period,Los pagos efectuados durante el período de digestión
-Payments received during the digest period,Los pagos recibidos durante el período de digestión
-Payroll Settings,Configuración de Nómina
-Pending,Pendiente
-Pending Amount,Monto Pendiente
-Pending Items {0} updated,Elementos Pendientes {0} actualizado
-Pending Review,opinión pendiente
-Pending SO Items For Purchase Request,A la espera de SO Artículos A la solicitud de compra
-Pension Funds,Fondos de Pensiones
-Percent Complete,Porcentaje Completado
-Percentage Allocation,Porcentaje de asignación de
-Percentage Allocation should be equal to 100%,Porcentaje de asignación debe ser igual al 100 %
-Percentage variation in quantity to be allowed while receiving or delivering this item.,La variación porcentual de la cantidad que se le permita al recibir o entregar este artículo.
-Percentage you are allowed to receive or deliver more against the quantity ordered. For example: If you have ordered 100 units. and your Allowance is 10% then you are allowed to receive 110 units.,"Porcentaje que se les permite recibir o entregar más en contra de la cantidad pedida . Por ejemplo : Si se ha pedido 100 unidades. y el subsidio es de 10 %, entonces se le permite recibir 110 unidades."
-Performance appraisal.,Evaluación del Desempeño .
-Period,Período
-Period Closing Voucher,Vale Período de Cierre
-Periodicity,Periodicidad
-Permanent Address,Dirección Permanente
-Permanent Address Is,Dirección permanente es
-Permission,Permiso
-Personal,Personal
-Personal Details,Datos Personales
-Personal Email,Correo Electrónico Personal
-Pharmaceutical,Farmacéutico
-Pharmaceuticals,Productos farmacéuticos
-Phone,Teléfono
-Phone No,Teléfono No
-Piecework,trabajo a destajo
-Pincode,Código PIN
-Place of Issue,Lugar de emisión
-Plan for maintenance visits.,Plan para las visitas de mantenimiento .
-Planned Qty,Cantidad Planificada
-"Planned Qty: Quantity, for which, Production Order has been raised, but is pending to be manufactured.","Planificada Cantidad : Cantidad , para lo cual, orden de producción se ha elevado , pero está a la espera de ser fabricados ."
-Planned Quantity,Cantidad Planificada
-Planning,Planificación
-Plant,Planta
-Plant and Machinery,Instalaciones técnicas y maquinaria
-Please Enter Abbreviation or Short Name properly as it will be added as Suffix to all Account Heads.,"Por favor, introduzca Abreviatura o Nombre corto correctamente ya que se añadirá como sufijo a todos los Jefes de Cuenta."
-Please Update SMS Settings,Por favor actualizar la configuración de SMS
-Please add expense voucher details,"Por favor, añada detalles de gastos de vales"
-Please add to Modes of Payment from Setup.,"Por favor, añada a Modos de Pago de Configuración."
-Please check 'Is Advance' against Account {0} if this is an advance entry.,"Por favor, consulte ' Es Avance ' contra la cuenta {0} si se trata de una entrada por adelantado."
-Please click on 'Generate Schedule',"Por favor, haga clic en ' Generar la Lista de"
-Please click on 'Generate Schedule' to fetch Serial No added for Item {0},"Por favor, haga clic en "" Generar Schedule ' en busca del cuento por entregas añadido para el elemento {0}"
-Please click on 'Generate Schedule' to get schedule,"Por favor, haga clic en ' Generar la Lista de conseguir horario"
-Please create Customer from Lead {0},"Por favor, cree Cliente de plomo {0}"
-Please create Salary Structure for employee {0},"Por favor, cree Estructura salarial para el empleado {0}"
-Please create new account from Chart of Accounts.,"Por favor, cree una nueva cuenta de Plan General de Contabilidad ."
-Please do NOT create Account (Ledgers) for Customers and Suppliers. They are created directly from the Customer / Supplier masters.,"Por favor, no crean la cuenta ( Libros de contabilidad ) para clientes y proveedores . Son creados directamente de los maestros de cliente / proveedor ."
-Please enter 'Expected Delivery Date',"Por favor, introduzca "" la fecha del alumbramiento '"
-Please enter 'Is Subcontracted' as Yes or No,"Por favor, introduzca "" se subcontrata "" como Sí o No"
-Please enter 'Repeat on Day of Month' field value,Por favor introduce 'Repeat en el Día del Mes ' valor del campo
-Please enter Account Receivable/Payable group in company master,Por favor introduce el grupo de cobro / pago de cuentas en master empresa
-Please enter Approving Role or Approving User,Por favor introduzca Aprobar Papel o Aprobar usuario
-Please enter BOM for Item {0} at row {1},Por favor ingrese la lista de materiales para el punto {0} en la fila {1}
-Please enter Company,Por favor introduzca Company
-Please enter Cost Center,Por favor introduzca Centro de Costos
-Please enter Delivery Note No or Sales Invoice No to proceed,"Por favor, ingrese la nota de entrega o No Factura No para continuar"
-Please enter Employee Id of this sales parson,Por favor introduzca Empleado Id de este párroco ventas
-Please enter Expense Account,"Por favor, ingrese Cuenta de Gastos"
-Please enter Item Code to get batch no,"Por favor, introduzca el código del artículo para obtener lotes no"
-Please enter Item Code.,"Por favor, introduzca el código del artículo ."
-Please enter Item first,Por favor introduzca Artículo primero
-Please enter Maintaince Details first,Por favor introduzca Maintaince Detalles primero
-Please enter Master Name once the account is created.,"Por favor , ingrese el nombre una vez que se creó la cuenta ."
-Please enter Planned Qty for Item {0} at row {1},Por favor introduzca Planificada Cantidad de elemento {0} en la fila {1}
-Please enter Production Item first,Por favor introduzca Artículo Producción primera
-Please enter Purchase Receipt No to proceed,Por favor introduzca recibo de compra en No para continuar
-Please enter Reference date,Por favor introduzca la fecha de referencia
-Please enter Warehouse for which Material Request will be raised,"Por favor introduzca Almacén, bodega en la que se planteará Solicitud de material"
-Please enter Write Off Account,Por favor introduce Escriba Off Cuenta
-Please enter atleast 1 invoice in the table,Por favor introduzca al menos 1 de facturas en la tabla
-Please enter company first,Por favor introduzca compañía primero
-Please enter company name first,"Por favor, introduzca nombre de la empresa primero"
-Please enter default Unit of Measure,Por favor ingrese unidad de medida predeterminada
-Please enter default currency in Company Master,Por favor introduce la moneda por defecto en la empresa principal
-Please enter email address,"Por favor, introduzca la dirección de correo electrónico"
-Please enter item details,Por favor ingrese los detalles del artículo
-Please enter message before sending,Por favor introduce el mensaje antes de enviarlo
-Please enter parent account group for warehouse account,Por favor ingrese grupo de cuentas de los padres para la cuenta de depósito
-Please enter parent cost center,"Por favor, introduzca el centro de coste de los padres"
-Please enter quantity for Item {0},Por favor introduzca la cantidad para el elemento {0}
-Please enter relieving date.,Por favor introduzca la fecha aliviar .
-Please enter sales order in the above table,Por favor ingrese para ventas en la tabla anterior
-Please enter valid Company Email,Por favor introduzca válida Empresa Email
-Please enter valid Email Id,Por favor introduzca válido Email Id
-Please enter valid Personal Email,Por favor introduzca válido Email Personal
-Please enter valid mobile nos,Por favor introduzca nos móviles válidos
-Please find attached Sales Invoice #{0},Se adjunta la factura de venta # {0}
-Please install dropbox python module,"Por favor, instale el módulo python dropbox"
-Please mention no of visits required,"¡Por favor, no de visitas requeridas"
-Please pull items from Delivery Note,"Por favor, tire de los artículos en la nota de entrega"
-Please save the Newsletter before sending,"Por favor, guarde el boletín antes de enviar"
-Please save the document before generating maintenance schedule,"Por favor, guarde el documento antes de generar el programa de mantenimiento"
-Please see attachment,"Por favor, véase el documento adjunto"
-Please select Bank Account,Por favor seleccione la cuenta bancaria
-Please select Carry Forward if you also want to include previous fiscal year's balance leaves to this fiscal year,Por favor seleccione Carry Forward si también desea incluir el saldo del ejercicio anterior deja a este año fiscal
-Please select Category first,Por favor seleccione primero Categoría
-Please select Charge Type first,"Por favor, seleccione Tipo de Cargo primero"
-Please select Fiscal Year,"Por favor, seleccione el año fiscal"
-Please select Group or Ledger value,"Por favor, seleccione Grupo o Ledger valor"
-Please select Incharge Person's name,"Por favor, seleccione el nombre de InCharge persona"
-Please select Invoice Type and Invoice Number in atleast one row,"Por favor, seleccione Factura Tipo y número de factura en al menos una fila"
-"Please select Item where ""Is Stock Item"" is ""No"" and ""Is Sales Item"" is ""Yes"" and there is no other Sales BOM","Por favor, seleccione el ítem donde "" Es Stock Item"" es "" No"" y ""¿ Punto de Ventas"" es "" Sí "", y no hay otra lista de materiales de ventas"
-Please select Price List,"Por favor, seleccione Lista de precios"
-Please select Start Date and End Date for Item {0},"Por favor, seleccione Fecha de inicio y Fecha de finalización para el punto {0}"
-Please select Time Logs.,Por favor seleccione registros de tiempo.
-Please select a csv file,"Por favor, seleccione un archivo csv"
-Please select a valid csv file with data,"Por favor, seleccione un archivo csv válidos con datos"
-Please select a value for {0} quotation_to {1},"Por favor, seleccione un valor para {0} {1} quotation_to"
-"Please select an ""Image"" first","Por favor seleccione una "" imagen"" primera"
-Please select charge type first,Por favor seleccione el tipo de carga primero
-Please select company first,Por favor seleccione la empresa primero
-Please select company first.,Por favor seleccione la empresa en primer lugar.
-Please select item code,"Por favor, seleccione el código del artículo"
-Please select month and year,Por favor seleccione el mes y el año
-Please select prefix first,"Por favor, selecciona primero el prefijo"
-Please select the document type first,Por favor seleccione el tipo de documento primero
-Please select weekly off day,Por favor seleccione el día libre semanal
-Please select {0},"Por favor, seleccione {0}"
-Please select {0} first,"Por favor, seleccione {0} primero"
-Please select {0} first.,"Por favor, seleccione {0} primero."
-Please set Dropbox access keys in your site config,"Por favor, establece las claves de acceso de Dropbox en tu config sitio"
-Please set Google Drive access keys in {0},"Por favor, establece las claves de acceso de Google Drive en {0}"
-Please set default Cash or Bank account in Mode of Payment {0},"Por favor, ajuste de cuenta bancaria Efectivo por defecto o en el modo de pago {0}"
-Please set default value {0} in Company {0},"Por favor, establece el valor por defecto {0} de la Compañía {0}"
-Please set {0},"Por favor, configure {0}"
-Please setup Employee Naming System in Human Resource > HR Settings,"Por favor, instalación del sistema de nombres de los empleados en Recursos Humanos > Configuración de recursos humanos"
-Please setup numbering series for Attendance via Setup > Numbering Series,"Por favor, series de numeración de configuración para la asistencia a través de Configuración > Series de numeración"
-Please setup your chart of accounts before you start Accounting Entries,"Por favor, configure su plan de cuentas antes de empezar los comentarios de Contabilidad"
-Please specify,"Por favor, especifique"
-Please specify Company,"Por favor, especifique la empresa"
-Please specify Company to proceed,"Por favor, especifique la empresa para proceder"
-Please specify Default Currency in Company Master and Global Defaults,"Por favor, especifique Moneda predeterminada en la empresa principal y los valores predeterminados globales"
-Please specify a,"Por favor, especifique un"
-Please specify a valid 'From Case No.',Especifique un válido ' De Caso No. '
-Please specify a valid Row ID for {0} in row {1},Especifique un ID de fila válido para {0} en la fila {1}
-Please specify either Quantity or Valuation Rate or both,Por favor especificar Cantidad o valoración de tipo o ambos
-Please submit to update Leave Balance.,"Por favor, envíe actualizar Dejar Balance."
-Plot,parcela
-Plot By,Terreno Por
-Point of Sale,Punto de Venta
-Point-of-Sale Setting,Point -of -Sale Marco
-Post Graduate,Postgrado
-Postal,Postal
-Postal Expenses,Gastos Postales
-Posting Date,Fecha de publicación
-Posting Time,Hora de publicación
-Posting date and posting time is mandatory,Fecha de publicación y el envío tiempo es obligatorio
-Posting timestamp must be after {0},Fecha y hora de publicación deberá ser posterior a {0}
-Potential opportunities for selling.,Posibles oportunidades para vender .
-Preferred Billing Address,Preferida Dirección de Facturación
-Preferred Shipping Address,Preferida Dirección Envío
-Prefix,Prefijo
-Present,Presente
-Prevdoc DocType,DocType Prevdoc
-Prevdoc Doctype,Doctype Prevdoc
-Preview,Vista Previa
-Previous,Anterior
-Previous Work Experience,Experiencia laboral previa
-Price,Precio
-Price / Discount,Precio / Descuento
-Price List,Lista de Precios
-Price List Currency,Lista de precios de divisas
-Price List Currency not selected,Lista de precios de divisas no seleccionado
-Price List Exchange Rate,Lista de precios Tipo de Cambio
-Price List Name,Lista de Precios Nombre
-Price List Rate,Lista de Precios Tarifa
-Price List Rate (Company Currency),Lista de precios Tarifa ( Compañía de divisas )
-Price List master.,Master Lista de precios .
-Price List must be applicable for Buying or Selling,Lista de precios debe ser aplicable para comprar o vender
-Price List not selected,Lista de precios no seleccionado
-Price List {0} is disabled,Lista de precios {0} está deshabilitado
-Price or Discount,Precio o Descuento
-Pricing Rule,Regla de Precios
-Pricing Rule Help,Ayuda de Regla de Precios
-"Pricing Rule is first selected based on 'Apply On' field, which can be Item, Item Group or Brand.","Regla precios se selecciona por primera vez basado en 'Aplicar On' de campo, que puede ser elemento, elemento de grupo o Marca."
-"Pricing Rule is made to overwrite Price List / define discount percentage, based on some criteria.","Regla de precios está sobrescribir Precio de lista / definir porcentaje de descuento, sobre la base de algunos criterios."
-Pricing Rules are further filtered based on quantity.,Reglas de las tarifas se filtran más basado en la cantidad.
-Print Format Style,Formato de impresión Estilo
-Print Heading,Imprimir Rubro
-Print Without Amount,Imprimir sin Importe
-Print and Stationary,Impresión y Papelería
-Printing and Branding,Impresión y Marcas
-Priority,Prioridad
-Private Equity,Private Equity
-Privilege Leave,Privilege Dejar
-Probation,libertad condicional
-Process Payroll,Nómina de Procesos
-Produced,Producido
-Produced Quantity,Cantidad producida
-Product Enquiry,Consulta de producto
-Production,Producción
-Production Order,Orden de Producción
-Production Order status is {0},Estado de la orden de producción es de {0}
-Production Order {0} must be cancelled before cancelling this Sales Order,Orden de producción {0} debe ser cancelado antes de cancelar esta orden Ventas
-Production Order {0} must be submitted,Orden de producción {0} debe ser presentado
-Production Orders,Órdenes de Producción
-Production Orders in Progress,Órdenes de producción en Construcción
-Production Plan Item,Plan de Producción de artículos
-Production Plan Items,Elementos del Plan de Producción
-Production Plan Sales Order,Plan de Producción Ventas Orden
-Production Plan Sales Orders,Plan de Producción de órdenes de venta
-Production Planning Tool,Herramienta de Planificación de la producción
-Products,Productos
-"Products will be sorted by weight-age in default searches. More the weight-age, higher the product will appear in the list.","Los productos se clasifican por peso-edad en las búsquedas por defecto. Más del peso-edad , más alto es el producto aparecerá en la lista."
-Professional Tax,Profesional de Impuestos
-Profit and Loss,Pérdidas y Ganancias
-Profit and Loss Statement,Estado de Pérdidas y Ganancias
-Project,Proyecto
-Project Costing,Proyecto de Costos
-Project Details,Detalles del Proyecto
-Project Manager,Gerente de Proyectos
-Project Milestone,Hito del Proyecto
-Project Milestones,Hitos del Proyecto
-Project Name,Nombre del proyecto
-Project Start Date,Fecha de inicio del Proyecto
-Project Type,Tipo de Proyecto
-Project Value,Valor del Proyecto
-Project activity / task.,Actividad del Proyecto / Tarea.
-Project master.,Master de Proyectos.
-Project will get saved and will be searchable with project name given,Proyecto conseguirá guardará y se podrá buscar con el nombre de proyecto determinado
-Project wise Stock Tracking,Sabio proyecto Stock Tracking
-Project-wise data is not available for Quotation,Datos del proyecto - sabio no está disponible para la cita
-Projected,Proyectado
-Projected Qty,Cantidad Projectada
-Projects,Proyectos
-Projects & System,Proyectos y Sistema
-Prompt for Email on Submission of,Preguntar por el correo electrónico en la presentación de
-Proposal Writing,Redacción de Propuestas
-Provide email id registered in company,Proporcionar correo electrónico de identificación registrado en la compañía
-Provisional Profit / Loss (Credit),Beneficio / Pérdida (Crédito) Provisional 
-Public,Público
-Published on website at: {0},Publicado en el sitio web en: {0}
-Publishing,Publicación
-Pull sales orders (pending to deliver) based on the above criteria,Tire de las órdenes de venta (pendiente de entregar ) sobre la base de los criterios anteriores
-Purchase,Compra
-Purchase / Manufacture Details,Detalles de compra / Fábricas
-Purchase Analytics,Analitico de Compras
-Purchase Common,Compra Común
-Purchase Details,Detalles de Compra
-Purchase Discounts,Descuentos sobre Compra
-Purchase Invoice,Factura de Compra
-Purchase Invoice Advance,Compra Factura Anticipada
-Purchase Invoice Advances,Avances Compra Factura
-Purchase Invoice Item,Factura de compra del artículo
-Purchase Invoice Trends,Compra Tendencias Factura
-Purchase Invoice {0} is already submitted,Compra Factura {0} ya está presentado
-Purchase Order,Orden de Compra
-Purchase Order Item,Orden de compra de artículos
-Purchase Order Item No,Orden de compra del artículo
-Purchase Order Item Supplied,Orden de compra del artículo suministrado
-Purchase Order Items,Compra Items
-Purchase Order Items Supplied,Compra Items suministrados
-Purchase Order Items To Be Billed,Artículos de orden de compra a facturar
-Purchase Order Items To Be Received,Los productos que compra para poder ser recibidas
-Purchase Order Message,Orden de Compra Mensaje
-Purchase Order Required,Orden de Compra Requerido
-Purchase Order Trends,Compra Tendencias Solicitar
-Purchase Order number required for Item {0},Número de orden de compra se requiere para el elemento {0}
-Purchase Order {0} is 'Stopped',Orden de Compra {0} ' Detenido '
-Purchase Order {0} is not submitted,Orden de Compra {0} no se presenta
-Purchase Orders given to Suppliers.,Órdenes de Compra otorgados a Proveedores .
-Purchase Receipt,Recibo de Compra
-Purchase Receipt Item,Recibo de compra del artículo
-Purchase Receipt Item Supplied,Recibo de compra del artículo suministrado
-Purchase Receipt Item Supplieds,Compra de recibos Supplieds artículo
-Purchase Receipt Items,Compra de recibos Artículos
-Purchase Receipt Message,Recibo de compra mensaje
-Purchase Receipt No,Recibo de compra No
-Purchase Receipt Required,Recibo de compra requerida
-Purchase Receipt Trends,Tendencias de Compra de recibos
-Purchase Receipt number required for Item {0},Número de recibo de compra requerida para el punto {0}
-Purchase Receipt {0} is not submitted,Recibo de compra {0} no se presenta
-Purchase Register,Compra Registrarse
-Purchase Return,Compra retorno
-Purchase Returned,compra vuelta
-Purchase Taxes and Charges,Impuestos de Compra y Cargos
-Purchase Taxes and Charges Master,Impuestos de Compra y Cargos Maestro
-Purchse Order number required for Item {0},Número de Orden de Compra se requiere para el elemento {0}
-Purpose,Propósito
-Purpose must be one of {0},Propósito debe ser uno de {0}
-QA Inspection,Control de Calidad
-Qty,Cantidad
-Qty Consumed Per Unit,Cantidad Consumida por Unidad
-Qty To Manufacture,Cantidad Para Fabricación
-Qty as per Stock UOM,Cantidad de acuerdo de la UOM
-Qty to Deliver,Cantidad para Ofrecer
-Qty to Order,Cantidad a Solicitar
-Qty to Receive,Cantidad a Recibir
-Qty to Transfer,Cantidad a Transferir
-Qualification,Calificación
-Quality,Calidad
-Quality Inspection,Inspección de Calidad
-Quality Inspection Parameters,Parámetros de Inspección de Calidad
-Quality Inspection Reading,Lectura de Inspección de Calidad
-Quality Inspection Readings,Lecturas de Inspección de Calidad
-Quality Inspection required for Item {0},Inspección de la calidad requerida para el articulo {0}
-Quality Management,Gestión de la Calidad
-Quantity,Cantidad
-Quantity Requested for Purchase,Cantidad solicitada para la compra
-Quantity and Rate,Cantidad y Cambio
-Quantity and Warehouse,Cantidad y Almacén
-Quantity cannot be a fraction in row {0},La cantidad no puede ser una fracción en la fila {0}
-Quantity for Item {0} must be less than {1},Cantidad de elemento {0} debe ser menor de {1}
-Quantity in row {0} ({1}) must be same as manufactured quantity {2},Cantidad en la fila {0} ({1} ) debe ser la misma que la cantidad fabricada {2}
-Quantity of item obtained after manufacturing / repacking from given quantities of raw materials,Cantidad del punto obtenido después de la fabricación / reempaque de cantidades determinadas de materias primas
-Quantity required for Item {0} in row {1},Cantidad requerida para el punto {0} en la fila {1}
-Quarter,Trimestre
-Quarterly,Trimestral
-Quick Help,Ayuda Rápida
-Quotation,Cotización
-Quotation Item,Cotización del artículo
-Quotation Items,Cotización de los Artículos
-Quotation Lost Reason,Cotización Pérdida Razón
-Quotation Message,Cotización Mensaje
-Quotation To,Cotización Para
-Quotation Trends,Tendencias de Cotización
-Quotation {0} is cancelled,Cotización {0} se cancela
-Quotation {0} not of type {1},Cotización {0} no es de tipo {1}
-Quotations received from Suppliers.,Cotizaciones recibidas de los proveedores .
-Quotes to Leads or Customers.,Cotizaciones a Oportunidades o Clientes
-Raise Material Request when stock reaches re-order level,Levante Solicitud de material cuando la acción alcanza el nivel de re- orden
-Raised By,Raised By
-Raised By (Email),Raised By (Email )
-Random,Aleatorio
-Range,Rango
-Rate,Tarifa
-Rate ,Velocidad
-Rate (%),Tarifa (% )
-Rate (Company Currency),Tarifa ( Compañía de divisas )
-Rate Of Materials Based On,Cambio de materiales basados ​​en
-Rate and Amount,Tasa y Cantidad
-Rate at which Customer Currency is converted to customer's base currency,Tasa a la cual la Moneda del Cliente se convierte a la moneda base del cliente
-Rate at which Price list currency is converted to company's base currency,Grado en el que la lista de precios en moneda se convierte en la moneda base de la compañía
-Rate at which Price list currency is converted to customer's base currency,Grado en el que la lista de precios en moneda se convierte en la moneda base del cliente
-Rate at which customer's currency is converted to company's base currency,Tasa a la cual la Moneda del Cliente se convierte a la moneda base de la compañía
-Rate at which supplier's currency is converted to company's base currency,Grado a la que la moneda de proveedor se convierte en la moneda base de la compañía
-Rate at which this tax is applied,Velocidad a la que se aplica este impuesto
-Raw Material,materia prima
-Raw Material Item Code,Materia Prima Código del artículo
-Raw Materials Supplied,Materias primas suministradas
-Raw Materials Supplied Cost,Coste materias primas suministradas
-Raw material cannot be same as main Item,La materia prima no puede ser la misma que del artículo principal
-Re-Order Level,Reordenar Nivel
-Re-Order Qty,Re- Online con su nombre
-Re-order,Reordenar
-Re-order Level,Reordenar Nivel
-Re-order Qty,Reordenar Cantidad
-Read,Lectura
-Reading 1,Lectura 1
-Reading 10,Lectura 10
-Reading 2,Lectura 2
-Reading 3,Lectura 3
-Reading 4,Lectura 4
-Reading 5,Lectura 5
-Reading 6,Lectura 6
-Reading 7,Lectura 7
-Reading 8,Lectura 8
-Reading 9,Lectura 9
-Real Estate,Bienes Raíces
-Reason,Razón
-Reason for Leaving,Razones para dejar el
-Reason for Resignation,Motivo de la renuncia
-Reason for losing,Razón por la pérdida de
-Recd Quantity,Recd Cantidad
-Receivable,cuenta por cobrar
-Receivable / Payable account will be identified based on the field Master Type,Cuenta por cobrar / pagar será identificado basándose en el campo Type Master
-Receivables,Cuentas a cobrar
-Receivables / Payables,Cobrar / pagar
-Receivables Group,cobrar Grupo
-Received Date,Fecha de Recepción
-Received Items To Be Billed,Elementos Recibidos a Facturar
-Received Qty,Cantidad Recibida
-Received and Accepted,Recibidos y Aceptados
-Receiver List,Lista de receptores
-Receiver List is empty. Please create Receiver List,"Lista de receptores está vacía. Por favor, cree Lista de receptores"
-Receiver Parameter,receptor de parámetros
-Recipients,Destinatarios
-Reconcile,Conciliar
-Reconciliation Data,Reconciliación de Datos
-Reconciliation HTML,Reconciliación HTML
-Reconciliation JSON,Reconciliación JSON
-Record item movement.,Registro modificado
-Recurring Id,ID Recurrente
-Recurring Invoice,Factura Recurrente
-Recurring Type,Tipo Recurrente
-Reduce Deduction for Leave Without Pay (LWP),Reducir Deducción por Licencia sin Sueldo ( LWP )
-Reduce Earning for Leave Without Pay (LWP),Reduzca la Ganancia por Licencia sin Sueldo ( LWP )
-Ref,Referencia
-Ref Code,Código Referencia
-Ref SQ,Ref SQ
-Reference,Referencia
-Reference #{0} dated {1},Referencia # {0} de fecha {1}
-Reference Date,Fecha de Referencia
-Reference Name,Referencia Nombre
-Reference No & Reference Date is required for {0},Se requiere de Referencia y referencia Fecha de {0}
-Reference No is mandatory if you entered Reference Date,Referencia No es obligatorio si introdujo Fecha de Referencia
-Reference Number,Número de Referencia
-Reference Row #,Referencia Fila #
-Refresh,Actualizar
-Registration Details,Detalles de Registro
-Registration Info,Información de Registro
-Rejected,Rechazado
-Rejected Quantity,Cantidad Rechazada
-Rejected Serial No,Rechazado Serie No
-Rejected Warehouse,Almacén Rechazado
-Rejected Warehouse is mandatory against regected item,Almacén Rechazado es obligatorio en la partida regected
-Relation,Relación
-Relieving Date,Aliviar Fecha
-Relieving Date must be greater than Date of Joining,Aliviar fecha debe ser mayor que Fecha de acceso
-Remark,observación
-Remarks,observaciones
-Remarks Custom,Observaciones Custom
-Rename,Renombrar
-Rename Log,Cambiar el Nombre de Sesión
-Rename Tool,Cambiar el nombre de la herramienta
-Rent Cost,Renta Costo
-Rent per hour,Alquiler por Horas
-Rented,Alquilado
-Repeat on Day of Month,Repita el Día del mes
-Replace,reemplazar
-Replace Item / BOM in all BOMs,Reemplazar elemento / lista de materiales en todas las listas de materiales
-Replied,Respondio
-Report Date,Fecha del Informe
-Report Type,Tipo de informe
-Report Type is mandatory,Tipo de informe es obligatorio
-Reports to,Informes al
-Reqd By Date,Reqd Por Fecha
-Reqd by Date,Reqd Fecha
-Request Type,Tipo de solicitud
-Request for Information,Solicitud de Información
-Request for purchase.,Solicitar a la venta.
-Requested,Requerido
-Requested For,Solicitados para
-Requested Items To Be Ordered,Artículos solicitados será condenada
-Requested Items To Be Transferred,Artículos solicitados para ser transferido
-Requested Qty,Cant. Solicitada
-"Requested Qty: Quantity requested for purchase, but not ordered.","Solicitado Cantidad : Cantidad solicitada para la compra, pero no ordenado ."
-Requests for items.,Las solicitudes de artículos.
-Required By,Requerido por
-Required Date,Fecha Requerida
-Required Qty,Cant. Necesaria
-Required only for sample item.,Sólo es necesario para el artículo de muestra .
-Required raw materials issued to the supplier for producing a sub - contracted item.,Las materias primas necesarias emitidas al proveedor para la producción de un sub - ítem contratado .
-Research,Investigación
-Research & Development,Investigación y Desarrollo
-Researcher,Investigador
-Reseller,Reseller
-Reserved,Reservado
-Reserved Qty,Cant. Reservada
-"Reserved Qty: Quantity ordered for sale, but not delivered.","Reservados Cantidad : Cantidad a pedir a la venta , pero no entregado."
-Reserved Quantity,Cantidad Reservada
-Reserved Warehouse,Almacén Reservado
-Reserved Warehouse in Sales Order / Finished Goods Warehouse,Almacén reservado en ventas por pedido / Finalizado Productos Almacén
-Reserved Warehouse is missing in Sales Order,Almacén Reservado falta de órdenes de venta
-Reserved Warehouse required for stock Item {0} in row {1},Almacén Reservado requerido para la acción del artículo {0} en la fila {1}
-Reserved warehouse required for stock item {0},Almacén Reservado requerido para la acción del artículo {0}
-Reserves and Surplus,Reservas y Superávit
-Reset Filters,Restablecer los Filtros
-Resignation Letter Date,Fecha de Carta de Renuncia 
-Resolution,Resolución
-Resolution Date,Fecha de Resolución
-Resolution Details,Detalles de la resolución
-Resolved By,Resuelto por
-Rest Of The World,Resto del mundo
-Retail,venta al por menor
-Retail & Wholesale,Venta al por menor y al por mayor
-Retailer,detallista
-Review Date,Fecha de Revisión
-Rgt,Rgt
-Role Allowed to edit frozen stock,Papel animales de editar stock congelado
-Role that is allowed to submit transactions that exceed credit limits set.,Papel que se permite presentar las transacciones que excedan los límites de crédito establecidos .
-Root Type,Tipo Root
-Root Type is mandatory,Tipo Root es obligatorio
-Root account can not be deleted,Cuenta root no se puede borrar
-Root cannot be edited.,Root no se puede editar .
-Root cannot have a parent cost center,Raíz no puede tener un centro de costes de los padres
-Rounded Off,Redondeado
-Rounded Total,Total Redondeado
-Rounded Total (Company Currency),Total redondeado ( Compañía de divisas )
-Row # ,Fila #
-Row # {0}: ,Fila # {0}:
-Row #{0}: Ordered qty can not less than item's minimum order qty (defined in item master).,Fila # {0}: Cantidad ordenada no puede menos que mínima cantidad de pedido de material (definido en maestro de artículos).
-Row #{0}: Please specify Serial No for Item {1},"Fila # {0}: Por favor, especifique No para la serie de artículos {1}"
-Row {0}: Account does not match with \						Purchase Invoice Credit To account,Fila {0}: Cuenta no coincide con \ Compra Factura de Crédito Para tener en cuenta
-Row {0}: Account does not match with \						Sales Invoice Debit To account,Fila {0}: Cuenta no coincide con \ Factura Débito Para tener en cuenta
-Row {0}: Conversion Factor is mandatory,Fila {0}: Factor de conversión es obligatoria
-Row {0}: Credit entry can not be linked with a Purchase Invoice,Fila {0}: entrada de crédito no puede vincularse con una factura de compra
-Row {0}: Debit entry can not be linked with a Sales Invoice,Fila {0}: entrada de débito no se puede vincular con una factura de venta
-Row {0}: Payment amount must be less than or equals to invoice outstanding amount. Please refer Note below.,"Fila {0}: Cantidad de pagos debe ser menor o igual a facturar cantidad pendiente. Por favor, consulte la nota a continuación."
-Row {0}: Qty is mandatory,Fila {0}: Cantidad es obligatorio
-"Row {0}: Qty not avalable in warehouse {1} on {2} {3}.					Available Qty: {4}, Transfer Qty: {5}","Fila {0}: Cantidad no avalable en almacén {1} del {2} {3}. Disponible Cantidad: {4}, Traslado Cantidad: {5}"
-"Row {0}: To set {1} periodicity, difference between from and to date \						must be greater than or equal to {2}","Fila {0}: Para establecer {1} periodicidad, diferencia entre desde y hasta la fecha \ debe ser mayor o igual que {2}"
-Row {0}:Start Date must be before End Date,Fila {0}: Fecha de inicio debe ser anterior Fecha de finalización
-Rules for adding shipping costs.,Reglas para la adición de los gastos de envío .
-Rules for applying pricing and discount.,Reglas para la aplicación de precios y descuentos .
-Rules to calculate shipping amount for a sale,Reglas para calcular el importe de envío para una venta
-S.O. No.,S.O. No.
-SHE Cess on Excise,SHE Cess sobre Impuestos Especiales
-SHE Cess on Service Tax,SHE CESS en Tax Service
-SHE Cess on TDS,SHE CESS en TDS
-SMS Center,Centro SMS
-SMS Gateway URL,SMS Gateway URL
-SMS Log,SMS Iniciar sesión
-SMS Parameter,Parámetro SMS
-SMS Sender Name,SMS Sender Name
-SMS Settings,Ajustes de SMS
-SO Date,SO Fecha
-SO Pending Qty,SO Pendiente Cantidad
-SO Qty,SO Cantidad
-Salary,Salario
-Salary Information,La información sobre sueldos
-Salary Manager,Administrador de Salario
-Salary Mode,Modo Salario
-Salary Slip,Slip Salario
-Salary Slip Deduction,Deducción nómina
-Salary Slip Earning,Ganar nómina
-Salary Slip of employee {0} already created for this month,Nómina de empleado {0} ya creado para este mes
-Salary Structure,Estructura Salarial
-Salary Structure Deduction,Estructura salarial Deducción
-Salary Structure Earning,Estructura salarial Earning
-Salary Structure Earnings,Estructura salarial Ganancias
-Salary breakup based on Earning and Deduction.,Ruptura Salario basado en la ganancia y la deducción.
-Salary components.,Componentes salariales.
-Salary template master.,Plantilla maestra Salario .
-Sales,Venta
-Sales Analytics,Análisis de Ventas
-Sales BOM,BOM Ventas
-Sales BOM Help,BOM Ventas Ayuda
-Sales BOM Item,BOM Sales Item
-Sales BOM Items,BOM Ventas Artículos
-Sales Browser,Navegador de Ventas
-Sales Details,Detalles de Ventas
-Sales Discounts,Descuentos sobre Ventas
-Sales Email Settings,Configuración de Ventas Email
-Sales Expenses,Gastos de Ventas
-Sales Extras,Extras Ventas
-Sales Funnel,Embudo de Ventas
-Sales Invoice,Factura de Venta
-Sales Invoice Advance,Factura Anticipadas
-Sales Invoice Item,La factura de venta de artículos
-Sales Invoice Items,Artículos factura de venta
-Sales Invoice Message,Factura Mensaje
-Sales Invoice No,Factura de venta No
-Sales Invoice Trends,Ventas Tendencias Factura
-Sales Invoice {0} has already been submitted,Factura {0} ya se ha presentado
-Sales Invoice {0} must be cancelled before cancelling this Sales Order,Factura {0} debe ser cancelado antes de cancelar esta orden Ventas
-Sales Order,Ordenes de Venta
-Sales Order Date,Órdenes de venta Fecha
-Sales Order Item,Solicitar Sales Item
-Sales Order Items,Solicitar Sales Artículos
-Sales Order Message,Sales Order Mensaje
-Sales Order No,Ventas de orden
-Sales Order Required,Ventas orden requerido
-Sales Order Trends,Tendencias Ventas Solicitar
-Sales Order required for Item {0},Órdenes de venta requerido para el punto {0}
-Sales Order {0} is not submitted,Órdenes de venta {0} no se presenta
-Sales Order {0} is not valid,Órdenes de venta {0} no es válido
-Sales Order {0} is stopped,Órdenes de venta {0} se detiene
-Sales Partner,Socio de ventas
-Sales Partner Name,Nombre Sales Partner
-Sales Partner Target,Ventas objetivo Socio
-Sales Partners Commission,Puntos de ventas en Comisión
-Sales Person,Sales Person
-Sales Person Name,Sales Person Name
-Sales Person Target Variance Item Group-Wise,Sales Person Target Varianza Artículo Group- Wise
-Sales Person Targets,Objetivos persona de las ventas
-Sales Person-wise Transaction Summary,Person- sabio Ventas Resumen de transacciones
-Sales Register,Ventas Registro
-Sales Return,Volver Ventas
-Sales Returned,Obtenidos Ventas
-Sales Taxes and Charges,Los impuestos y cargos de venta
-Sales Taxes and Charges Master,Los impuestos y cargos de venta Maestro
-Sales Team,Equipo de Ventas
-Sales Team Details,Detalles del equipo de ventas
-Sales Team1,Team1 Ventas
-Sales and Purchase,Ventas y Compras
-Sales campaigns.,Campañas de ventas.
-Salutation,Saludo
-Sample Size,Tamaño de la muestra
-Sanctioned Amount,importe sancionado
-Saturday,Sábado
-Schedule,Horario
-Schedule Date,Horario Fecha
-Schedule Details,Agenda Detalles
-Scheduled,Programado
-Scheduled Date,Fecha prevista
-Scheduled to send to {0},Programado para enviar a {0}
-Scheduled to send to {0} recipients,Programado para enviar a {0} destinatarios
-Scheduler Failed Events,Eventos Scheduler fallidos
-School/University,Escuela / Universidad
-Score (0-5),Puntuación ( 0-5)
-Score Earned,puntuación obtenida
-Score must be less than or equal to 5,Puntuación debe ser menor o igual a 5
-Scrap %,Scrap %
-Seasonality for setting budgets.,Estacionalidad de establecer presupuestos.
-Secretary,Secretario
-Secured Loans,Préstamos Garantizados
-Securities & Commodity Exchanges,Valores y Bolsas de Productos
-Securities and Deposits,Valores y Depósitos
-"See ""Rate Of Materials Based On"" in Costing Section","Consulte "" Cambio de materiales a base On"" en la sección Cálculo del coste"
-"Select ""Yes"" for sub - contracting items","Seleccione "" Sí"" para el sub - contratación de artículos"
-"Select ""Yes"" if this item is used for some internal purpose in your company.","Seleccione "" Sí"" si este artículo se utiliza para algún propósito interno de su empresa."
-"Select ""Yes"" if this item represents some work like training, designing, consulting etc.","Seleccione "" Sí"" si este artículo representa un poco de trabajo al igual que la formación, el diseño, consultoría , etc"
-"Select ""Yes"" if you are maintaining stock of this item in your Inventory.","Seleccione "" Sí"" si usted está manteniendo un balance de este artículo en su inventario."
-"Select ""Yes"" if you supply raw materials to your supplier to manufacture this item.","Seleccione "" Sí"" si usted suministra materias primas a su proveedor para la fabricación de este artículo."
-Select Brand...,Seleccionar Marca ...
-Select Budget Distribution to unevenly distribute targets across months.,Seleccione Asignaciones para distribuir de manera desigual a través de objetivos meses .
-"Select Budget Distribution, if you want to track based on seasonality.","Seleccione Presupuesto Distribución , si desea realizar un seguimiento basado en la estacionalidad."
-Select Company...,Seleccione la empresa ...
-Select DocType,Seleccione tipo de documento
-Select Fiscal Year...,Seleccione el año fiscal ...
-Select Items,Seleccione Artículos
-Select Project...,Seleccionar Proyecto ...
-Select Purchase Receipts,Seleccionar Compra Receipts
-Select Sales Orders,Selección de órdenes de venta
-Select Sales Orders from which you want to create Production Orders.,Seleccione órdenes de venta a partir del cual desea crear órdenes de producción.
-Select Time Logs and Submit to create a new Sales Invoice.,Seleccionar registros de tiempo e Presentar después de crear una nueva factura de venta .
-Select Transaction,Seleccione Transacción
-Select Warehouse...,Seleccione Almacén ...
-Select Your Language,Seleccione su idioma
-Select account head of the bank where cheque was deposited.,Seleccione la cuenta la cabeza del banco donde cheque fue depositado .
-Select company name first.,Seleccionar nombre de la empresa en primer lugar.
-Select template from which you want to get the Goals,Seleccione la plantilla de la que usted desea conseguir los Objetivos de
-Select the Employee for whom you are creating the Appraisal.,Seleccione el empleado para el que está creando la Evaluación .
-Select the period when the invoice will be generated automatically,Seleccione el período en que la factura se generará de forma automática
-Select the relevant company name if you have multiple companies,Seleccione el nombre de sociedades correspondiente si tiene varias empresas
-Select the relevant company name if you have multiple companies.,Seleccione el nombre de sociedades correspondiente si tiene varias empresas .
-Select who you want to send this newsletter to,Seleccione a quién desea enviar este boletín a
-Select your home country and check the timezone and currency.,Seleccione su país de origen y comprobar la zona horaria y la moneda.
-"Selecting ""Yes"" will allow this item to appear in Purchase Order , Purchase Receipt.","Al seleccionar "" Sí"" permitirá que este tema aparezca en la Orden de Compra , recibo de compra ."
-"Selecting ""Yes"" will allow this item to figure in Sales Order, Delivery Note","Al seleccionar "" Sí "" permitirá este artículo para averiguar en órdenes de venta , nota de entrega"
-"Selecting ""Yes"" will allow you to create Bill of Material showing raw material and operational costs incurred to manufacture this item.","Al seleccionar "" Sí"" le permitirá crear la lista de materiales que muestran la materia prima y los costos operativos incurridos en la fabricación de este artículo."
-"Selecting ""Yes"" will allow you to make a Production Order for this item.","Al seleccionar "" Sí "" permitirá que usted haga una orden de producción por este concepto."
-"Selecting ""Yes"" will give a unique identity to each entity of this item which can be viewed in the Serial No master.","Al seleccionar "" Sí"" le dará una identidad única a cada entidad de este artículo que se puede ver en la serie No amo."
-Selling,Ventas
-Selling Settings,La venta de Ajustes
-"Selling must be checked, if Applicable For is selected as {0}","Selling debe comprobar, si se selecciona aplicable Para que {0}"
-Send,Enviar
-Send Autoreply,Enviar Respuesta automática
-Send Email,Enviar Correo Electronico
-Send From,Enviar Desde
-Send Notifications To,Enviar notificaciones a
-Send Now,Enviar ahora
-Send SMS,Enviar Mensaje de Texto
-Send To,Enviar a
-Send To Type,Enviar a Teclear
-Send mass SMS to your contacts,Enviar Mensaje de Texto masivo a sus contactos
-Send to this list,Enviar a esta lista
-Sender Name,Nombre del Remitente
-Sent On,Enviado Por
-Separate production order will be created for each finished good item.,Para la producción por separado se crea para cada buen artículo terminado.
-Serial No,No de orden
-Serial No / Batch,N º de serie / lote
-Serial No Details,Serial No Detalles
-Serial No Service Contract Expiry,Número de orden de servicio Contrato de caducidad
-Serial No Status,Número de orden Estado
-Serial No Warranty Expiry,Número de orden de caducidad Garantía
-Serial No is mandatory for Item {0},No de serie es obligatoria para el elemento {0}
-Serial No {0} created,Número de orden {0} creado
-Serial No {0} does not belong to Delivery Note {1},Número de orden {0} no pertenece a la nota de entrega {1}
-Serial No {0} does not belong to Item {1},Número de orden {0} no pertenece al elemento {1}
-Serial No {0} does not belong to Warehouse {1},Número de orden {0} no pertenece al Almacén {1}
-Serial No {0} does not exist,Número de orden {0} no existe
-Serial No {0} has already been received,Número de orden {0} ya se ha recibido
-Serial No {0} is under maintenance contract upto {1},Número de orden {0} tiene un contrato de mantenimiento hasta {1}
-Serial No {0} is under warranty upto {1},Número de orden {0} está en garantía hasta {1}
-Serial No {0} not in stock,Número de orden {0} no está en stock
-Serial No {0} quantity {1} cannot be a fraction,Número de orden {0} {1} cantidad no puede ser una fracción
-Serial No {0} status must be 'Available' to Deliver,"Número de orden {0} Estado debe ser "" disponible "" para entregar"
-Serial Nos Required for Serialized Item {0},Serie n Necesario para artículo serializado {0}
-Serial Number Series,Número de Serie Serie
-Serial number {0} entered more than once,Número de serie {0} entraron más de una vez
-Serialized Item {0} cannot be updated \					using Stock Reconciliation,Artículo Serialized {0} no se puede actualizar \ mediante Stock Reconciliación
-Series,Serie
-Series List for this Transaction,Lista de series para esta transacción
-Series Updated,Series Actualizado
-Series Updated Successfully,Serie actualizado correctamente
-Series is mandatory,Serie es obligatorio
-Series {0} already used in {1},Serie {0} ya se utiliza en {1}
-Service,Servicio
-Service Address,Dirección del Servicio
-Service Tax,Impuestos de Servicio
-Services,Servicios
-Set,conjunto
-"Set Default Values like Company, Currency, Current Fiscal Year, etc.","Establecer valores predeterminados , como empresa , vigencia actual año fiscal , etc"
-Set Item Group-wise budgets on this Territory. You can also include seasonality by setting the Distribution.,Establecer presupuestos - Grupo sabio artículo en este Territorio. También puede incluir la estacionalidad mediante el establecimiento de la Distribución .
-Set Status as Available,Estado Establecer como disponible
-Set as Default,Establecer como predeterminado
-Set as Lost,Establecer como Perdidos
-Set prefix for numbering series on your transactions,Establecer prefijo de numeración de serie en sus transacciones
-Set targets Item Group-wise for this Sales Person.,Establecer objetivos artículo grupo que tienen para este vendedor.
-Setting Account Type helps in selecting this Account in transactions.,Ajuste del tipo de cuenta le ayuda en la selección de esta cuenta en las transacciones.
-Setting this Address Template as default as there is no other default,Al establecer esta plantilla de dirección por defecto ya que no hay otra manera predeterminada
-Setting up...,Configuración ...
-Settings,Configuración
-Settings for HR Module,Ajustes para el Módulo de Recursos Humanos
-"Settings to extract Job Applicants from a mailbox e.g. ""jobs@example.com""","Ajustes para extraer los solicitantes de empleo de un buzón por ejemplo, "" jobs@example.com """
-Setup,Configuración
-Setup Already Complete!!,Configuración completa !
-Setup Complete,Configuración completa
-Setup SMS gateway settings,Configuración de puerta de enlace de configuración de SMS
-Setup Series,Serie de configuración
-Setup Wizard,Asistente de configuración
-Setup incoming server for jobs email id. (e.g. jobs@example.com),Configuración del servidor de correo entrante para los trabajos de identificación del email . (por ejemplo jobs@example.com )
-Setup incoming server for sales email id. (e.g. sales@example.com),Configuración del servidor de correo entrante de correo electrónico de identificación de las ventas. (por ejemplo sales@example.com )
-Setup incoming server for support email id. (e.g. support@example.com),Configuración del servidor de correo entrante para el apoyo de id de correo electrónico. (por ejemplo support@example.com )
-Share,Cuota
-Share With,Comparte con
-Shareholders Funds,Accionistas Fondos
-Shipments to customers.,Los envíos a los clientes .
-Shipping,Envío
-Shipping Account,cuenta Envíos
-Shipping Address,Dirección de envío
-Shipping Amount,Importe del envío
-Shipping Rule,Regla de envío
-Shipping Rule Condition,Regla Condición inicial
-Shipping Rule Conditions,Regla envío Condiciones
-Shipping Rule Label,Regla Etiqueta de envío
-Shop,Tienda
-Shopping Cart,Cesta de la compra
-Short biography for website and other publications.,Breve biografía de la página web y otras publicaciones.
-"Show ""In Stock"" or ""Not in Stock"" based on stock available in this warehouse.","Mostrar ""en la acción "" o "" No disponible "", basada en stock disponible en este almacén."
-"Show / Hide features like Serial Nos, POS etc.","Mostrar / Disimular las características como de serie n , POS , etc"
-Show In Website,Mostrar En Sitio Web
-Show a slideshow at the top of the page,Mostrar una presentación de diapositivas en la parte superior de la página
-Show in Website,Mostrar en Sitio Web
-Show rows with zero values,Mostrar filas con valores de cero
-Show this slideshow at the top of the page,Mostrar esta presentación de diapositivas en la parte superior de la página
-Sick Leave,baja por enfermedad
-Signature,Firma
-Signature to be appended at the end of every email,Firma que se adjunta al final de cada correo electrónico
-Single,solo
-Single unit of an Item.,Una sola unidad de un elemento .
-Sit tight while your system is being setup. This may take a few moments.,Estar tranquilos mientras el sistema está siendo configuración. Esto puede tomar un momento .
-Slideshow,Presentación
-Soap & Detergent,Jabón y Detergente
-Software,Software
-Software Developer,Desarrollador de Software
-"Sorry, Serial Nos cannot be merged","Lo sentimos , Nos de serie no se puede fusionar"
-"Sorry, companies cannot be merged","Lo sentimos , las empresas no se pueden combinar"
-Source,Fuente
-Source File,Archivo de Origen
-Source Warehouse,fuente de depósito
-Source and target warehouse cannot be same for row {0},Fuente y el almacén de destino no pueden ser la misma para la fila {0}
-Source of Funds (Liabilities),Fuente de los fondos ( Pasivo )
-Source warehouse is mandatory for row {0},Almacén de origen es obligatoria para la fila {0}
-Spartan,espartano
-"Special Characters except ""-"" and ""/"" not allowed in naming series","Caracteres especiales , excepto "" -"" y "" / "" no se permiten en el nombramiento de serie"
-Specification Details,Especificaciones Detalles
-Specifications,Especificaciones
-"Specify a list of Territories, for which, this Price List is valid","Especifica una lista de territorios , para lo cual, la lista de precios es válida"
-"Specify a list of Territories, for which, this Shipping Rule is valid","Especifica una lista de territorios , para lo cual, esta Regla envío es válida"
-"Specify a list of Territories, for which, this Taxes Master is valid","Especifica una lista de territorios , para lo cual, esta Impuestos Master es válida"
-"Specify the operations, operating cost and give a unique Operation no to your operations.","Especifique la operación , el costo de operación y dar una operación única que no a sus operaciones."
-Split Delivery Note into packages.,Dividir nota de entrega en paquetes .
-Sports,deportes
-Sr,Sr
-Standard,estándar
-Standard Buying,Compra estándar
-Standard Reports,Informes estándar
-Standard Selling,Venta estándar
-Standard contract terms for Sales or Purchase.,Condiciones contractuales estándar para Ventas o Compra.
-Start,comienzo
-Start Date,Fecha de inicio
-Start date of current invoice's period,Fecha del período de facturación actual Inicie
-Start date should be less than end date for Item {0},La fecha de inicio debe ser menor que la fecha de finalización para el punto {0}
-State,Estado
-Statement of Account,Estado de cuenta
-Static Parameters,Parámetros estáticos
-Status,estado
-Status must be one of {0},Estado debe ser uno de {0}
-Status of {0} {1} is now {2},Situación de {0} {1} { 2 es ahora }
-Status updated to {0},Estado actualizado a {0}
-Statutory info and other general information about your Supplier,Información legal y otra información general acerca de su proveedor
-Stay Updated,Manténgase actualizado
-Stock,Existencias
-Stock Adjustment,Ajuste de existencias
-Stock Adjustment Account,Cuenta de Ajuste de existencias
-Stock Ageing,Envejecimiento de existencias
-Stock Analytics,Análisis de existencias
-Stock Assets,Activos de archivo
-Stock Balance,Stock de balance
-Stock Entries already created for Production Order ,Stock Entries already created for Production Order 
-Stock Entry,Entrada Stock
-Stock Entry Detail,Detalle de la entrada
-Stock Expenses,gastos de archivo
-Stock Frozen Upto,Stock Frozen Hasta
-Stock Ledger,Ledger Stock
-Stock Ledger Entry,Ledger Entry Stock
-Stock Ledger entries balances updated,Ledger Stock entradas saldos actualizados
-Stock Level,Nivel de existencias
-Stock Liabilities,Pasivos de archivo
-Stock Projected Qty,Stock Proyectado Cantidad
-Stock Queue (FIFO),Stock de cola ( FIFO)
-Stock Received But Not Billed,Stock recibida no facturados
-Stock Reconcilation Data,Stock reconciliación de datos
-Stock Reconcilation Template,Stock reconciliación Plantilla
-Stock Reconciliation,Stock Reconciliación
-"Stock Reconciliation can be used to update the stock on a particular date, usually as per physical inventory.","Stock Reconciliación se puede utilizar para actualizar las existencias en una fecha determinada , por lo general de acuerdo con el inventario físico."
-Stock Settings,Ajustes de archivo
-Stock UOM,Stock UOM
-Stock UOM Replace Utility,Stock UOM reemplazar utilidad
-Stock UOM updatd for Item {0},Updatd Stock UOM para el punto {0}
-Stock Uom,Stock Uom
-Stock Value,Stock Valor
-Stock Value Difference,Stock valor de la diferencia
-Stock balances updated,Saldos archivo actualizado
-Stock cannot be updated against Delivery Note {0},Stock no puede actualizarse contra entrega Nota {0}
-Stock entries exist against warehouse {0} cannot re-assign or modify 'Master Name',Existen entradas de archivo contra almacén {0} no se puede volver a asignar o modificar ' Maestro Name'
-Stock transactions before {0} are frozen,Operaciones bursátiles antes de {0} se congelan
-Stop,Deténgase
-Stop Birthday Reminders,Detener Birthday Reminders
-Stop Material Request,Solicitud Detener material
-Stop users from making Leave Applications on following days.,Deje que los usuarios realicen Aplicaciones excedencia siguientes días .
-Stop!,¡Alto!
-Stopped,detenido
-Stopped order cannot be cancelled. Unstop to cancel.,Para Parado no se puede cancelar . Unstop cancelar.
-Stores,Tiendas
-Stub,talón
-Sub Assemblies,Asambleas Sub
-"Sub-currency. For e.g. ""Cent""","Sub -moneda. Por ejemplo, "" Cent """
-Subcontract,subcontrato
-Subject,Sujeto
-Submit Salary Slip,Presentar nómina
-Submit all salary slips for the above selected criteria,Presentar todas las nóminas para los criterios seleccionados anteriormente
-Submit this Production Order for further processing.,Enviar esta Orden de Producción para su posterior procesamiento .
-Submitted,Enviado
-Subsidiary,Filial
-Successful: ,Con éxito:
-Successfully Reconciled,Con éxito Reconciled
-Suggestions,Sugerencias
-Sunday,Domingo
-Supplier,Proveedor
-Supplier (Payable) Account,Proveedor (A pagar ) Cuenta
-Supplier (vendor) name as entered in supplier master,Proveedor (vendedor ) nombre que ingresó en el maestro de proveedores
-Supplier > Supplier Type,Proveedor> Tipo de Proveedor
-Supplier Account Head,Cuenta Proveedor Head
-Supplier Address,Dirección del proveedor
-Supplier Addresses and Contacts,Direcciones del surtidor y Contactos
-Supplier Details,Detalles del Proveedor
-Supplier Intro,Proveedor Intro
-Supplier Invoice Date,Proveedor Fecha de la factura
-Supplier Invoice No,Proveedor factura n º
-Supplier Name,Nombre del proveedor
-Supplier Naming By,Naming Proveedor Por
-Supplier Part Number,Número de pieza del proveedor
-Supplier Quotation,Cotización Proveedor
-Supplier Quotation Item,Proveedor Cotización artículo
-Supplier Reference,Referencia proveedor
-Supplier Type,Tipo de proveedor
-Supplier Type / Supplier,Proveedor Tipo / Proveedor
-Supplier Type master.,Proveedor Tipo maestro.
-Supplier Warehouse,Almacén Proveedor
-Supplier Warehouse mandatory for sub-contracted Purchase Receipt,Depósito obligatorio para recibo de compra de subcontratación Proveedor
-Supplier database.,Base de datos de proveedores.
-Supplier master.,Maestro de proveedores.
-Supplier warehouse where you have issued raw materials for sub - contracting,Almacén del proveedor en la que han emitido las materias primas para la sub - contratación
-Supplier-Wise Sales Analytics,De proveedores hasta los sabios Ventas Analytics
-Support,apoyo
-Support Analtyics,Analtyics Soporte
-Support Analytics,Soporte Analytics
-Support Email,Email de Ayuda
-Support Email Settings,Soporte Configuración del correo electrónico
-Support Password,Soporte Contraseña
-Support Ticket,Ticket
-Support queries from customers.,Consultas de soporte de clientes .
-Symbol,símbolo
-Sync Support Mails,Sync Soporte Mails
-Sync with Dropbox,Sincronización con Dropbox
-Sync with Google Drive,Sincronización con Google Drive
-System,Sistema
-System Settings,Configuración del sistema
-"System User (login) ID. If set, it will become default for all HR forms.","Usuario del sistema (login ) de diámetro. Si se establece , será por defecto para todas las formas de recursos humanos."
-TDS (Advertisement),TDS (Publicidad)
-TDS (Commission),TDS (Comisión)
-TDS (Contractor),TDS (Contratista)
-TDS (Interest),TDS (Intereses)
-TDS (Rent),TDS (Alquiler)
-TDS (Salary),TDS (Salario)
-Target  Amount,Monto Target
-Target Detail,Objetivo Detalle
-Target Details,Detalles Target
-Target Details1,Target Details1
-Target Distribution,Distribución Target
-Target On,Target On
-Target Qty,Target Cantidad
-Target Warehouse,destino de depósito
-Target warehouse in row {0} must be same as Production Order,Almacenes de destino de la fila {0} debe ser la misma que la producción del pedido
-Target warehouse is mandatory for row {0},Almacenes Target es obligatorio para la fila {0}
-Task,Tarea
-Task Details,Detalles de la tarea
-Tasks,Tareas
-Tax,Impuesto
-Tax Amount After Discount Amount,Total de impuestos Después Cantidad de Descuento
-Tax Assets,Activos por Impuestos
-Tax Category can not be 'Valuation' or 'Valuation and Total' as all items are non-stock items,"Categoría de impuesto no puede ser ' Valoración ' o ' de Valoración y Total ""como todos los artículos son no-acción"
-Tax Rate,Tasa de Impuesto
-Tax and other salary deductions.,Tributaria y otras deducciones salariales.
-Tax detail table fetched from item master as a string and stored in this field.Used for Taxes and Charges,Tabla de detalles de impuestos recoger del maestro de artículos en forma de cadena y se almacena en este campo. Se utiliza para las tasas y cargos
-Tax template for buying transactions.,Plantilla de impuestos para la compra de las transacciones.
-Tax template for selling transactions.,Plantilla Tributaria para la venta de las transacciones.
-Taxable,Imponible
-Taxes,Impuestos
-Taxes and Charges,Impuestos y Cargos
-Taxes and Charges Added,Impuestos y Cargos Adicionales
-Taxes and Charges Added (Company Currency),Impuestos y cargos adicionales ( Compañía de divisas )
-Taxes and Charges Calculation,Impuestos y Cargos Cálculo
-Taxes and Charges Deducted,Impuestos y gastos deducidos
-Taxes and Charges Deducted (Company Currency),Impuestos y gastos deducidos ( Compañía de divisas )
-Taxes and Charges Total,Los impuestos y cargos totales
-Taxes and Charges Total (Company Currency),Impuestos y Cargos total ( Compañía de divisas )
-Technology,Tecnología
-Telecommunications,Telecomunicaciones
-Telephone Expenses,gastos por servicios telefónicos
-Television,Televisión
-Template,Plantilla
-Template for performance appraisals.,Plantilla para las evaluaciones de desempeño .
-Template of terms or contract.,Plantilla de términos o contrato.
-Temporary Accounts (Assets),Cuentas Temporales ( Activos )
-Temporary Accounts (Liabilities),Cuentas Temporales ( Pasivo )
-Temporary Assets,Activos temporales
-Temporary Liabilities,Pasivos temporales
-Term Details,Detalles plazo
-Terms,Términos
-Terms and Conditions,Términos y Condiciones
-Terms and Conditions Content,Términos y Condiciones de contenido
-Terms and Conditions Details,Detalle de Términos y Condiciones 
-Terms and Conditions Template,Plantilla de Términos y Condiciones
-Terms and Conditions1,Términos y Condiciones 1
-Terretory,Territorio
-Territory,Territorio
-Territory / Customer,Localidad / Cliente
-Territory Manager,Gerente de Territorio
-Territory Name,Nombre Territorio
-Territory Target Variance Item Group-Wise,Territorio Target Varianza Artículo Group- Wise
-Territory Targets,Objetivos Territorio
-Test,Prueba
-Test Email Id,Prueba de Identificación del email
-Test the Newsletter,Pruebe el Boletín
-The BOM which will be replaced,La lista de materiales que será sustituido
-The First User: You,El Primer Usuario: Usted
-"The Item that represents the Package. This Item must have ""Is Stock Item"" as ""No"" and ""Is Sales Item"" as ""Yes""","El artículo que representa el paquete . Este artículo debe haber "" Es Stock Item"" como "" No"" y ""¿ Punto de venta"" como "" Sí"""
-The Organization,La Organización
-"The account head under Liability, in which Profit/Loss will be booked","El director cuenta con la responsabilidad civil , en el que será reservado Ganancias / Pérdidas"
-The date on which next invoice will be generated. It is generated on submit.,La fecha en que se generará la próxima factura. Se genera en enviar.
-The date on which recurring invoice will be stop,La fecha en que se detiene la factura recurrente
-"The day of the month on which auto invoice will be generated e.g. 05, 28 etc ","El día del mes en el que se generará factura auto por ejemplo 05, 28, etc"
-The day(s) on which you are applying for leave are holiday. You need not apply for leave.,El día ( s ) sobre el cual está solicitando la licencia son vacaciones. Usted no tiene que solicitar la licencia .
-The first Leave Approver in the list will be set as the default Leave Approver,El primer aprobador Dejar en la lista se establecerá como predeterminada Dejar aprobador
-The first user will become the System Manager (you can change that later).,El primer usuario se convertirá en el gestor del sistema ( que puede cambiar esto más adelante) .
-The gross weight of the package. Usually net weight + packaging material weight. (for print),El peso bruto del paquete. Peso + embalaje peso Normalmente material neto . (para impresión)
-The name of your company for which you are setting up this system.,El nombre de su empresa para la que va a configurar el sistema.
-The net weight of this package. (calculated automatically as sum of net weight of items),El peso neto de este paquete . ( calculados automáticamente como la suma del peso neto del material)
-The new BOM after replacement,La nueva lista de materiales después de la sustitución
-The rate at which Bill Currency is converted into company's base currency,La velocidad a la que Bill moneda se convierte en la moneda base de la compañía
-The unique id for tracking all recurring invoices. It is generated on submit.,El identificador único para el seguimiento de todas las facturas recurrentes. Se genera en enviar .
-"Then Pricing Rules are filtered out based on Customer, Customer Group, Territory, Supplier, Supplier Type, Campaign, Sales Partner etc.","Entonces reglas de precios son filtradas en base a cliente, grupo de clientes, Territorio, proveedor, tipo de proveedor, Campaña, socio de ventas, etc"
-There are more holidays than working days this month.,Hay más vacaciones que los días de trabajo de este mes.
-"There can only be one Shipping Rule Condition with 0 or blank value for ""To Value""","Sólo puede haber una regla Condición inicial con 0 o valor en blanco de ""To Value"""
-There is not enough leave balance for Leave Type {0},No hay equilibrio permiso suficiente para Dejar Escriba {0}
-There is nothing to edit.,No hay nada que modificar.
-There was an error. One probable reason could be that you haven't saved the form. Please contact support@erpnext.com if the problem persists.,"Ha ocurrido un error . Una razón probable podría ser que usted no ha guardado el formulario. Por favor, póngase en contacto con support@erpnext.com si el problema persiste."
-There were errors.,Hubo errores .
-This Currency is disabled. Enable to use in transactions,Esta moneda está desactivado . Habilitar el uso en las transacciones
-This Leave Application is pending approval. Only the Leave Apporver can update status.,Esta solicitud de autorización está pendiente de aprobación . Sólo el Dejar Apporver puede actualizar el estado .
-This Time Log Batch has been billed.,Este Grupo de Horas Registradas se ha facturado.
-This Time Log Batch has been cancelled.,Este Grupo de Horas Registradas se ha facturado.
-This Time Log conflicts with {0},Este Registro de Horas entra en conflicto con {0}
-This format is used if country specific format is not found,Este formato se utiliza si no se encuentra en formato específico del país
-This is a root account and cannot be edited.,Esta es una cuenta de la raíz y no se puede editar .
-This is a root customer group and cannot be edited.,Se trata de un grupo de clientes de la raíz y no se puede editar .
-This is a root item group and cannot be edited.,Se trata de un grupo de elementos de raíz y no se puede editar .
-This is a root sales person and cannot be edited.,Se trata de una persona de las ventas de la raíz y no se puede editar .
-This is a root territory and cannot be edited.,Este es un territorio de la raíz y no se puede editar .
-This is an example website auto-generated from ERPNext,Este es un sitio web ejemplo generadas por auto de ERPNext
-This is the number of the last created transaction with this prefix,Este es el número de la última transacción creado con este prefijo
-This will be used for setting rule in HR module,Esto se utiliza para ajustar la regla en el módulo HR
-Thread HTML,HTML Tema
-Thursday,Jueves
-Time Log,Hora de registro
-Time Log Batch,Grupo de Horas Registradas
-Time Log Batch Detail,Detalle de Grupo de Horas Registradas
-Time Log Batch Details,Detalle de Grupo de Horas Registradas
-Time Log Batch {0} must be 'Submitted',El Registro de Horas {0} tiene que ser ' Enviado '
-Time Log Status must be Submitted.,El Estado del Registro de Horas tiene que ser 'Enviado'.
-Time Log for tasks.,Hora de registro para las tareas.
-Time Log is not billable,Registro de Horas no es Facturable
-Time Log {0} must be 'Submitted',Hora de registro {0} debe ser ' Enviado '
-Time Zone,Huso Horario
-Time Zones,Husos horarios
-Time and Budget,Tiempo y Presupuesto
-Time at which items were delivered from warehouse,Momento en que los artículos fueron entregados desde el almacén
-Time at which materials were received,Momento en que se recibieron los materiales
-Title,Título
-Titles for print templates e.g. Proforma Invoice.,"Títulos para plantillas de impresión , por ejemplo, Factura proforma ."
-To,a
-To Currency,Para la moneda
-To Date,Hasta la fecha
-To Date should be same as From Date for Half Day leave,Hasta la fecha debe ser igual a partir de la fecha para la licencia de medio día
-To Date should be within the Fiscal Year. Assuming To Date = {0},Hasta la fecha debe estar dentro del año fiscal. Asumiendo la fecha = {0}
-To Discuss,Para Discuta
-To Do List,Lista para hacer
-To Package No.,Al paquete No.
-To Produce,Producir
-To Time,Para Tiempo
-To Value,Con el valor
-To Warehouse,Para Almacén
-"To add child nodes, explore tree and click on the node under which you want to add more nodes.","Para agregar nodos secundarios , explorar el árbol y haga clic en el nodo en el que desea agregar más nodos."
-"To assign this issue, use the ""Assign"" button in the sidebar.","Para asignar este problema, utilice el botón "" Assign"" en la barra lateral ."
-To create a Bank Account,Para crear una Cuenta Bancaria
-To create a Tax Account,Para crear una Cuenta de impuestos
-"To create an Account Head under a different company, select the company and save customer.","Para crear un Jefe de Cuenta bajo una compañía diferente , seleccione la empresa y salvar a los clientes."
-To date cannot be before from date,Hasta la fecha no puede ser antes de la fecha de
-To enable <b>Point of Sale</b> features,Para activar <b> punto de venta </ b> características
-To enable <b>Point of Sale</b> view,Para activar <b> punto de venta < / b > Vista
-To get Item Group in details table,Para obtener Grupo artículo en la tabla detalles
-"To include tax in row {0} in Item rate, taxes in rows {1} must also be included","Para incluir el impuesto de la fila {0} en la tasa de artículo , los impuestos en filas {1} también deben ser incluidos"
-"To merge, following properties must be same for both items","Para combinar , siguientes propiedades deben ser el mismo para ambos ítems"
-"To not apply Pricing Rule in a particular transaction, all applicable Pricing Rules should be disabled.","Para no aplicar la regla de precios en una transacción en particular, todas las normas sobre tarifas aplicables deben ser desactivados."
-"To set this Fiscal Year as Default, click on 'Set as Default'","Para establecer este año fiscal como predeterminada , haga clic en "" Establecer como predeterminado """
-To track any installation or commissioning related work after sales,Para el seguimiento de cualquier instalación o puesta en obra relacionada postventa
-"To track brand name in the following documents Delivery Note, Opportunity, Material Request, Item, Purchase Order, Purchase Voucher, Purchaser Receipt, Quotation, Sales Invoice, Sales BOM, Sales Order, Serial No","Para realizar el seguimiento de marca en el siguiente documento Nota de entrega , Oportunidad , solicitud de material , artículo , Orden de Compra, Comprar Bono , el recibo de compra , cotización , factura de venta , lista de materiales de ventas , órdenes de venta , Número de Serie"
-To track item in sales and purchase documents based on their serial nos. This is can also used to track warranty details of the product.,Para rastrear artículo en ventas y documentos de compra en base a sus nn serie. Esto se puede también utilizar para rastrear información sobre la garantía del producto.
-To track items in sales and purchase documents with batch nos<br><b>Preferred Industry: Chemicals etc</b>,Para realizar un seguimiento de los elementos de las ventas y la compra de los documentos con lotes nos <br> <b> Industria preferido: Productos químicos etc < / b >
-To track items using barcode. You will be able to enter items in Delivery Note and Sales Invoice by scanning barcode of item.,Para realizar un seguimiento de elementos mediante código de barras. Usted será capaz de entrar en los elementos de la nota de entrega y la factura de venta mediante el escaneo de código de barras del artículo.
-Too many columns. Export the report and print it using a spreadsheet application.,Hay demasiadas columnas. Exportar el informe e imprimirlo mediante una aplicación de hoja de cálculo.
-Tools,Herramientas
-Total,Total
-Total ({0}),Total ({0})
-Total Advance,Avance total
-Total Amount,Importe total
-Total Amount To Pay,Monto total a pagar
-Total Amount in Words,Importe Total con Letra
-Total Billing This Year: ,Facturación total de este año:
-Total Characters,Total Jugadores
-Total Claimed Amount,Total Reclamado
-Total Commission,Total Comisión
-Total Cost,Coste total
-Total Credit,Crédito Total
-Total Debit,Débito Total
-Total Debit must be equal to Total Credit. The difference is {0},Débito total debe ser igual al crédito total .
-Total Deduction,Deducción total
-Total Earning,Ganar total
-Total Experience,Experiencia total
-Total Hours,Total de Horas
-Total Hours (Expected),Total de horas (Esperadas)
-Total Invoiced Amount,Total facturado
-Total Leave Days,Total Dejar días
-Total Leaves Allocated,Hojas totales asignados
-Total Message(s),Mensaje total ( s )
-Total Operating Cost,Coste total de funcionamiento
-Total Points,Total de Puntos
-Total Raw Material Cost,Costo Total de Materias Primas
-Total Sanctioned Amount,Total Sancionada
-Total Score (Out of 5),Puntaje total (de 5 )
-Total Tax (Company Currency),Impuesto total ( Compañía de divisas )
-Total Taxes and Charges,Total Impuestos y Cargos
-Total Taxes and Charges (Company Currency),Total Impuestos y Cargos ( Compañía de divisas )
-Total allocated percentage for sales team should be 100,Porcentaje del total asignado para el equipo de ventas debe ser de 100
-Total amount of invoices received from suppliers during the digest period,Importe total de las facturas recibidas de los proveedores durante el período de digestión
-Total amount of invoices sent to the customer during the digest period,Importe total de las facturas enviadas a los clientes durante el período de digestión
-Total cannot be zero,Total no puede ser cero
-Total in words,Total en palabras
-Total points for all goals should be 100. It is {0},Total de puntos para todos los objetivos deben ser 100 . Es {0}
-Total valuation for manufactured or repacked item(s) can not be less than total valuation of raw materials,Valoración total para cada elemento (s) de la empresa o embalados de nuevo no puede ser inferior al valor total de las materias primas
-Total weightage assigned should be 100%. It is {0},Weightage total asignado debe ser de 100 %. Es {0}
-Totals,Totales
-Track Leads by Industry Type.,Pista conduce por tipo de industria .
-Track this Delivery Note against any Project,Seguir este albarán en contra de cualquier proyecto
-Track this Sales Order against any Project,Seguir este de órdenes de venta en contra de cualquier proyecto
-Transaction,Transacción
-Transaction Date,Fecha de Transacción
-Transaction not allowed against stopped Production Order {0},La transacción no permitida contra detenido Orden Producción {0}
-Transfer,Transferencia
-Transfer Material,transferencia de material
-Transfer Raw Materials,Transferencia de Materias Primas
-Transferred Qty,Cantidad Transferida
-Transportation,Transporte
-Transporter Info,Información de Transportista
-Transporter Name,Nombre del Transportista
-Transporter lorry number,Número de camiones Transportador
-Travel,Viajes
-Travel Expenses,Gastos de Viaje
-Tree Type,Tipo de árbol
-Tree of Item Groups.,Árbol de los grupos de artículos .
-Tree of finanial Cost Centers.,Árbol de Centros de Coste finanial .
-Tree of finanial accounts.,Árbol de las cuentas finanial .
-Trial Balance,balance de Comprobación
-Tuesday,Martes
-Type,Tipo
-Type of document to rename.,Tipo de documento para cambiar el nombre.
-"Type of leaves like casual, sick etc.","Tipo de hojas como casual, etc enfermo"
-Types of Expense Claim.,Tipos de Reclamación de Gastos .
-Types of activities for Time Sheets,Tipos de actividades para las fichas de Tiempo
-"Types of employment (permanent, contract, intern etc.).","Tipos de empleo (permanente , contratados, etc pasante ) ."
-UOM Conversion Detail,Detalle UOM Conversión
-UOM Conversion Details,UOM Detalles de conversión
-UOM Conversion Factor,UOM Factor de Conversión
-UOM Conversion factor is required in row {0},Se requiere el factor de conversión de la UOM en la fila {0}
-UOM Name,Nombre UOM
-UOM coversion factor required for UOM: {0} in Item: {1},Factor de coversion UOM requerido para UOM: {0} en el artículo: {1}
-Under AMC,Bajo AMC
-Under Graduate,Bajo de Postgrado
-Under Warranty,Bajo Garantía
-Unit,Unidad
-Unit of Measure,Unidad de Medida
-Unit of Measure {0} has been entered more than once in Conversion Factor Table,Unidad de medida {0} se ha introducido más de una vez en el factor de conversión de la tabla
-"Unit of measurement of this item (e.g. Kg, Unit, No, Pair).","Unidad de medida de este material ( por ejemplo, Kg , Unidad , No, par) ."
-Units/Hour,Unidades/Hora
-Units/Shifts,Unidades /Turnos
-Unpaid,No Pagado
-Unreconciled Payment Details,No reconciliadas Detalles de pago
-Unscheduled,no programada
-Unsecured Loans,Préstamos sin garantía
-Unstop,desatascar
-Unstop Material Request,Solicitud Unstop material
-Unstop Purchase Order,Unstop Orden de Compra
-Unsubscribed,no suscribirse
-Update,Actualización
-Update Clearance Date,Fecha de actualización Liquidación
-Update Cost,actualización de Costos
-Update Finished Goods,Actualización de las mercancías acabadas
-Update Landed Cost,Actualice el costo de aterrizaje
-Update Series,Series Update
-Update Series Number,Actualización de los números de serie
-Update Stock,Actualización de Stock
-Update bank payment dates with journals.,Actualización de las fechas de pago del banco con las revistas .
-Update clearance date of Journal Entries marked as 'Bank Entry',Fecha de despacho de actualización de entradas de diario marcado como ' Banco vales '
-Updated,actualizado
-Updated Birthday Reminders,Actualizado Birthday Reminders
-Upload Attendance,Subir Asistencia
-Upload Backups to Dropbox,Cargar copias de seguridad en Dropbox
-Upload Backups to Google Drive,Cargar copias de seguridad a Google Drive
-Upload HTML,Subir HTML
-Upload a .csv file with two columns: the old name and the new name. Max 500 rows.,Subir un archivo csv con dos columnas: . El viejo nombre y el nuevo nombre . Max 500 filas .
-Upload attendance from a .csv file,Sube la asistencia de un archivo csv .
-Upload stock balance via csv.,Sube saldo de existencias a través csv .
-Upload your letter head and logo - you can edit them later.,Cargue su membrete y el logotipo - usted puede editarlos posteriormente.
-Upper Income,Ingresos superior
-Urgent,Urgente
-Use Multi-Level BOM,Utilice Multi - Nivel BOM
-Use SSL,Utilizar SSL
-Used for Production Plan,Se utiliza para el Plan de Producción
-User,Usuario
-User ID,ID de usuario
-User ID not set for Employee {0},ID de usuario no se establece para el empleado {0}
-User Name,Nombre de usuario
-User Name or Support Password missing. Please enter and try again.,Nombre de usuario o contraseña Soporte desaparecidos. Por favor introduzca y vuelva a intentarlo .
-User Remark,Observación del usuario
-User Remark will be added to Auto Remark,Observación usuario se añadirá a Observación Auto
-User Remarks is mandatory,Usuario Observaciones es obligatorio
-User Specific,específicas de usuario
-User must always select,Usuario elegirá siempre
-User {0} is already assigned to Employee {1},El usuario {0} ya está asignado a Empleado {1}
-User {0} is disabled,El usuario {0} está deshabilitado
-Username,Nombre de usuario
-Users with this role are allowed to create / modify accounting entry before frozen date,Los usuarios con este rol pueden crear / modificar registro contable antes de la fecha congelada
-Users with this role are allowed to set frozen accounts and create / modify accounting entries against frozen accounts,Los usuarios con este rol pueden establecer cuentas congeladas y crear / modificar los asientos contables contra las cuentas congeladas
-Utilities,Utilidades
-Utility Expenses,Los gastos de servicios públicos
-Valid For Territories,Válido para los territorios
-Valid From,Válido desde
-Valid Upto,Válido Hasta
-Valid for Territories,Válido para los territorios
-Validate,validar
-Valuation,valuación
-Valuation Method,Método de Valoración
-Valuation Rate,Valoración de Cambio
-Valuation Rate required for Item {0},Valoración de tipo requerido para el punto {0}
-Valuation and Total,Tasación y Total
-Value,valor
-Value or Qty,Valor o Cant.
-Vehicle Dispatch Date,Despacho de vehículo Fecha
-Vehicle No,Vehículo No hay
-Venture Capital,capital de Riesgo
-Verified By,Verified By
-View Ledger,Ver Ledger
-View Now,ver Ahora
-Visit report for maintenance call.,Visita informe de llamada de mantenimiento .
-Voucher #,Bono #
-Voucher Detail No,Detalle hoja no
-Voucher Detail Number,Vale Número Detalle
-Voucher ID,vale ID
-Voucher No,vale No
-Voucher Type,Tipo de Vales
-Voucher Type and Date,Tipo Bono y Fecha
-Walk In,Entrar
-Warehouse,Almacén
-Warehouse Contact Info,Información de Contacto del Almacén 
-Warehouse Detail,Detalle de almacenes
-Warehouse Name,Nombre del Almacén
-Warehouse and Reference,Almacén y Referencia
-Warehouse can not be deleted as stock ledger entry exists for this warehouse.,Almacén no se puede suprimir porque hay una entrada en registro de acciones para este almacén.
-Warehouse can only be changed via Stock Entry / Delivery Note / Purchase Receipt,Depósito sólo se puede cambiar a través de la Entrada de Almacén / Nota de Entrega / Recibo de Compra
-Warehouse cannot be changed for Serial No.,Almacén no se puede cambiar para el N º de serie
-Warehouse is mandatory for stock Item {0} in row {1},Warehouse es obligatoria para la acción del artículo {0} en la fila {1}
-Warehouse is missing in Purchase Order,Almacén falta en la Orden de Compra
-Warehouse not found in the system,Almacén no se encuentra en el sistema
-Warehouse required for stock Item {0},Depósito requerido para la acción del artículo {0}
-Warehouse where you are maintaining stock of rejected items,Almacén en el que está manteniendo un balance de los artículos rechazados
-Warehouse {0} can not be deleted as quantity exists for Item {1},Almacén {0} no se puede eliminar mientras exista cantidad de artículo {1}
-Warehouse {0} does not belong to company {1},Almacén {0} no pertenece a la empresa {1}
-Warehouse {0} does not exist,Almacén {0} no existe
-Warehouse {0}: Company is mandatory,Almacén {0}: Company es obligatoria
-Warehouse {0}: Parent account {1} does not bolong to the company {2},Almacén {0}: cuenta Parent {1} no bolong a la empresa {2}
-Warehouse-Wise Stock Balance,Warehouse- Wise Stock Equilibrio
-Warehouse-wise Item Reorder,- Almacén sabio artículo reorden
-Warehouses,Almacenes
-Warehouses.,Almacenes.
-Warn,Advertir
-Warning: Leave application contains following block dates,Advertencia: Deja de aplicación contiene las fechas siguientes bloques
-Warning: Material Requested Qty is less than Minimum Order Qty,Advertencia: material solicitado Cantidad mínima es inferior a RS Online
-Warning: Sales Order {0} already exists against same Purchase Order number,Advertencia: Pedido de cliente {0} ya existe contra el mismo número de orden de compra
-Warning: System will not check overbilling since amount for Item {0} in {1} is zero,Advertencia : El sistema no comprobará sobrefacturación desde monto para el punto {0} en {1} es cero
-Warranty / AMC Details,Garantía / AMC Detalles
-Warranty / AMC Status,Garantía / AMC Estado
-Warranty Expiry Date,Fecha de caducidad de la Garantía
-Warranty Period (Days),Período de garantía ( Días)
-Warranty Period (in days),Período de garantía ( en días)
-We buy this Item,Compramos este artículo
-We sell this Item,Vendemos este artículo
-Website,Sitio Web
-Website Description,Descripción del Sitio Web 
-Website Item Group,Group Website artículo
-Website Item Groups,Grupos Sitios Web item
-Website Settings,Configuración del sitio web
-Website Warehouse,Almacén Web
-Wednesday,Miércoles
-Weekly,Semanal
-Weekly Off,Semanal Desactivado
-Weight UOM,Peso UOM
-"Weight is mentioned,\nPlease mention ""Weight UOM"" too","El peso se ha mencionado, \ nPor favor, menciona "" Peso UOM "" demasiado"
-Weightage,Coeficiente de Ponderación
-Weightage (%),Coeficiente de ponderación (% )
-Welcome,Bienvenido
-Welcome to ERPNext. Over the next few minutes we will help you setup your ERPNext account. Try and fill in as much information as you have even if it takes a bit longer. It will save you a lot of time later. Good Luck!,"Bienvenido a ERPNext . En los próximos minutos vamos a ayudarle a configurar su cuenta ERPNext . Trate de completar toda la información de la que disponga , incluso si ahora tiene que invertir un poco más de tiempo. Esto le ahorrará trabajo después. ¡Buena suerte!"
-Welcome to ERPNext. Please select your language to begin the Setup Wizard.,Bienvenido a ERPNext . Por favor seleccione su idioma para iniciar el asistente de configuración.
-What does it do?,¿Qué hace?
-"When any of the checked transactions are ""Submitted"", an email pop-up automatically opened to send an email to the associated ""Contact"" in that transaction, with the transaction as an attachment. The user may or may not send the email.","Cuando alguna de las operaciones comprobadas está en "" Enviado "" , un e-mail emergente abre automáticamente al enviar un email a la asociada "" Contacto"" en esa transacción , la transacción como un archivo adjunto. El usuario puede o no puede enviar el correo electrónico."
-"When submitted, the system creates difference entries to set the given stock and valuation on this date.","Cuando presentado , el sistema crea asientos de diferencia para definir las acciones y la valoración dada en esta fecha."
-Where items are stored.,¿Dónde se almacenan los artículos .
-Where manufacturing operations are carried out.,Cuando las operaciones de fabricación se lleven a cabo .
-Widowed,Viudo
-Will be calculated automatically when you enter the details,Se calcularán automáticamente cuando entre en los detalles
-Will be updated after Sales Invoice is Submitted.,Se actualizará después de la factura de venta se considera sometida .
-Will be updated when batched.,Se actualizará al agruparse.
-Will be updated when billed.,Se actualizará cuando se facture.
-Wire Transfer,Transferencia Bancaria
-With Operations,Con operaciones
-With Period Closing Entry,Con la entrada del período de cierre
-Work Details,Detalles del trabajo
-Work Done,trabajo realizado
-Work In Progress,Trabajos en curso
-Work-in-Progress Warehouse,Almacén de Trabajos en Proceso
-Work-in-Progress Warehouse is required before Submit,Se requiere un trabajo - en - progreso almacén antes Presentar
-Working,laboral
-Working Days,Días de trabajo
-Workstation,puesto de trabajo
-Workstation Name,Estación de trabajo Nombre
-Write Off Account,Escribe Off Cuenta
-Write Off Amount,Escribe Off Monto
-Write Off Amount <=,Escribe Off Importe < =
-Write Off Based On,Escribe apagado basado en
-Write Off Cost Center,Escribe Off Center Costo
-Write Off Outstanding Amount,Escribe Off Monto Pendiente
-Write Off Entry,Escribe Off Voucher
-Wrong Template: Unable to find head row.,Plantilla incorrecto : no se puede encontrar la fila cabeza.
-Year,Año
-Year Closed,Año Cerrado
-Year End Date,Año de Finalización
-Year Name,Nombre de Año
-Year Start Date,Año de Inicio
-Year of Passing,Año de Fallecimiento
-Yearly,Anual
-Yes,Sí
-You are not authorized to add or update entries before {0},No tiene permisos para agregar o actualizar las entradas antes de {0}
-You are not authorized to set Frozen value,Usted no está autorizado para fijar el valor congelado
-You are the Expense Approver for this record. Please Update the 'Status' and Save,Usted es el aprobador de gastos para este registro. Actualice el 'Estado' y Guarde
-You are the Leave Approver for this record. Please Update the 'Status' and Save,Usted es el aprobador de dejar para este registro. Actualice el 'Estado' y Guarde
-You can enter any date manually,Puede introducir cualquier fecha manualmente
-You can enter the minimum quantity of this item to be ordered.,Puede introducir la cantidad mínima que se puede pedir de este artículo.
-<<<<<<< HEAD
-You can not change rate if BOM mentioned agianst any item,No se puede cambiar la tasa si BOM mencionó agianst cualquier artículo
-You can not enter both Delivery Note No and Sales Invoice No. Please enter any one.,No se puede introducir tanto Entrega Nota No y Factura No. Por favor ingrese cualquiera .
-You can not enter current voucher in 'Against Journal Entry' column,Usted no puede entrar bono actual en ' Contra Diario Vale ' columna
-=======
-You can not change rate if BOM mentioned agianst any item,No se puede cambiar la tasa si BOM es mencionado contra cualquier artículo
-You can not enter both Delivery Note No and Sales Invoice No. Please enter any one.,No se puede introducir tanto Entrega Nota No. y Factura No. Por favor ingrese cualquiera .
-You can not enter current voucher in 'Against Journal Voucher' column,Usted no puede introducir el bono actual en la columna 'Contra Vale Diario'
->>>>>>> eac82039
-You can set Default Bank Account in Company master,Puede configurar cuenta bancaria por defecto en el maestro de la empresa
-You can start by selecting backup frequency and granting access for sync,Puede empezar por seleccionar la frecuencia de copia de seguridad y conceder acceso para sincronizar
-You can submit this Stock Reconciliation.,Puede enviar este Stock Reconciliación.
-You can update either Quantity or Valuation Rate or both.,"Puede actualizar la Cantidad, el Valor, o ambos."
-You cannot credit and debit same account at the same time,No se puede anotar en el crédito y débito de una cuenta al mismo tiempo
-You have entered duplicate items. Please rectify and try again.,Ha introducido los elementos duplicados . Por favor rectifique y vuelva a intentarlo .
-You may need to update: {0},Puede que tenga que actualizar : {0}
-You must Save the form before proceeding,Debe guardar el formulario antes de proceder
-Your Customer's TAX registration numbers (if applicable) or any general information,Los números de registro de impuestos de su cliente ( si es aplicable) o cualquier información de carácter general
-Your Customers,Sus Clientes
-Your Login Id,Su ID de Inicio de Sesión
-Your Products or Services,Sus Productos o Servicios
-Your Suppliers,Sus Proveedores
-Your email address,Su dirección de correo electrónico
-Your financial year begins on,Su año Financiero inicia en
-Your financial year ends on,Su año Financiero termina en
-Your sales person who will contact the customer in future,Su persona de ventas que va a ponerse en contacto con el cliente en el futuro
-Your sales person will get a reminder on this date to contact the customer,Su persona de ventas recibirá un aviso con esta fecha para ponerse en contacto con el cliente
-Your setup is complete. Refreshing...,Su configuración se ha completado. Actualizando...
-Your support email id - must be a valid email - this is where your emails will come!,Su dirección de correo electrónico de soporte - debe ser un correo electrónico válido - ¡aquí es donde llegarán sus correos electrónicos!
-[Error],[Error]
-[Select],[Seleccionar ]
-`Freeze Stocks Older Than` should be smaller than %d days.,` Acciones Freeze viejo que ` debe ser menor que % d días .
-and,y
-are not allowed.,no están permitidos.
-assigned by,asignado por
-cannot be greater than 100,No puede ser mayor que 100
-"e.g. ""Build tools for builders""","por ejemplo "" Construir herramientas para los constructores """
-"e.g. ""MC""","por ejemplo ""MC """
-"e.g. ""My Company LLC""","por ejemplo ""Mi Company LLC """
-e.g. 5,por ejemplo 5
-"e.g. Bank, Cash, Credit Card","por ejemplo Banco, Efectivo , Tarjeta de crédito"
-"e.g. Kg, Unit, Nos, m","por ejemplo Kg , Unidad , Nos, m"
-e.g. VAT,por ejemplo IVA
-eg. Cheque Number,por ejemplo . Número de Cheque
-example: Next Day Shipping,ejemplo : Envío Día Siguiente
-lft,lft
-old_parent,old_parent
-rgt,RGT
-subject,Asunto
-to,a
-website page link,el vínculo web
-{0} '{1}' not in Fiscal Year {2},{0} '{1}' no en el Año Fiscal {2}
-{0} Credit limit {0} crossed,{0} Límite de crédito {0} cruzado
-{0} Serial Numbers required for Item {0}. Only {0} provided.,{0} de números de serie de artículos requeridos para {0} . Sólo {0} prevista .
-{0} budget for Account {1} against Cost Center {2} will exceed by {3},{0} presupuesto para la cuenta {1} en contra de centros de coste {2} superará por {3}
-{0} can not be negative,{0} no puede ser negativo
-{0} created,{0} creado
-{0} does not belong to Company {1},{0} no pertenece a la empresa {1}
-{0} entered twice in Item Tax,{0} entrado dos veces en el Impuesto de artículos
-{0} is an invalid email address in 'Notification Email Address',{0} es una dirección de correo electrónico válida en el ' Notificación de E-mail '
-{0} is mandatory,{0} es obligatorio
-{0} is mandatory for Item {1},{0} no es obligatorio para el elemento {1}
-{0} is mandatory. Maybe Currency Exchange record is not created for {1} to {2}.,{0} es obligatorio. Tal vez no se crea registro de cambio para {1} a {2}.
-{0} is not a stock Item,{0} no es un producto imprescindible
-{0} is not a valid Batch Number for Item {1},{0} no es un número de lote válida para el elemento {1}
-{0} is not a valid Leave Approver. Removing row #{1}.,{0} no es un Dejar aprobador válida. La eliminación de la fila # {1}.
-{0} is not a valid email id,{0} no es un correo electrónico de identificación válida
-{0} is now the default Fiscal Year. Please refresh your browser for the change to take effect.,"{0} es ahora la predeterminada año fiscal . Por favor, actualice su navegador para que el cambio surta efecto."
-{0} is required,{0} es necesario
-{0} must be a Purchased or Sub-Contracted Item in row {1},{0} debe ser un objeto de compra o de subcontratación en la fila {1}
-{0} must be reduced by {1} or you should increase overflow tolerance,{0} debe reducirse en {1} o se debe aumentar la tolerancia de desbordamiento
-{0} must have role 'Leave Approver',{0} debe tener rol ' Dejar aprobador '
-{0} valid serial nos for Item {1},{0} nn serie válidos para el elemento {1}
-{0} {1} against Bill {2} dated {3},{0} {1} {2} contra Bill {3} de fecha
-{0} {1} against Invoice {2},{0} {1} contra Factura {2}
-{0} {1} has already been submitted,{0} {1} ya ha sido presentado
-{0} {1} has been modified. Please refresh.,{0} {1} ha sido modificado. Por favor regenere .
-{0} {1} is not submitted,{0} {1} no se presenta
-{0} {1} must be submitted,{0} {1} debe ser presentado
-{0} {1} not in any Fiscal Year,{0} {1} no en cualquier año fiscal
-{0} {1} status is 'Stopped',{0} {1} Estado se ' Detenido '
-{0} {1} status is Stopped,{0} {1} estado es Detenido
-{0} {1} status is Unstopped,{0} {1} Estado es destapados
-{0} {1}: Cost Center is mandatory for Item {2},{0} {1}: Centro de Costo es obligatorio para el punto {2}
-{0}: {1} not found in Invoice Details table,{0}: {1} no se encuentra en la factura Detalles mesa
-"<a href=""#Sales Browser/Customer Group"">Add / Edit</a>","<a href=""#Sales Browser/Customer grupo""> Añadir / Editar < / a>"
-"<a href=""#Sales Browser/Territory"">Add / Edit</a>","<a href=""#Sales Browser/Territory""> Añadir / Editar < / a>"
-Billed,Anunciado
-Company,Empresa
-Currency is required for Price List {0},Se requiere de divisas para el precio de lista {0}
-Default Customer Group,Grupo predeterminado Cliente
-Default Territory,Territorio predeterminado
-Delivered,liberado
-Enable Shopping Cart,Habilitar Compras
-Go ahead and add something to your cart.,Seguir adelante y añadir algo a su carrito.
-Hey! Go ahead and add an address,¡Hey! Seguir adelante y añadir una dirección
-Invalid Billing Address,No válida dirección de facturación
-Invalid Shipping Address,Dirección no válida de envío
-Missing Currency Exchange Rates for {0},Missing Tipo de Cambio para {0}
-Name is required,El nombre es necesario
-Not Allowed,No se permite
-Paid,pagado
-Partially Billed,Parcialmente Anunciado
-Partially Delivered,Parcialmente Entregado
-Please specify a Price List which is valid for Territory,"Por favor, especifique una lista de precios que es válido para el territorio"
-Please specify currency in Company,"Por favor, especifique la moneda en la empresa"
-Please write something,"Por favor, escribir algo"
-Please write something in subject and message!,"Por favor, escriba algo en asunto y el mensaje !"
-Price List,Lista de Precios
-Price List not configured.,Lista de precios no está configurado.
-Quotation Series,Serie Cotización
-Shipping Rule,Regla de envío
-Shopping Cart,Cesta de la compra
-Shopping Cart Price List,Cesta de la compra Precio de lista
-Shopping Cart Price Lists,Compras Listas de precios
-Shopping Cart Settings,Compras Ajustes
-Shopping Cart Shipping Rule,Compras Regla de envío
-Shopping Cart Shipping Rules,Compras Reglas de Envío
-Shopping Cart Taxes and Charges Master,Compras Impuestos y Cargos Maestro
-Shopping Cart Taxes and Charges Masters,Carrito impuestos y las cargas Masters
-Something went wrong!,¡Algo salió mal!
-Something went wrong.,Algo salió mal.
-Tax Master,Maestro de Impuestos
-To Pay,Pagar
-Updated,actualizado
-You are not allowed to reply to this ticket.,No se le permite responder a este boleto.
-You need to be logged in to view your cart.,Tienes que estar registrado para ver su carrito.
-You need to enable Shopping Cart,Necesita habilitar Compras
-{0} cannot be purchased using Shopping Cart,{0} no puede ser comprado usando Compras
-{0} is required,{0} es necesario
-{0} {1} has a common territory {2},{0} {1} tiene un territorio común {2}
+"
+Package Weight Details,Peso Detallado del Paquete
+Packed Item,Artículo Empacado
+Packed quantity must equal quantity for Item {0} in row {1},La cantidad embalada debe ser igual a la del elmento {0} en la fila {1}
+Packing Details,Detalles del paquete
+Packing List,Lista de Envío
+Packing Slip,El resbalón de embalaje
+Packing Slip Item,Packing Slip artículo
+Packing Slip Items,Albarán Artículos
+Packing Slip(s) cancelled,Slip ( s ) de Embalaje cancelado
+Page Break,Salto de página
+Page Name,Nombre de la Página
+Paid Amount,Cantidad pagada
+Paid amount + Write Off Amount can not be greater than Grand Total,Cantidad pagada + Escribir Off La cantidad no puede ser mayor que Gran Total
+Pair,Par
+Parameter,Parámetro
+Parent Account,Cuenta Primaria
+Parent Cost Center,Centro de Costo Principal
+Parent Customer Group,Grupo de Clientes Principal
+Parent Detail docname,Detalle Principal docname
+Parent Item,Artículo Principal
+Parent Item Group,Grupo Principal de Artículos
+Parent Item {0} must be not Stock Item and must be a Sales Item,El Artículo Principal {0} no debe ser un elemento en Stock y debe ser un Artículo para Venta
+Parent Party Type,Tipo de Partida Principal
+Parent Sales Person,Contacto Principal de Ventas
+Parent Territory,Territorio Principal
+Parent Website Page,Página Web Principal
+Parent Website Route,Ruta del Website Principal
+Parenttype,Parenttype
+Part-time,Tiempo Parcial
+Partially Completed,Parcialmente Completado
+Partly Billed,Parcialmente Facturado
+Partly Delivered,Parcialmente Entregado
+Partner Target Detail,Detalle del Socio Objetivo
+Partner Type,Tipo de Socio
+Partner's Website,Sitio Web del Socio
+Party,Parte
+Party Account,Cuenta de la Partida
+Party Type,Tipo de Partida
+Party Type Name,Nombre del Tipo de Partida
+Passive,Pasivo
+Passport Number,Número de pasaporte
+Password,Contraseña
+Pay To / Recd From,Pagar a / Recibido de
+Payable,Pagadero
+Payables,Cuentas por Pagar
+Payables Group,Grupo de Deudas
+Payment Days,Días de Pago
+Payment Due Date,Fecha de Vencimiento del Pago
+Payment Period Based On Invoice Date,Período de pago basado en Fecha de la factura
+Payment Reconciliation,Reconciliación Pago
+Payment Reconciliation Invoice,Factura Reconciliación Pago
+Payment Reconciliation Invoices,Facturas Reconciliación Pago
+Payment Reconciliation Payment,Reconciliación Pago Pago
+Payment Reconciliation Payments,Pagos conciliación de pagos
+Payment Type,Tipo de Pago
+Payment cannot be made for empty cart,No se puede realizar un pago con el caro vacío
+Payment of salary for the month {0} and year {1},Pago del salario correspondiente al mes {0} y {1} años
+Payments,Pagos
+Payments Made,Pagos Realizados
+Payments Received,Pagos recibidos
+Payments made during the digest period,Los pagos efectuados durante el período de digestión
+Payments received during the digest period,Los pagos recibidos durante el período de digestión
+Payroll Settings,Configuración de Nómina
+Pending,Pendiente
+Pending Amount,Monto Pendiente
+Pending Items {0} updated,Elementos Pendientes {0} actualizado
+Pending Review,opinión pendiente
+Pending SO Items For Purchase Request,A la espera de SO Artículos A la solicitud de compra
+Pension Funds,Fondos de Pensiones
+Percent Complete,Porcentaje Completado
+Percentage Allocation,Porcentaje de asignación de
+Percentage Allocation should be equal to 100%,Porcentaje de asignación debe ser igual al 100 %
+Percentage variation in quantity to be allowed while receiving or delivering this item.,La variación porcentual de la cantidad que se le permita al recibir o entregar este artículo.
+Percentage you are allowed to receive or deliver more against the quantity ordered. For example: If you have ordered 100 units. and your Allowance is 10% then you are allowed to receive 110 units.,"Porcentaje que se les permite recibir o entregar más en contra de la cantidad pedida . Por ejemplo : Si se ha pedido 100 unidades. y el subsidio es de 10 %, entonces se le permite recibir 110 unidades."
+Performance appraisal.,Evaluación del Desempeño .
+Period,Período
+Period Closing Voucher,Vale Período de Cierre
+Periodicity,Periodicidad
+Permanent Address,Dirección Permanente
+Permanent Address Is,Dirección permanente es
+Permission,Permiso
+Personal,Personal
+Personal Details,Datos Personales
+Personal Email,Correo Electrónico Personal
+Pharmaceutical,Farmacéutico
+Pharmaceuticals,Productos farmacéuticos
+Phone,Teléfono
+Phone No,Teléfono No
+Piecework,trabajo a destajo
+Pincode,Código PIN
+Place of Issue,Lugar de emisión
+Plan for maintenance visits.,Plan para las visitas de mantenimiento .
+Planned Qty,Cantidad Planificada
+"Planned Qty: Quantity, for which, Production Order has been raised, but is pending to be manufactured.","Planificada Cantidad : Cantidad , para lo cual, orden de producción se ha elevado , pero está a la espera de ser fabricados ."
+Planned Quantity,Cantidad Planificada
+Planning,Planificación
+Plant,Planta
+Plant and Machinery,Instalaciones técnicas y maquinaria
+Please Enter Abbreviation or Short Name properly as it will be added as Suffix to all Account Heads.,"Por favor, introduzca Abreviatura o Nombre corto correctamente ya que se añadirá como sufijo a todos los Jefes de Cuenta."
+Please Update SMS Settings,Por favor actualizar la configuración de SMS
+Please add expense voucher details,"Por favor, añada detalles de gastos de vales"
+Please add to Modes of Payment from Setup.,"Por favor, añada a Modos de Pago de Configuración."
+Please check 'Is Advance' against Account {0} if this is an advance entry.,"Por favor, consulte ' Es Avance ' contra la cuenta {0} si se trata de una entrada por adelantado."
+Please click on 'Generate Schedule',"Por favor, haga clic en ' Generar la Lista de"
+Please click on 'Generate Schedule' to fetch Serial No added for Item {0},"Por favor, haga clic en "" Generar Schedule ' en busca del cuento por entregas añadido para el elemento {0}"
+Please click on 'Generate Schedule' to get schedule,"Por favor, haga clic en ' Generar la Lista de conseguir horario"
+Please create Customer from Lead {0},"Por favor, cree Cliente de plomo {0}"
+Please create Salary Structure for employee {0},"Por favor, cree Estructura salarial para el empleado {0}"
+Please create new account from Chart of Accounts.,"Por favor, cree una nueva cuenta de Plan General de Contabilidad ."
+Please do NOT create Account (Ledgers) for Customers and Suppliers. They are created directly from the Customer / Supplier masters.,"Por favor, no crean la cuenta ( Libros de contabilidad ) para clientes y proveedores . Son creados directamente de los maestros de cliente / proveedor ."
+Please enter 'Expected Delivery Date',"Por favor, introduzca "" la fecha del alumbramiento '"
+Please enter 'Is Subcontracted' as Yes or No,"Por favor, introduzca "" se subcontrata "" como Sí o No"
+Please enter 'Repeat on Day of Month' field value,Por favor introduce 'Repeat en el Día del Mes ' valor del campo
+Please enter Account Receivable/Payable group in company master,Por favor introduce el grupo de cobro / pago de cuentas en master empresa
+Please enter Approving Role or Approving User,Por favor introduzca Aprobar Papel o Aprobar usuario
+Please enter BOM for Item {0} at row {1},Por favor ingrese la lista de materiales para el punto {0} en la fila {1}
+Please enter Company,Por favor introduzca Company
+Please enter Cost Center,Por favor introduzca Centro de Costos
+Please enter Delivery Note No or Sales Invoice No to proceed,"Por favor, ingrese la nota de entrega o No Factura No para continuar"
+Please enter Employee Id of this sales parson,Por favor introduzca Empleado Id de este párroco ventas
+Please enter Expense Account,"Por favor, ingrese Cuenta de Gastos"
+Please enter Item Code to get batch no,"Por favor, introduzca el código del artículo para obtener lotes no"
+Please enter Item Code.,"Por favor, introduzca el código del artículo ."
+Please enter Item first,Por favor introduzca Artículo primero
+Please enter Maintaince Details first,Por favor introduzca Maintaince Detalles primero
+Please enter Master Name once the account is created.,"Por favor , ingrese el nombre una vez que se creó la cuenta ."
+Please enter Planned Qty for Item {0} at row {1},Por favor introduzca Planificada Cantidad de elemento {0} en la fila {1}
+Please enter Production Item first,Por favor introduzca Artículo Producción primera
+Please enter Purchase Receipt No to proceed,Por favor introduzca recibo de compra en No para continuar
+Please enter Reference date,Por favor introduzca la fecha de referencia
+Please enter Warehouse for which Material Request will be raised,"Por favor introduzca Almacén, bodega en la que se planteará Solicitud de material"
+Please enter Write Off Account,Por favor introduce Escriba Off Cuenta
+Please enter atleast 1 invoice in the table,Por favor introduzca al menos 1 de facturas en la tabla
+Please enter company first,Por favor introduzca compañía primero
+Please enter company name first,"Por favor, introduzca nombre de la empresa primero"
+Please enter default Unit of Measure,Por favor ingrese unidad de medida predeterminada
+Please enter default currency in Company Master,Por favor introduce la moneda por defecto en la empresa principal
+Please enter email address,"Por favor, introduzca la dirección de correo electrónico"
+Please enter item details,Por favor ingrese los detalles del artículo
+Please enter message before sending,Por favor introduce el mensaje antes de enviarlo
+Please enter parent account group for warehouse account,Por favor ingrese grupo de cuentas de los padres para la cuenta de depósito
+Please enter parent cost center,"Por favor, introduzca el centro de coste de los padres"
+Please enter quantity for Item {0},Por favor introduzca la cantidad para el elemento {0}
+Please enter relieving date.,Por favor introduzca la fecha aliviar .
+Please enter sales order in the above table,Por favor ingrese para ventas en la tabla anterior
+Please enter valid Company Email,Por favor introduzca válida Empresa Email
+Please enter valid Email Id,Por favor introduzca válido Email Id
+Please enter valid Personal Email,Por favor introduzca válido Email Personal
+Please enter valid mobile nos,Por favor introduzca nos móviles válidos
+Please find attached Sales Invoice #{0},Se adjunta la factura de venta # {0}
+Please install dropbox python module,"Por favor, instale el módulo python dropbox"
+Please mention no of visits required,"¡Por favor, no de visitas requeridas"
+Please pull items from Delivery Note,"Por favor, tire de los artículos en la nota de entrega"
+Please save the Newsletter before sending,"Por favor, guarde el boletín antes de enviar"
+Please save the document before generating maintenance schedule,"Por favor, guarde el documento antes de generar el programa de mantenimiento"
+Please see attachment,"Por favor, véase el documento adjunto"
+Please select Bank Account,Por favor seleccione la cuenta bancaria
+Please select Carry Forward if you also want to include previous fiscal year's balance leaves to this fiscal year,Por favor seleccione Carry Forward si también desea incluir el saldo del ejercicio anterior deja a este año fiscal
+Please select Category first,Por favor seleccione primero Categoría
+Please select Charge Type first,"Por favor, seleccione Tipo de Cargo primero"
+Please select Fiscal Year,"Por favor, seleccione el año fiscal"
+Please select Group or Ledger value,"Por favor, seleccione Grupo o Ledger valor"
+Please select Incharge Person's name,"Por favor, seleccione el nombre de InCharge persona"
+Please select Invoice Type and Invoice Number in atleast one row,"Por favor, seleccione Factura Tipo y número de factura en al menos una fila"
+"Please select Item where ""Is Stock Item"" is ""No"" and ""Is Sales Item"" is ""Yes"" and there is no other Sales BOM","Por favor, seleccione el ítem donde "" Es Stock Item"" es "" No"" y ""¿ Punto de Ventas"" es "" Sí "", y no hay otra lista de materiales de ventas"
+Please select Price List,"Por favor, seleccione Lista de precios"
+Please select Start Date and End Date for Item {0},"Por favor, seleccione Fecha de inicio y Fecha de finalización para el punto {0}"
+Please select Time Logs.,Por favor seleccione registros de tiempo.
+Please select a csv file,"Por favor, seleccione un archivo csv"
+Please select a valid csv file with data,"Por favor, seleccione un archivo csv válidos con datos"
+Please select a value for {0} quotation_to {1},"Por favor, seleccione un valor para {0} {1} quotation_to"
+"Please select an ""Image"" first","Por favor seleccione una "" imagen"" primera"
+Please select charge type first,Por favor seleccione el tipo de carga primero
+Please select company first,Por favor seleccione la empresa primero
+Please select company first.,Por favor seleccione la empresa en primer lugar.
+Please select item code,"Por favor, seleccione el código del artículo"
+Please select month and year,Por favor seleccione el mes y el año
+Please select prefix first,"Por favor, selecciona primero el prefijo"
+Please select the document type first,Por favor seleccione el tipo de documento primero
+Please select weekly off day,Por favor seleccione el día libre semanal
+Please select {0},"Por favor, seleccione {0}"
+Please select {0} first,"Por favor, seleccione {0} primero"
+Please select {0} first.,"Por favor, seleccione {0} primero."
+Please set Dropbox access keys in your site config,"Por favor, establece las claves de acceso de Dropbox en tu config sitio"
+Please set Google Drive access keys in {0},"Por favor, establece las claves de acceso de Google Drive en {0}"
+Please set default Cash or Bank account in Mode of Payment {0},"Por favor, ajuste de cuenta bancaria Efectivo por defecto o en el modo de pago {0}"
+Please set default value {0} in Company {0},"Por favor, establece el valor por defecto {0} de la Compañía {0}"
+Please set {0},"Por favor, configure {0}"
+Please setup Employee Naming System in Human Resource > HR Settings,"Por favor, instalación del sistema de nombres de los empleados en Recursos Humanos > Configuración de recursos humanos"
+Please setup numbering series for Attendance via Setup > Numbering Series,"Por favor, series de numeración de configuración para la asistencia a través de Configuración > Series de numeración"
+Please setup your chart of accounts before you start Accounting Entries,"Por favor, configure su plan de cuentas antes de empezar los comentarios de Contabilidad"
+Please specify,"Por favor, especifique"
+Please specify Company,"Por favor, especifique la empresa"
+Please specify Company to proceed,"Por favor, especifique la empresa para proceder"
+Please specify Default Currency in Company Master and Global Defaults,"Por favor, especifique Moneda predeterminada en la empresa principal y los valores predeterminados globales"
+Please specify a,"Por favor, especifique un"
+Please specify a valid 'From Case No.',Especifique un válido ' De Caso No. '
+Please specify a valid Row ID for {0} in row {1},Especifique un ID de fila válido para {0} en la fila {1}
+Please specify either Quantity or Valuation Rate or both,Por favor especificar Cantidad o valoración de tipo o ambos
+Please submit to update Leave Balance.,"Por favor, envíe actualizar Dejar Balance."
+Plot,parcela
+Plot By,Terreno Por
+Point of Sale,Punto de Venta
+Point-of-Sale Setting,Point -of -Sale Marco
+Post Graduate,Postgrado
+Postal,Postal
+Postal Expenses,Gastos Postales
+Posting Date,Fecha de publicación
+Posting Time,Hora de publicación
+Posting date and posting time is mandatory,Fecha de publicación y el envío tiempo es obligatorio
+Posting timestamp must be after {0},Fecha y hora de publicación deberá ser posterior a {0}
+Potential opportunities for selling.,Posibles oportunidades para vender .
+Preferred Billing Address,Preferida Dirección de Facturación
+Preferred Shipping Address,Preferida Dirección Envío
+Prefix,Prefijo
+Present,Presente
+Prevdoc DocType,DocType Prevdoc
+Prevdoc Doctype,Doctype Prevdoc
+Preview,Vista Previa
+Previous,Anterior
+Previous Work Experience,Experiencia laboral previa
+Price,Precio
+Price / Discount,Precio / Descuento
+Price List,Lista de Precios
+Price List Currency,Lista de precios de divisas
+Price List Currency not selected,Lista de precios de divisas no seleccionado
+Price List Exchange Rate,Lista de precios Tipo de Cambio
+Price List Name,Lista de Precios Nombre
+Price List Rate,Lista de Precios Tarifa
+Price List Rate (Company Currency),Lista de precios Tarifa ( Compañía de divisas )
+Price List master.,Master Lista de precios .
+Price List must be applicable for Buying or Selling,Lista de precios debe ser aplicable para comprar o vender
+Price List not selected,Lista de precios no seleccionado
+Price List {0} is disabled,Lista de precios {0} está deshabilitado
+Price or Discount,Precio o Descuento
+Pricing Rule,Regla de Precios
+Pricing Rule Help,Ayuda de Regla de Precios
+"Pricing Rule is first selected based on 'Apply On' field, which can be Item, Item Group or Brand.","Regla precios se selecciona por primera vez basado en 'Aplicar On' de campo, que puede ser elemento, elemento de grupo o Marca."
+"Pricing Rule is made to overwrite Price List / define discount percentage, based on some criteria.","Regla de precios está sobrescribir Precio de lista / definir porcentaje de descuento, sobre la base de algunos criterios."
+Pricing Rules are further filtered based on quantity.,Reglas de las tarifas se filtran más basado en la cantidad.
+Print Format Style,Formato de impresión Estilo
+Print Heading,Imprimir Rubro
+Print Without Amount,Imprimir sin Importe
+Print and Stationary,Impresión y Papelería
+Printing and Branding,Impresión y Marcas
+Priority,Prioridad
+Private Equity,Private Equity
+Privilege Leave,Privilege Dejar
+Probation,libertad condicional
+Process Payroll,Nómina de Procesos
+Produced,Producido
+Produced Quantity,Cantidad producida
+Product Enquiry,Consulta de producto
+Production,Producción
+Production Order,Orden de Producción
+Production Order status is {0},Estado de la orden de producción es de {0}
+Production Order {0} must be cancelled before cancelling this Sales Order,Orden de producción {0} debe ser cancelado antes de cancelar esta orden Ventas
+Production Order {0} must be submitted,Orden de producción {0} debe ser presentado
+Production Orders,Órdenes de Producción
+Production Orders in Progress,Órdenes de producción en Construcción
+Production Plan Item,Plan de Producción de artículos
+Production Plan Items,Elementos del Plan de Producción
+Production Plan Sales Order,Plan de Producción Ventas Orden
+Production Plan Sales Orders,Plan de Producción de órdenes de venta
+Production Planning Tool,Herramienta de Planificación de la producción
+Products,Productos
+"Products will be sorted by weight-age in default searches. More the weight-age, higher the product will appear in the list.","Los productos se clasifican por peso-edad en las búsquedas por defecto. Más del peso-edad , más alto es el producto aparecerá en la lista."
+Professional Tax,Profesional de Impuestos
+Profit and Loss,Pérdidas y Ganancias
+Profit and Loss Statement,Estado de Pérdidas y Ganancias
+Project,Proyecto
+Project Costing,Proyecto de Costos
+Project Details,Detalles del Proyecto
+Project Manager,Gerente de Proyectos
+Project Milestone,Hito del Proyecto
+Project Milestones,Hitos del Proyecto
+Project Name,Nombre del proyecto
+Project Start Date,Fecha de inicio del Proyecto
+Project Type,Tipo de Proyecto
+Project Value,Valor del Proyecto
+Project activity / task.,Actividad del Proyecto / Tarea.
+Project master.,Master de Proyectos.
+Project will get saved and will be searchable with project name given,Proyecto conseguirá guardará y se podrá buscar con el nombre de proyecto determinado
+Project wise Stock Tracking,Sabio proyecto Stock Tracking
+Project-wise data is not available for Quotation,Datos del proyecto - sabio no está disponible para la cita
+Projected,Proyectado
+Projected Qty,Cantidad Projectada
+Projects,Proyectos
+Projects & System,Proyectos y Sistema
+Prompt for Email on Submission of,Preguntar por el correo electrónico en la presentación de
+Proposal Writing,Redacción de Propuestas
+Provide email id registered in company,Proporcionar correo electrónico de identificación registrado en la compañía
+Provisional Profit / Loss (Credit),Beneficio / Pérdida (Crédito) Provisional 
+Public,Público
+Published on website at: {0},Publicado en el sitio web en: {0}
+Publishing,Publicación
+Pull sales orders (pending to deliver) based on the above criteria,Tire de las órdenes de venta (pendiente de entregar ) sobre la base de los criterios anteriores
+Purchase,Compra
+Purchase / Manufacture Details,Detalles de compra / Fábricas
+Purchase Analytics,Analitico de Compras
+Purchase Common,Compra Común
+Purchase Details,Detalles de Compra
+Purchase Discounts,Descuentos sobre Compra
+Purchase Invoice,Factura de Compra
+Purchase Invoice Advance,Compra Factura Anticipada
+Purchase Invoice Advances,Avances Compra Factura
+Purchase Invoice Item,Factura de compra del artículo
+Purchase Invoice Trends,Compra Tendencias Factura
+Purchase Invoice {0} is already submitted,Compra Factura {0} ya está presentado
+Purchase Order,Orden de Compra
+Purchase Order Item,Orden de compra de artículos
+Purchase Order Item No,Orden de compra del artículo
+Purchase Order Item Supplied,Orden de compra del artículo suministrado
+Purchase Order Items,Compra Items
+Purchase Order Items Supplied,Compra Items suministrados
+Purchase Order Items To Be Billed,Artículos de orden de compra a facturar
+Purchase Order Items To Be Received,Los productos que compra para poder ser recibidas
+Purchase Order Message,Orden de Compra Mensaje
+Purchase Order Required,Orden de Compra Requerido
+Purchase Order Trends,Compra Tendencias Solicitar
+Purchase Order number required for Item {0},Número de orden de compra se requiere para el elemento {0}
+Purchase Order {0} is 'Stopped',Orden de Compra {0} ' Detenido '
+Purchase Order {0} is not submitted,Orden de Compra {0} no se presenta
+Purchase Orders given to Suppliers.,Órdenes de Compra otorgados a Proveedores .
+Purchase Receipt,Recibo de Compra
+Purchase Receipt Item,Recibo de compra del artículo
+Purchase Receipt Item Supplied,Recibo de compra del artículo suministrado
+Purchase Receipt Item Supplieds,Compra de recibos Supplieds artículo
+Purchase Receipt Items,Compra de recibos Artículos
+Purchase Receipt Message,Recibo de compra mensaje
+Purchase Receipt No,Recibo de compra No
+Purchase Receipt Required,Recibo de compra requerida
+Purchase Receipt Trends,Tendencias de Compra de recibos
+Purchase Receipt number required for Item {0},Número de recibo de compra requerida para el punto {0}
+Purchase Receipt {0} is not submitted,Recibo de compra {0} no se presenta
+Purchase Register,Compra Registrarse
+Purchase Return,Compra retorno
+Purchase Returned,compra vuelta
+Purchase Taxes and Charges,Impuestos de Compra y Cargos
+Purchase Taxes and Charges Master,Impuestos de Compra y Cargos Maestro
+Purchse Order number required for Item {0},Número de Orden de Compra se requiere para el elemento {0}
+Purpose,Propósito
+Purpose must be one of {0},Propósito debe ser uno de {0}
+QA Inspection,Control de Calidad
+Qty,Cantidad
+Qty Consumed Per Unit,Cantidad Consumida por Unidad
+Qty To Manufacture,Cantidad Para Fabricación
+Qty as per Stock UOM,Cantidad de acuerdo de la UOM
+Qty to Deliver,Cantidad para Ofrecer
+Qty to Order,Cantidad a Solicitar
+Qty to Receive,Cantidad a Recibir
+Qty to Transfer,Cantidad a Transferir
+Qualification,Calificación
+Quality,Calidad
+Quality Inspection,Inspección de Calidad
+Quality Inspection Parameters,Parámetros de Inspección de Calidad
+Quality Inspection Reading,Lectura de Inspección de Calidad
+Quality Inspection Readings,Lecturas de Inspección de Calidad
+Quality Inspection required for Item {0},Inspección de la calidad requerida para el articulo {0}
+Quality Management,Gestión de la Calidad
+Quantity,Cantidad
+Quantity Requested for Purchase,Cantidad solicitada para la compra
+Quantity and Rate,Cantidad y Cambio
+Quantity and Warehouse,Cantidad y Almacén
+Quantity cannot be a fraction in row {0},La cantidad no puede ser una fracción en la fila {0}
+Quantity for Item {0} must be less than {1},Cantidad de elemento {0} debe ser menor de {1}
+Quantity in row {0} ({1}) must be same as manufactured quantity {2},Cantidad en la fila {0} ({1} ) debe ser la misma que la cantidad fabricada {2}
+Quantity of item obtained after manufacturing / repacking from given quantities of raw materials,Cantidad del punto obtenido después de la fabricación / reempaque de cantidades determinadas de materias primas
+Quantity required for Item {0} in row {1},Cantidad requerida para el punto {0} en la fila {1}
+Quarter,Trimestre
+Quarterly,Trimestral
+Quick Help,Ayuda Rápida
+Quotation,Cotización
+Quotation Item,Cotización del artículo
+Quotation Items,Cotización de los Artículos
+Quotation Lost Reason,Cotización Pérdida Razón
+Quotation Message,Cotización Mensaje
+Quotation To,Cotización Para
+Quotation Trends,Tendencias de Cotización
+Quotation {0} is cancelled,Cotización {0} se cancela
+Quotation {0} not of type {1},Cotización {0} no es de tipo {1}
+Quotations received from Suppliers.,Cotizaciones recibidas de los proveedores .
+Quotes to Leads or Customers.,Cotizaciones a Oportunidades o Clientes
+Raise Material Request when stock reaches re-order level,Levante Solicitud de material cuando la acción alcanza el nivel de re- orden
+Raised By,Raised By
+Raised By (Email),Raised By (Email )
+Random,Aleatorio
+Range,Rango
+Rate,Tarifa
+Rate ,Velocidad
+Rate (%),Tarifa (% )
+Rate (Company Currency),Tarifa ( Compañía de divisas )
+Rate Of Materials Based On,Cambio de materiales basados ​​en
+Rate and Amount,Tasa y Cantidad
+Rate at which Customer Currency is converted to customer's base currency,Tasa a la cual la Moneda del Cliente se convierte a la moneda base del cliente
+Rate at which Price list currency is converted to company's base currency,Grado en el que la lista de precios en moneda se convierte en la moneda base de la compañía
+Rate at which Price list currency is converted to customer's base currency,Grado en el que la lista de precios en moneda se convierte en la moneda base del cliente
+Rate at which customer's currency is converted to company's base currency,Tasa a la cual la Moneda del Cliente se convierte a la moneda base de la compañía
+Rate at which supplier's currency is converted to company's base currency,Grado a la que la moneda de proveedor se convierte en la moneda base de la compañía
+Rate at which this tax is applied,Velocidad a la que se aplica este impuesto
+Raw Material,materia prima
+Raw Material Item Code,Materia Prima Código del artículo
+Raw Materials Supplied,Materias primas suministradas
+Raw Materials Supplied Cost,Coste materias primas suministradas
+Raw material cannot be same as main Item,La materia prima no puede ser la misma que del artículo principal
+Re-Order Level,Reordenar Nivel
+Re-Order Qty,Re- Online con su nombre
+Re-order,Reordenar
+Re-order Level,Reordenar Nivel
+Re-order Qty,Reordenar Cantidad
+Read,Lectura
+Reading 1,Lectura 1
+Reading 10,Lectura 10
+Reading 2,Lectura 2
+Reading 3,Lectura 3
+Reading 4,Lectura 4
+Reading 5,Lectura 5
+Reading 6,Lectura 6
+Reading 7,Lectura 7
+Reading 8,Lectura 8
+Reading 9,Lectura 9
+Real Estate,Bienes Raíces
+Reason,Razón
+Reason for Leaving,Razones para dejar el
+Reason for Resignation,Motivo de la renuncia
+Reason for losing,Razón por la pérdida de
+Recd Quantity,Recd Cantidad
+Receivable,cuenta por cobrar
+Receivable / Payable account will be identified based on the field Master Type,Cuenta por cobrar / pagar será identificado basándose en el campo Type Master
+Receivables,Cuentas a cobrar
+Receivables / Payables,Cobrar / pagar
+Receivables Group,cobrar Grupo
+Received Date,Fecha de Recepción
+Received Items To Be Billed,Elementos Recibidos a Facturar
+Received Qty,Cantidad Recibida
+Received and Accepted,Recibidos y Aceptados
+Receiver List,Lista de receptores
+Receiver List is empty. Please create Receiver List,"Lista de receptores está vacía. Por favor, cree Lista de receptores"
+Receiver Parameter,receptor de parámetros
+Recipients,Destinatarios
+Reconcile,Conciliar
+Reconciliation Data,Reconciliación de Datos
+Reconciliation HTML,Reconciliación HTML
+Reconciliation JSON,Reconciliación JSON
+Record item movement.,Registro modificado
+Recurring Id,ID Recurrente
+Recurring Invoice,Factura Recurrente
+Recurring Type,Tipo Recurrente
+Reduce Deduction for Leave Without Pay (LWP),Reducir Deducción por Licencia sin Sueldo ( LWP )
+Reduce Earning for Leave Without Pay (LWP),Reduzca la Ganancia por Licencia sin Sueldo ( LWP )
+Ref,Referencia
+Ref Code,Código Referencia
+Ref SQ,Ref SQ
+Reference,Referencia
+Reference #{0} dated {1},Referencia # {0} de fecha {1}
+Reference Date,Fecha de Referencia
+Reference Name,Referencia Nombre
+Reference No & Reference Date is required for {0},Se requiere de Referencia y referencia Fecha de {0}
+Reference No is mandatory if you entered Reference Date,Referencia No es obligatorio si introdujo Fecha de Referencia
+Reference Number,Número de Referencia
+Reference Row #,Referencia Fila #
+Refresh,Actualizar
+Registration Details,Detalles de Registro
+Registration Info,Información de Registro
+Rejected,Rechazado
+Rejected Quantity,Cantidad Rechazada
+Rejected Serial No,Rechazado Serie No
+Rejected Warehouse,Almacén Rechazado
+Rejected Warehouse is mandatory against regected item,Almacén Rechazado es obligatorio en la partida regected
+Relation,Relación
+Relieving Date,Aliviar Fecha
+Relieving Date must be greater than Date of Joining,Aliviar fecha debe ser mayor que Fecha de acceso
+Remark,observación
+Remarks,observaciones
+Remarks Custom,Observaciones Custom
+Rename,Renombrar
+Rename Log,Cambiar el Nombre de Sesión
+Rename Tool,Cambiar el nombre de la herramienta
+Rent Cost,Renta Costo
+Rent per hour,Alquiler por Horas
+Rented,Alquilado
+Repeat on Day of Month,Repita el Día del mes
+Replace,reemplazar
+Replace Item / BOM in all BOMs,Reemplazar elemento / lista de materiales en todas las listas de materiales
+Replied,Respondio
+Report Date,Fecha del Informe
+Report Type,Tipo de informe
+Report Type is mandatory,Tipo de informe es obligatorio
+Reports to,Informes al
+Reqd By Date,Reqd Por Fecha
+Reqd by Date,Reqd Fecha
+Request Type,Tipo de solicitud
+Request for Information,Solicitud de Información
+Request for purchase.,Solicitar a la venta.
+Requested,Requerido
+Requested For,Solicitados para
+Requested Items To Be Ordered,Artículos solicitados será condenada
+Requested Items To Be Transferred,Artículos solicitados para ser transferido
+Requested Qty,Cant. Solicitada
+"Requested Qty: Quantity requested for purchase, but not ordered.","Solicitado Cantidad : Cantidad solicitada para la compra, pero no ordenado ."
+Requests for items.,Las solicitudes de artículos.
+Required By,Requerido por
+Required Date,Fecha Requerida
+Required Qty,Cant. Necesaria
+Required only for sample item.,Sólo es necesario para el artículo de muestra .
+Required raw materials issued to the supplier for producing a sub - contracted item.,Las materias primas necesarias emitidas al proveedor para la producción de un sub - ítem contratado .
+Research,Investigación
+Research & Development,Investigación y Desarrollo
+Researcher,Investigador
+Reseller,Reseller
+Reserved,Reservado
+Reserved Qty,Cant. Reservada
+"Reserved Qty: Quantity ordered for sale, but not delivered.","Reservados Cantidad : Cantidad a pedir a la venta , pero no entregado."
+Reserved Quantity,Cantidad Reservada
+Reserved Warehouse,Almacén Reservado
+Reserved Warehouse in Sales Order / Finished Goods Warehouse,Almacén reservado en ventas por pedido / Finalizado Productos Almacén
+Reserved Warehouse is missing in Sales Order,Almacén Reservado falta de órdenes de venta
+Reserved Warehouse required for stock Item {0} in row {1},Almacén Reservado requerido para la acción del artículo {0} en la fila {1}
+Reserved warehouse required for stock item {0},Almacén Reservado requerido para la acción del artículo {0}
+Reserves and Surplus,Reservas y Superávit
+Reset Filters,Restablecer los Filtros
+Resignation Letter Date,Fecha de Carta de Renuncia 
+Resolution,Resolución
+Resolution Date,Fecha de Resolución
+Resolution Details,Detalles de la resolución
+Resolved By,Resuelto por
+Rest Of The World,Resto del mundo
+Retail,venta al por menor
+Retail & Wholesale,Venta al por menor y al por mayor
+Retailer,detallista
+Review Date,Fecha de Revisión
+Rgt,Rgt
+Role Allowed to edit frozen stock,Papel animales de editar stock congelado
+Role that is allowed to submit transactions that exceed credit limits set.,Papel que se permite presentar las transacciones que excedan los límites de crédito establecidos .
+Root Type,Tipo Root
+Root Type is mandatory,Tipo Root es obligatorio
+Root account can not be deleted,Cuenta root no se puede borrar
+Root cannot be edited.,Root no se puede editar .
+Root cannot have a parent cost center,Raíz no puede tener un centro de costes de los padres
+Rounded Off,Redondeado
+Rounded Total,Total Redondeado
+Rounded Total (Company Currency),Total redondeado ( Compañía de divisas )
+Row # ,Fila #
+Row # {0}: ,Fila # {0}:
+Row #{0}: Ordered qty can not less than item's minimum order qty (defined in item master).,Fila # {0}: Cantidad ordenada no puede menos que mínima cantidad de pedido de material (definido en maestro de artículos).
+Row #{0}: Please specify Serial No for Item {1},"Fila # {0}: Por favor, especifique No para la serie de artículos {1}"
+Row {0}: Account does not match with \						Purchase Invoice Credit To account,Fila {0}: Cuenta no coincide con \ Compra Factura de Crédito Para tener en cuenta
+Row {0}: Account does not match with \						Sales Invoice Debit To account,Fila {0}: Cuenta no coincide con \ Factura Débito Para tener en cuenta
+Row {0}: Conversion Factor is mandatory,Fila {0}: Factor de conversión es obligatoria
+Row {0}: Credit entry can not be linked with a Purchase Invoice,Fila {0}: entrada de crédito no puede vincularse con una factura de compra
+Row {0}: Debit entry can not be linked with a Sales Invoice,Fila {0}: entrada de débito no se puede vincular con una factura de venta
+Row {0}: Payment amount must be less than or equals to invoice outstanding amount. Please refer Note below.,"Fila {0}: Cantidad de pagos debe ser menor o igual a facturar cantidad pendiente. Por favor, consulte la nota a continuación."
+Row {0}: Qty is mandatory,Fila {0}: Cantidad es obligatorio
+"Row {0}: Qty not avalable in warehouse {1} on {2} {3}.					Available Qty: {4}, Transfer Qty: {5}","Fila {0}: Cantidad no avalable en almacén {1} del {2} {3}. Disponible Cantidad: {4}, Traslado Cantidad: {5}"
+"Row {0}: To set {1} periodicity, difference between from and to date \						must be greater than or equal to {2}","Fila {0}: Para establecer {1} periodicidad, diferencia entre desde y hasta la fecha \ debe ser mayor o igual que {2}"
+Row {0}:Start Date must be before End Date,Fila {0}: Fecha de inicio debe ser anterior Fecha de finalización
+Rules for adding shipping costs.,Reglas para la adición de los gastos de envío .
+Rules for applying pricing and discount.,Reglas para la aplicación de precios y descuentos .
+Rules to calculate shipping amount for a sale,Reglas para calcular el importe de envío para una venta
+S.O. No.,S.O. No.
+SHE Cess on Excise,SHE Cess sobre Impuestos Especiales
+SHE Cess on Service Tax,SHE CESS en Tax Service
+SHE Cess on TDS,SHE CESS en TDS
+SMS Center,Centro SMS
+SMS Gateway URL,SMS Gateway URL
+SMS Log,SMS Iniciar sesión
+SMS Parameter,Parámetro SMS
+SMS Sender Name,SMS Sender Name
+SMS Settings,Ajustes de SMS
+SO Date,SO Fecha
+SO Pending Qty,SO Pendiente Cantidad
+SO Qty,SO Cantidad
+Salary,Salario
+Salary Information,La información sobre sueldos
+Salary Manager,Administrador de Salario
+Salary Mode,Modo Salario
+Salary Slip,Slip Salario
+Salary Slip Deduction,Deducción nómina
+Salary Slip Earning,Ganar nómina
+Salary Slip of employee {0} already created for this month,Nómina de empleado {0} ya creado para este mes
+Salary Structure,Estructura Salarial
+Salary Structure Deduction,Estructura salarial Deducción
+Salary Structure Earning,Estructura salarial Earning
+Salary Structure Earnings,Estructura salarial Ganancias
+Salary breakup based on Earning and Deduction.,Ruptura Salario basado en la ganancia y la deducción.
+Salary components.,Componentes salariales.
+Salary template master.,Plantilla maestra Salario .
+Sales,Venta
+Sales Analytics,Análisis de Ventas
+Sales BOM,BOM Ventas
+Sales BOM Help,BOM Ventas Ayuda
+Sales BOM Item,BOM Sales Item
+Sales BOM Items,BOM Ventas Artículos
+Sales Browser,Navegador de Ventas
+Sales Details,Detalles de Ventas
+Sales Discounts,Descuentos sobre Ventas
+Sales Email Settings,Configuración de Ventas Email
+Sales Expenses,Gastos de Ventas
+Sales Extras,Extras Ventas
+Sales Funnel,Embudo de Ventas
+Sales Invoice,Factura de Venta
+Sales Invoice Advance,Factura Anticipadas
+Sales Invoice Item,La factura de venta de artículos
+Sales Invoice Items,Artículos factura de venta
+Sales Invoice Message,Factura Mensaje
+Sales Invoice No,Factura de venta No
+Sales Invoice Trends,Ventas Tendencias Factura
+Sales Invoice {0} has already been submitted,Factura {0} ya se ha presentado
+Sales Invoice {0} must be cancelled before cancelling this Sales Order,Factura {0} debe ser cancelado antes de cancelar esta orden Ventas
+Sales Order,Ordenes de Venta
+Sales Order Date,Órdenes de venta Fecha
+Sales Order Item,Solicitar Sales Item
+Sales Order Items,Solicitar Sales Artículos
+Sales Order Message,Sales Order Mensaje
+Sales Order No,Ventas de orden
+Sales Order Required,Ventas orden requerido
+Sales Order Trends,Tendencias Ventas Solicitar
+Sales Order required for Item {0},Órdenes de venta requerido para el punto {0}
+Sales Order {0} is not submitted,Órdenes de venta {0} no se presenta
+Sales Order {0} is not valid,Órdenes de venta {0} no es válido
+Sales Order {0} is stopped,Órdenes de venta {0} se detiene
+Sales Partner,Socio de ventas
+Sales Partner Name,Nombre Sales Partner
+Sales Partner Target,Ventas objetivo Socio
+Sales Partners Commission,Puntos de ventas en Comisión
+Sales Person,Sales Person
+Sales Person Name,Sales Person Name
+Sales Person Target Variance Item Group-Wise,Sales Person Target Varianza Artículo Group- Wise
+Sales Person Targets,Objetivos persona de las ventas
+Sales Person-wise Transaction Summary,Person- sabio Ventas Resumen de transacciones
+Sales Register,Ventas Registro
+Sales Return,Volver Ventas
+Sales Returned,Obtenidos Ventas
+Sales Taxes and Charges,Los impuestos y cargos de venta
+Sales Taxes and Charges Master,Los impuestos y cargos de venta Maestro
+Sales Team,Equipo de Ventas
+Sales Team Details,Detalles del equipo de ventas
+Sales Team1,Team1 Ventas
+Sales and Purchase,Ventas y Compras
+Sales campaigns.,Campañas de ventas.
+Salutation,Saludo
+Sample Size,Tamaño de la muestra
+Sanctioned Amount,importe sancionado
+Saturday,Sábado
+Schedule,Horario
+Schedule Date,Horario Fecha
+Schedule Details,Agenda Detalles
+Scheduled,Programado
+Scheduled Date,Fecha prevista
+Scheduled to send to {0},Programado para enviar a {0}
+Scheduled to send to {0} recipients,Programado para enviar a {0} destinatarios
+Scheduler Failed Events,Eventos Scheduler fallidos
+School/University,Escuela / Universidad
+Score (0-5),Puntuación ( 0-5)
+Score Earned,puntuación obtenida
+Score must be less than or equal to 5,Puntuación debe ser menor o igual a 5
+Scrap %,Scrap %
+Seasonality for setting budgets.,Estacionalidad de establecer presupuestos.
+Secretary,Secretario
+Secured Loans,Préstamos Garantizados
+Securities & Commodity Exchanges,Valores y Bolsas de Productos
+Securities and Deposits,Valores y Depósitos
+"See ""Rate Of Materials Based On"" in Costing Section","Consulte "" Cambio de materiales a base On"" en la sección Cálculo del coste"
+"Select ""Yes"" for sub - contracting items","Seleccione "" Sí"" para el sub - contratación de artículos"
+"Select ""Yes"" if this item is used for some internal purpose in your company.","Seleccione "" Sí"" si este artículo se utiliza para algún propósito interno de su empresa."
+"Select ""Yes"" if this item represents some work like training, designing, consulting etc.","Seleccione "" Sí"" si este artículo representa un poco de trabajo al igual que la formación, el diseño, consultoría , etc"
+"Select ""Yes"" if you are maintaining stock of this item in your Inventory.","Seleccione "" Sí"" si usted está manteniendo un balance de este artículo en su inventario."
+"Select ""Yes"" if you supply raw materials to your supplier to manufacture this item.","Seleccione "" Sí"" si usted suministra materias primas a su proveedor para la fabricación de este artículo."
+Select Brand...,Seleccionar Marca ...
+Select Budget Distribution to unevenly distribute targets across months.,Seleccione Asignaciones para distribuir de manera desigual a través de objetivos meses .
+"Select Budget Distribution, if you want to track based on seasonality.","Seleccione Presupuesto Distribución , si desea realizar un seguimiento basado en la estacionalidad."
+Select Company...,Seleccione la empresa ...
+Select DocType,Seleccione tipo de documento
+Select Fiscal Year...,Seleccione el año fiscal ...
+Select Items,Seleccione Artículos
+Select Project...,Seleccionar Proyecto ...
+Select Purchase Receipts,Seleccionar Compra Receipts
+Select Sales Orders,Selección de órdenes de venta
+Select Sales Orders from which you want to create Production Orders.,Seleccione órdenes de venta a partir del cual desea crear órdenes de producción.
+Select Time Logs and Submit to create a new Sales Invoice.,Seleccionar registros de tiempo e Presentar después de crear una nueva factura de venta .
+Select Transaction,Seleccione Transacción
+Select Warehouse...,Seleccione Almacén ...
+Select Your Language,Seleccione su idioma
+Select account head of the bank where cheque was deposited.,Seleccione la cuenta la cabeza del banco donde cheque fue depositado .
+Select company name first.,Seleccionar nombre de la empresa en primer lugar.
+Select template from which you want to get the Goals,Seleccione la plantilla de la que usted desea conseguir los Objetivos de
+Select the Employee for whom you are creating the Appraisal.,Seleccione el empleado para el que está creando la Evaluación .
+Select the period when the invoice will be generated automatically,Seleccione el período en que la factura se generará de forma automática
+Select the relevant company name if you have multiple companies,Seleccione el nombre de sociedades correspondiente si tiene varias empresas
+Select the relevant company name if you have multiple companies.,Seleccione el nombre de sociedades correspondiente si tiene varias empresas .
+Select who you want to send this newsletter to,Seleccione a quién desea enviar este boletín a
+Select your home country and check the timezone and currency.,Seleccione su país de origen y comprobar la zona horaria y la moneda.
+"Selecting ""Yes"" will allow this item to appear in Purchase Order , Purchase Receipt.","Al seleccionar "" Sí"" permitirá que este tema aparezca en la Orden de Compra , recibo de compra ."
+"Selecting ""Yes"" will allow this item to figure in Sales Order, Delivery Note","Al seleccionar "" Sí "" permitirá este artículo para averiguar en órdenes de venta , nota de entrega"
+"Selecting ""Yes"" will allow you to create Bill of Material showing raw material and operational costs incurred to manufacture this item.","Al seleccionar "" Sí"" le permitirá crear la lista de materiales que muestran la materia prima y los costos operativos incurridos en la fabricación de este artículo."
+"Selecting ""Yes"" will allow you to make a Production Order for this item.","Al seleccionar "" Sí "" permitirá que usted haga una orden de producción por este concepto."
+"Selecting ""Yes"" will give a unique identity to each entity of this item which can be viewed in the Serial No master.","Al seleccionar "" Sí"" le dará una identidad única a cada entidad de este artículo que se puede ver en la serie No amo."
+Selling,Ventas
+Selling Settings,La venta de Ajustes
+"Selling must be checked, if Applicable For is selected as {0}","Selling debe comprobar, si se selecciona aplicable Para que {0}"
+Send,Enviar
+Send Autoreply,Enviar Respuesta automática
+Send Email,Enviar Correo Electronico
+Send From,Enviar Desde
+Send Notifications To,Enviar notificaciones a
+Send Now,Enviar ahora
+Send SMS,Enviar Mensaje de Texto
+Send To,Enviar a
+Send To Type,Enviar a Teclear
+Send mass SMS to your contacts,Enviar Mensaje de Texto masivo a sus contactos
+Send to this list,Enviar a esta lista
+Sender Name,Nombre del Remitente
+Sent On,Enviado Por
+Separate production order will be created for each finished good item.,Para la producción por separado se crea para cada buen artículo terminado.
+Serial No,No de orden
+Serial No / Batch,N º de serie / lote
+Serial No Details,Serial No Detalles
+Serial No Service Contract Expiry,Número de orden de servicio Contrato de caducidad
+Serial No Status,Número de orden Estado
+Serial No Warranty Expiry,Número de orden de caducidad Garantía
+Serial No is mandatory for Item {0},No de serie es obligatoria para el elemento {0}
+Serial No {0} created,Número de orden {0} creado
+Serial No {0} does not belong to Delivery Note {1},Número de orden {0} no pertenece a la nota de entrega {1}
+Serial No {0} does not belong to Item {1},Número de orden {0} no pertenece al elemento {1}
+Serial No {0} does not belong to Warehouse {1},Número de orden {0} no pertenece al Almacén {1}
+Serial No {0} does not exist,Número de orden {0} no existe
+Serial No {0} has already been received,Número de orden {0} ya se ha recibido
+Serial No {0} is under maintenance contract upto {1},Número de orden {0} tiene un contrato de mantenimiento hasta {1}
+Serial No {0} is under warranty upto {1},Número de orden {0} está en garantía hasta {1}
+Serial No {0} not in stock,Número de orden {0} no está en stock
+Serial No {0} quantity {1} cannot be a fraction,Número de orden {0} {1} cantidad no puede ser una fracción
+Serial No {0} status must be 'Available' to Deliver,"Número de orden {0} Estado debe ser "" disponible "" para entregar"
+Serial Nos Required for Serialized Item {0},Serie n Necesario para artículo serializado {0}
+Serial Number Series,Número de Serie Serie
+Serial number {0} entered more than once,Número de serie {0} entraron más de una vez
+Serialized Item {0} cannot be updated \					using Stock Reconciliation,Artículo Serialized {0} no se puede actualizar \ mediante Stock Reconciliación
+Series,Serie
+Series List for this Transaction,Lista de series para esta transacción
+Series Updated,Series Actualizado
+Series Updated Successfully,Serie actualizado correctamente
+Series is mandatory,Serie es obligatorio
+Series {0} already used in {1},Serie {0} ya se utiliza en {1}
+Service,Servicio
+Service Address,Dirección del Servicio
+Service Tax,Impuestos de Servicio
+Services,Servicios
+Set,conjunto
+"Set Default Values like Company, Currency, Current Fiscal Year, etc.","Establecer valores predeterminados , como empresa , vigencia actual año fiscal , etc"
+Set Item Group-wise budgets on this Territory. You can also include seasonality by setting the Distribution.,Establecer presupuestos - Grupo sabio artículo en este Territorio. También puede incluir la estacionalidad mediante el establecimiento de la Distribución .
+Set Status as Available,Estado Establecer como disponible
+Set as Default,Establecer como predeterminado
+Set as Lost,Establecer como Perdidos
+Set prefix for numbering series on your transactions,Establecer prefijo de numeración de serie en sus transacciones
+Set targets Item Group-wise for this Sales Person.,Establecer objetivos artículo grupo que tienen para este vendedor.
+Setting Account Type helps in selecting this Account in transactions.,Ajuste del tipo de cuenta le ayuda en la selección de esta cuenta en las transacciones.
+Setting this Address Template as default as there is no other default,Al establecer esta plantilla de dirección por defecto ya que no hay otra manera predeterminada
+Setting up...,Configuración ...
+Settings,Configuración
+Settings for HR Module,Ajustes para el Módulo de Recursos Humanos
+"Settings to extract Job Applicants from a mailbox e.g. ""jobs@example.com""","Ajustes para extraer los solicitantes de empleo de un buzón por ejemplo, "" jobs@example.com """
+Setup,Configuración
+Setup Already Complete!!,Configuración completa !
+Setup Complete,Configuración completa
+Setup SMS gateway settings,Configuración de puerta de enlace de configuración de SMS
+Setup Series,Serie de configuración
+Setup Wizard,Asistente de configuración
+Setup incoming server for jobs email id. (e.g. jobs@example.com),Configuración del servidor de correo entrante para los trabajos de identificación del email . (por ejemplo jobs@example.com )
+Setup incoming server for sales email id. (e.g. sales@example.com),Configuración del servidor de correo entrante de correo electrónico de identificación de las ventas. (por ejemplo sales@example.com )
+Setup incoming server for support email id. (e.g. support@example.com),Configuración del servidor de correo entrante para el apoyo de id de correo electrónico. (por ejemplo support@example.com )
+Share,Cuota
+Share With,Comparte con
+Shareholders Funds,Accionistas Fondos
+Shipments to customers.,Los envíos a los clientes .
+Shipping,Envío
+Shipping Account,cuenta Envíos
+Shipping Address,Dirección de envío
+Shipping Amount,Importe del envío
+Shipping Rule,Regla de envío
+Shipping Rule Condition,Regla Condición inicial
+Shipping Rule Conditions,Regla envío Condiciones
+Shipping Rule Label,Regla Etiqueta de envío
+Shop,Tienda
+Shopping Cart,Cesta de la compra
+Short biography for website and other publications.,Breve biografía de la página web y otras publicaciones.
+"Show ""In Stock"" or ""Not in Stock"" based on stock available in this warehouse.","Mostrar ""en la acción "" o "" No disponible "", basada en stock disponible en este almacén."
+"Show / Hide features like Serial Nos, POS etc.","Mostrar / Disimular las características como de serie n , POS , etc"
+Show In Website,Mostrar En Sitio Web
+Show a slideshow at the top of the page,Mostrar una presentación de diapositivas en la parte superior de la página
+Show in Website,Mostrar en Sitio Web
+Show rows with zero values,Mostrar filas con valores de cero
+Show this slideshow at the top of the page,Mostrar esta presentación de diapositivas en la parte superior de la página
+Sick Leave,baja por enfermedad
+Signature,Firma
+Signature to be appended at the end of every email,Firma que se adjunta al final de cada correo electrónico
+Single,solo
+Single unit of an Item.,Una sola unidad de un elemento .
+Sit tight while your system is being setup. This may take a few moments.,Estar tranquilos mientras el sistema está siendo configuración. Esto puede tomar un momento .
+Slideshow,Presentación
+Soap & Detergent,Jabón y Detergente
+Software,Software
+Software Developer,Desarrollador de Software
+"Sorry, Serial Nos cannot be merged","Lo sentimos , Nos de serie no se puede fusionar"
+"Sorry, companies cannot be merged","Lo sentimos , las empresas no se pueden combinar"
+Source,Fuente
+Source File,Archivo de Origen
+Source Warehouse,fuente de depósito
+Source and target warehouse cannot be same for row {0},Fuente y el almacén de destino no pueden ser la misma para la fila {0}
+Source of Funds (Liabilities),Fuente de los fondos ( Pasivo )
+Source warehouse is mandatory for row {0},Almacén de origen es obligatoria para la fila {0}
+Spartan,espartano
+"Special Characters except ""-"" and ""/"" not allowed in naming series","Caracteres especiales , excepto "" -"" y "" / "" no se permiten en el nombramiento de serie"
+Specification Details,Especificaciones Detalles
+Specifications,Especificaciones
+"Specify a list of Territories, for which, this Price List is valid","Especifica una lista de territorios , para lo cual, la lista de precios es válida"
+"Specify a list of Territories, for which, this Shipping Rule is valid","Especifica una lista de territorios , para lo cual, esta Regla envío es válida"
+"Specify a list of Territories, for which, this Taxes Master is valid","Especifica una lista de territorios , para lo cual, esta Impuestos Master es válida"
+"Specify the operations, operating cost and give a unique Operation no to your operations.","Especifique la operación , el costo de operación y dar una operación única que no a sus operaciones."
+Split Delivery Note into packages.,Dividir nota de entrega en paquetes .
+Sports,deportes
+Sr,Sr
+Standard,estándar
+Standard Buying,Compra estándar
+Standard Reports,Informes estándar
+Standard Selling,Venta estándar
+Standard contract terms for Sales or Purchase.,Condiciones contractuales estándar para Ventas o Compra.
+Start,comienzo
+Start Date,Fecha de inicio
+Start date of current invoice's period,Fecha del período de facturación actual Inicie
+Start date should be less than end date for Item {0},La fecha de inicio debe ser menor que la fecha de finalización para el punto {0}
+State,Estado
+Statement of Account,Estado de cuenta
+Static Parameters,Parámetros estáticos
+Status,estado
+Status must be one of {0},Estado debe ser uno de {0}
+Status of {0} {1} is now {2},Situación de {0} {1} { 2 es ahora }
+Status updated to {0},Estado actualizado a {0}
+Statutory info and other general information about your Supplier,Información legal y otra información general acerca de su proveedor
+Stay Updated,Manténgase actualizado
+Stock,Existencias
+Stock Adjustment,Ajuste de existencias
+Stock Adjustment Account,Cuenta de Ajuste de existencias
+Stock Ageing,Envejecimiento de existencias
+Stock Analytics,Análisis de existencias
+Stock Assets,Activos de archivo
+Stock Balance,Stock de balance
+Stock Entries already created for Production Order ,Stock Entries already created for Production Order 
+Stock Entry,Entrada Stock
+Stock Entry Detail,Detalle de la entrada
+Stock Expenses,gastos de archivo
+Stock Frozen Upto,Stock Frozen Hasta
+Stock Ledger,Ledger Stock
+Stock Ledger Entry,Ledger Entry Stock
+Stock Ledger entries balances updated,Ledger Stock entradas saldos actualizados
+Stock Level,Nivel de existencias
+Stock Liabilities,Pasivos de archivo
+Stock Projected Qty,Stock Proyectado Cantidad
+Stock Queue (FIFO),Stock de cola ( FIFO)
+Stock Received But Not Billed,Stock recibida no facturados
+Stock Reconcilation Data,Stock reconciliación de datos
+Stock Reconcilation Template,Stock reconciliación Plantilla
+Stock Reconciliation,Stock Reconciliación
+"Stock Reconciliation can be used to update the stock on a particular date, usually as per physical inventory.","Stock Reconciliación se puede utilizar para actualizar las existencias en una fecha determinada , por lo general de acuerdo con el inventario físico."
+Stock Settings,Ajustes de archivo
+Stock UOM,Stock UOM
+Stock UOM Replace Utility,Stock UOM reemplazar utilidad
+Stock UOM updatd for Item {0},Updatd Stock UOM para el punto {0}
+Stock Uom,Stock Uom
+Stock Value,Stock Valor
+Stock Value Difference,Stock valor de la diferencia
+Stock balances updated,Saldos archivo actualizado
+Stock cannot be updated against Delivery Note {0},Stock no puede actualizarse contra entrega Nota {0}
+Stock entries exist against warehouse {0} cannot re-assign or modify 'Master Name',Existen entradas de archivo contra almacén {0} no se puede volver a asignar o modificar ' Maestro Name'
+Stock transactions before {0} are frozen,Operaciones bursátiles antes de {0} se congelan
+Stop,Deténgase
+Stop Birthday Reminders,Detener Birthday Reminders
+Stop Material Request,Solicitud Detener material
+Stop users from making Leave Applications on following days.,Deje que los usuarios realicen Aplicaciones excedencia siguientes días .
+Stop!,¡Alto!
+Stopped,detenido
+Stopped order cannot be cancelled. Unstop to cancel.,Para Parado no se puede cancelar . Unstop cancelar.
+Stores,Tiendas
+Stub,talón
+Sub Assemblies,Asambleas Sub
+"Sub-currency. For e.g. ""Cent""","Sub -moneda. Por ejemplo, "" Cent """
+Subcontract,subcontrato
+Subject,Sujeto
+Submit Salary Slip,Presentar nómina
+Submit all salary slips for the above selected criteria,Presentar todas las nóminas para los criterios seleccionados anteriormente
+Submit this Production Order for further processing.,Enviar esta Orden de Producción para su posterior procesamiento .
+Submitted,Enviado
+Subsidiary,Filial
+Successful: ,Con éxito:
+Successfully Reconciled,Con éxito Reconciled
+Suggestions,Sugerencias
+Sunday,Domingo
+Supplier,Proveedor
+Supplier (Payable) Account,Proveedor (A pagar ) Cuenta
+Supplier (vendor) name as entered in supplier master,Proveedor (vendedor ) nombre que ingresó en el maestro de proveedores
+Supplier > Supplier Type,Proveedor> Tipo de Proveedor
+Supplier Account Head,Cuenta Proveedor Head
+Supplier Address,Dirección del proveedor
+Supplier Addresses and Contacts,Direcciones del surtidor y Contactos
+Supplier Details,Detalles del Proveedor
+Supplier Intro,Proveedor Intro
+Supplier Invoice Date,Proveedor Fecha de la factura
+Supplier Invoice No,Proveedor factura n º
+Supplier Name,Nombre del proveedor
+Supplier Naming By,Naming Proveedor Por
+Supplier Part Number,Número de pieza del proveedor
+Supplier Quotation,Cotización Proveedor
+Supplier Quotation Item,Proveedor Cotización artículo
+Supplier Reference,Referencia proveedor
+Supplier Type,Tipo de proveedor
+Supplier Type / Supplier,Proveedor Tipo / Proveedor
+Supplier Type master.,Proveedor Tipo maestro.
+Supplier Warehouse,Almacén Proveedor
+Supplier Warehouse mandatory for sub-contracted Purchase Receipt,Depósito obligatorio para recibo de compra de subcontratación Proveedor
+Supplier database.,Base de datos de proveedores.
+Supplier master.,Maestro de proveedores.
+Supplier warehouse where you have issued raw materials for sub - contracting,Almacén del proveedor en la que han emitido las materias primas para la sub - contratación
+Supplier-Wise Sales Analytics,De proveedores hasta los sabios Ventas Analytics
+Support,apoyo
+Support Analtyics,Analtyics Soporte
+Support Analytics,Soporte Analytics
+Support Email,Email de Ayuda
+Support Email Settings,Soporte Configuración del correo electrónico
+Support Password,Soporte Contraseña
+Support Ticket,Ticket
+Support queries from customers.,Consultas de soporte de clientes .
+Symbol,símbolo
+Sync Support Mails,Sync Soporte Mails
+Sync with Dropbox,Sincronización con Dropbox
+Sync with Google Drive,Sincronización con Google Drive
+System,Sistema
+System Settings,Configuración del sistema
+"System User (login) ID. If set, it will become default for all HR forms.","Usuario del sistema (login ) de diámetro. Si se establece , será por defecto para todas las formas de recursos humanos."
+TDS (Advertisement),TDS (Publicidad)
+TDS (Commission),TDS (Comisión)
+TDS (Contractor),TDS (Contratista)
+TDS (Interest),TDS (Intereses)
+TDS (Rent),TDS (Alquiler)
+TDS (Salary),TDS (Salario)
+Target  Amount,Monto Target
+Target Detail,Objetivo Detalle
+Target Details,Detalles Target
+Target Details1,Target Details1
+Target Distribution,Distribución Target
+Target On,Target On
+Target Qty,Target Cantidad
+Target Warehouse,destino de depósito
+Target warehouse in row {0} must be same as Production Order,Almacenes de destino de la fila {0} debe ser la misma que la producción del pedido
+Target warehouse is mandatory for row {0},Almacenes Target es obligatorio para la fila {0}
+Task,Tarea
+Task Details,Detalles de la tarea
+Tasks,Tareas
+Tax,Impuesto
+Tax Amount After Discount Amount,Total de impuestos Después Cantidad de Descuento
+Tax Assets,Activos por Impuestos
+Tax Category can not be 'Valuation' or 'Valuation and Total' as all items are non-stock items,"Categoría de impuesto no puede ser ' Valoración ' o ' de Valoración y Total ""como todos los artículos son no-acción"
+Tax Rate,Tasa de Impuesto
+Tax and other salary deductions.,Tributaria y otras deducciones salariales.
+Tax detail table fetched from item master as a string and stored in this field.Used for Taxes and Charges,Tabla de detalles de impuestos recoger del maestro de artículos en forma de cadena y se almacena en este campo. Se utiliza para las tasas y cargos
+Tax template for buying transactions.,Plantilla de impuestos para la compra de las transacciones.
+Tax template for selling transactions.,Plantilla Tributaria para la venta de las transacciones.
+Taxable,Imponible
+Taxes,Impuestos
+Taxes and Charges,Impuestos y Cargos
+Taxes and Charges Added,Impuestos y Cargos Adicionales
+Taxes and Charges Added (Company Currency),Impuestos y cargos adicionales ( Compañía de divisas )
+Taxes and Charges Calculation,Impuestos y Cargos Cálculo
+Taxes and Charges Deducted,Impuestos y gastos deducidos
+Taxes and Charges Deducted (Company Currency),Impuestos y gastos deducidos ( Compañía de divisas )
+Taxes and Charges Total,Los impuestos y cargos totales
+Taxes and Charges Total (Company Currency),Impuestos y Cargos total ( Compañía de divisas )
+Technology,Tecnología
+Telecommunications,Telecomunicaciones
+Telephone Expenses,gastos por servicios telefónicos
+Television,Televisión
+Template,Plantilla
+Template for performance appraisals.,Plantilla para las evaluaciones de desempeño .
+Template of terms or contract.,Plantilla de términos o contrato.
+Temporary Accounts (Assets),Cuentas Temporales ( Activos )
+Temporary Accounts (Liabilities),Cuentas Temporales ( Pasivo )
+Temporary Assets,Activos temporales
+Temporary Liabilities,Pasivos temporales
+Term Details,Detalles plazo
+Terms,Términos
+Terms and Conditions,Términos y Condiciones
+Terms and Conditions Content,Términos y Condiciones de contenido
+Terms and Conditions Details,Detalle de Términos y Condiciones 
+Terms and Conditions Template,Plantilla de Términos y Condiciones
+Terms and Conditions1,Términos y Condiciones 1
+Terretory,Territorio
+Territory,Territorio
+Territory / Customer,Localidad / Cliente
+Territory Manager,Gerente de Territorio
+Territory Name,Nombre Territorio
+Territory Target Variance Item Group-Wise,Territorio Target Varianza Artículo Group- Wise
+Territory Targets,Objetivos Territorio
+Test,Prueba
+Test Email Id,Prueba de Identificación del email
+Test the Newsletter,Pruebe el Boletín
+The BOM which will be replaced,La lista de materiales que será sustituido
+The First User: You,El Primer Usuario: Usted
+"The Item that represents the Package. This Item must have ""Is Stock Item"" as ""No"" and ""Is Sales Item"" as ""Yes""","El artículo que representa el paquete . Este artículo debe haber "" Es Stock Item"" como "" No"" y ""¿ Punto de venta"" como "" Sí"""
+The Organization,La Organización
+"The account head under Liability, in which Profit/Loss will be booked","El director cuenta con la responsabilidad civil , en el que será reservado Ganancias / Pérdidas"
+The date on which next invoice will be generated. It is generated on submit.,La fecha en que se generará la próxima factura. Se genera en enviar.
+The date on which recurring invoice will be stop,La fecha en que se detiene la factura recurrente
+"The day of the month on which auto invoice will be generated e.g. 05, 28 etc ","El día del mes en el que se generará factura auto por ejemplo 05, 28, etc"
+The day(s) on which you are applying for leave are holiday. You need not apply for leave.,El día ( s ) sobre el cual está solicitando la licencia son vacaciones. Usted no tiene que solicitar la licencia .
+The first Leave Approver in the list will be set as the default Leave Approver,El primer aprobador Dejar en la lista se establecerá como predeterminada Dejar aprobador
+The first user will become the System Manager (you can change that later).,El primer usuario se convertirá en el gestor del sistema ( que puede cambiar esto más adelante) .
+The gross weight of the package. Usually net weight + packaging material weight. (for print),El peso bruto del paquete. Peso + embalaje peso Normalmente material neto . (para impresión)
+The name of your company for which you are setting up this system.,El nombre de su empresa para la que va a configurar el sistema.
+The net weight of this package. (calculated automatically as sum of net weight of items),El peso neto de este paquete . ( calculados automáticamente como la suma del peso neto del material)
+The new BOM after replacement,La nueva lista de materiales después de la sustitución
+The rate at which Bill Currency is converted into company's base currency,La velocidad a la que Bill moneda se convierte en la moneda base de la compañía
+The unique id for tracking all recurring invoices. It is generated on submit.,El identificador único para el seguimiento de todas las facturas recurrentes. Se genera en enviar .
+"Then Pricing Rules are filtered out based on Customer, Customer Group, Territory, Supplier, Supplier Type, Campaign, Sales Partner etc.","Entonces reglas de precios son filtradas en base a cliente, grupo de clientes, Territorio, proveedor, tipo de proveedor, Campaña, socio de ventas, etc"
+There are more holidays than working days this month.,Hay más vacaciones que los días de trabajo de este mes.
+"There can only be one Shipping Rule Condition with 0 or blank value for ""To Value""","Sólo puede haber una regla Condición inicial con 0 o valor en blanco de ""To Value"""
+There is not enough leave balance for Leave Type {0},No hay equilibrio permiso suficiente para Dejar Escriba {0}
+There is nothing to edit.,No hay nada que modificar.
+There was an error. One probable reason could be that you haven't saved the form. Please contact support@erpnext.com if the problem persists.,"Ha ocurrido un error . Una razón probable podría ser que usted no ha guardado el formulario. Por favor, póngase en contacto con support@erpnext.com si el problema persiste."
+There were errors.,Hubo errores .
+This Currency is disabled. Enable to use in transactions,Esta moneda está desactivado . Habilitar el uso en las transacciones
+This Leave Application is pending approval. Only the Leave Apporver can update status.,Esta solicitud de autorización está pendiente de aprobación . Sólo el Dejar Apporver puede actualizar el estado .
+This Time Log Batch has been billed.,Este Grupo de Horas Registradas se ha facturado.
+This Time Log Batch has been cancelled.,Este Grupo de Horas Registradas se ha facturado.
+This Time Log conflicts with {0},Este Registro de Horas entra en conflicto con {0}
+This format is used if country specific format is not found,Este formato se utiliza si no se encuentra en formato específico del país
+This is a root account and cannot be edited.,Esta es una cuenta de la raíz y no se puede editar .
+This is a root customer group and cannot be edited.,Se trata de un grupo de clientes de la raíz y no se puede editar .
+This is a root item group and cannot be edited.,Se trata de un grupo de elementos de raíz y no se puede editar .
+This is a root sales person and cannot be edited.,Se trata de una persona de las ventas de la raíz y no se puede editar .
+This is a root territory and cannot be edited.,Este es un territorio de la raíz y no se puede editar .
+This is an example website auto-generated from ERPNext,Este es un sitio web ejemplo generadas por auto de ERPNext
+This is the number of the last created transaction with this prefix,Este es el número de la última transacción creado con este prefijo
+This will be used for setting rule in HR module,Esto se utiliza para ajustar la regla en el módulo HR
+Thread HTML,HTML Tema
+Thursday,Jueves
+Time Log,Hora de registro
+Time Log Batch,Grupo de Horas Registradas
+Time Log Batch Detail,Detalle de Grupo de Horas Registradas
+Time Log Batch Details,Detalle de Grupo de Horas Registradas
+Time Log Batch {0} must be 'Submitted',El Registro de Horas {0} tiene que ser ' Enviado '
+Time Log Status must be Submitted.,El Estado del Registro de Horas tiene que ser 'Enviado'.
+Time Log for tasks.,Hora de registro para las tareas.
+Time Log is not billable,Registro de Horas no es Facturable
+Time Log {0} must be 'Submitted',Hora de registro {0} debe ser ' Enviado '
+Time Zone,Huso Horario
+Time Zones,Husos horarios
+Time and Budget,Tiempo y Presupuesto
+Time at which items were delivered from warehouse,Momento en que los artículos fueron entregados desde el almacén
+Time at which materials were received,Momento en que se recibieron los materiales
+Title,Título
+Titles for print templates e.g. Proforma Invoice.,"Títulos para plantillas de impresión , por ejemplo, Factura proforma ."
+To,a
+To Currency,Para la moneda
+To Date,Hasta la fecha
+To Date should be same as From Date for Half Day leave,Hasta la fecha debe ser igual a partir de la fecha para la licencia de medio día
+To Date should be within the Fiscal Year. Assuming To Date = {0},Hasta la fecha debe estar dentro del año fiscal. Asumiendo la fecha = {0}
+To Discuss,Para Discuta
+To Do List,Lista para hacer
+To Package No.,Al paquete No.
+To Produce,Producir
+To Time,Para Tiempo
+To Value,Con el valor
+To Warehouse,Para Almacén
+"To add child nodes, explore tree and click on the node under which you want to add more nodes.","Para agregar nodos secundarios , explorar el árbol y haga clic en el nodo en el que desea agregar más nodos."
+"To assign this issue, use the ""Assign"" button in the sidebar.","Para asignar este problema, utilice el botón "" Assign"" en la barra lateral ."
+To create a Bank Account,Para crear una Cuenta Bancaria
+To create a Tax Account,Para crear una Cuenta de impuestos
+"To create an Account Head under a different company, select the company and save customer.","Para crear un Jefe de Cuenta bajo una compañía diferente , seleccione la empresa y salvar a los clientes."
+To date cannot be before from date,Hasta la fecha no puede ser antes de la fecha de
+To enable <b>Point of Sale</b> features,Para activar <b> punto de venta </ b> características
+To enable <b>Point of Sale</b> view,Para activar <b> punto de venta < / b > Vista
+To get Item Group in details table,Para obtener Grupo artículo en la tabla detalles
+"To include tax in row {0} in Item rate, taxes in rows {1} must also be included","Para incluir el impuesto de la fila {0} en la tasa de artículo , los impuestos en filas {1} también deben ser incluidos"
+"To merge, following properties must be same for both items","Para combinar , siguientes propiedades deben ser el mismo para ambos ítems"
+"To not apply Pricing Rule in a particular transaction, all applicable Pricing Rules should be disabled.","Para no aplicar la regla de precios en una transacción en particular, todas las normas sobre tarifas aplicables deben ser desactivados."
+"To set this Fiscal Year as Default, click on 'Set as Default'","Para establecer este año fiscal como predeterminada , haga clic en "" Establecer como predeterminado """
+To track any installation or commissioning related work after sales,Para el seguimiento de cualquier instalación o puesta en obra relacionada postventa
+"To track brand name in the following documents Delivery Note, Opportunity, Material Request, Item, Purchase Order, Purchase Voucher, Purchaser Receipt, Quotation, Sales Invoice, Sales BOM, Sales Order, Serial No","Para realizar el seguimiento de marca en el siguiente documento Nota de entrega , Oportunidad , solicitud de material , artículo , Orden de Compra, Comprar Bono , el recibo de compra , cotización , factura de venta , lista de materiales de ventas , órdenes de venta , Número de Serie"
+To track item in sales and purchase documents based on their serial nos. This is can also used to track warranty details of the product.,Para rastrear artículo en ventas y documentos de compra en base a sus nn serie. Esto se puede también utilizar para rastrear información sobre la garantía del producto.
+To track items in sales and purchase documents with batch nos<br><b>Preferred Industry: Chemicals etc</b>,Para realizar un seguimiento de los elementos de las ventas y la compra de los documentos con lotes nos <br> <b> Industria preferido: Productos químicos etc < / b >
+To track items using barcode. You will be able to enter items in Delivery Note and Sales Invoice by scanning barcode of item.,Para realizar un seguimiento de elementos mediante código de barras. Usted será capaz de entrar en los elementos de la nota de entrega y la factura de venta mediante el escaneo de código de barras del artículo.
+Too many columns. Export the report and print it using a spreadsheet application.,Hay demasiadas columnas. Exportar el informe e imprimirlo mediante una aplicación de hoja de cálculo.
+Tools,Herramientas
+Total,Total
+Total ({0}),Total ({0})
+Total Advance,Avance total
+Total Amount,Importe total
+Total Amount To Pay,Monto total a pagar
+Total Amount in Words,Importe Total con Letra
+Total Billing This Year: ,Facturación total de este año:
+Total Characters,Total Jugadores
+Total Claimed Amount,Total Reclamado
+Total Commission,Total Comisión
+Total Cost,Coste total
+Total Credit,Crédito Total
+Total Debit,Débito Total
+Total Debit must be equal to Total Credit. The difference is {0},Débito total debe ser igual al crédito total .
+Total Deduction,Deducción total
+Total Earning,Ganar total
+Total Experience,Experiencia total
+Total Hours,Total de Horas
+Total Hours (Expected),Total de horas (Esperadas)
+Total Invoiced Amount,Total facturado
+Total Leave Days,Total Dejar días
+Total Leaves Allocated,Hojas totales asignados
+Total Message(s),Mensaje total ( s )
+Total Operating Cost,Coste total de funcionamiento
+Total Points,Total de Puntos
+Total Raw Material Cost,Costo Total de Materias Primas
+Total Sanctioned Amount,Total Sancionada
+Total Score (Out of 5),Puntaje total (de 5 )
+Total Tax (Company Currency),Impuesto total ( Compañía de divisas )
+Total Taxes and Charges,Total Impuestos y Cargos
+Total Taxes and Charges (Company Currency),Total Impuestos y Cargos ( Compañía de divisas )
+Total allocated percentage for sales team should be 100,Porcentaje del total asignado para el equipo de ventas debe ser de 100
+Total amount of invoices received from suppliers during the digest period,Importe total de las facturas recibidas de los proveedores durante el período de digestión
+Total amount of invoices sent to the customer during the digest period,Importe total de las facturas enviadas a los clientes durante el período de digestión
+Total cannot be zero,Total no puede ser cero
+Total in words,Total en palabras
+Total points for all goals should be 100. It is {0},Total de puntos para todos los objetivos deben ser 100 . Es {0}
+Total valuation for manufactured or repacked item(s) can not be less than total valuation of raw materials,Valoración total para cada elemento (s) de la empresa o embalados de nuevo no puede ser inferior al valor total de las materias primas
+Total weightage assigned should be 100%. It is {0},Weightage total asignado debe ser de 100 %. Es {0}
+Totals,Totales
+Track Leads by Industry Type.,Pista conduce por tipo de industria .
+Track this Delivery Note against any Project,Seguir este albarán en contra de cualquier proyecto
+Track this Sales Order against any Project,Seguir este de órdenes de venta en contra de cualquier proyecto
+Transaction,Transacción
+Transaction Date,Fecha de Transacción
+Transaction not allowed against stopped Production Order {0},La transacción no permitida contra detenido Orden Producción {0}
+Transfer,Transferencia
+Transfer Material,transferencia de material
+Transfer Raw Materials,Transferencia de Materias Primas
+Transferred Qty,Cantidad Transferida
+Transportation,Transporte
+Transporter Info,Información de Transportista
+Transporter Name,Nombre del Transportista
+Transporter lorry number,Número de camiones Transportador
+Travel,Viajes
+Travel Expenses,Gastos de Viaje
+Tree Type,Tipo de árbol
+Tree of Item Groups.,Árbol de los grupos de artículos .
+Tree of finanial Cost Centers.,Árbol de Centros de Coste finanial .
+Tree of finanial accounts.,Árbol de las cuentas finanial .
+Trial Balance,balance de Comprobación
+Tuesday,Martes
+Type,Tipo
+Type of document to rename.,Tipo de documento para cambiar el nombre.
+"Type of leaves like casual, sick etc.","Tipo de hojas como casual, etc enfermo"
+Types of Expense Claim.,Tipos de Reclamación de Gastos .
+Types of activities for Time Sheets,Tipos de actividades para las fichas de Tiempo
+"Types of employment (permanent, contract, intern etc.).","Tipos de empleo (permanente , contratados, etc pasante ) ."
+UOM Conversion Detail,Detalle UOM Conversión
+UOM Conversion Details,UOM Detalles de conversión
+UOM Conversion Factor,UOM Factor de Conversión
+UOM Conversion factor is required in row {0},Se requiere el factor de conversión de la UOM en la fila {0}
+UOM Name,Nombre UOM
+UOM coversion factor required for UOM: {0} in Item: {1},Factor de coversion UOM requerido para UOM: {0} en el artículo: {1}
+Under AMC,Bajo AMC
+Under Graduate,Bajo de Postgrado
+Under Warranty,Bajo Garantía
+Unit,Unidad
+Unit of Measure,Unidad de Medida
+Unit of Measure {0} has been entered more than once in Conversion Factor Table,Unidad de medida {0} se ha introducido más de una vez en el factor de conversión de la tabla
+"Unit of measurement of this item (e.g. Kg, Unit, No, Pair).","Unidad de medida de este material ( por ejemplo, Kg , Unidad , No, par) ."
+Units/Hour,Unidades/Hora
+Units/Shifts,Unidades /Turnos
+Unpaid,No Pagado
+Unreconciled Payment Details,No reconciliadas Detalles de pago
+Unscheduled,no programada
+Unsecured Loans,Préstamos sin garantía
+Unstop,desatascar
+Unstop Material Request,Solicitud Unstop material
+Unstop Purchase Order,Unstop Orden de Compra
+Unsubscribed,no suscribirse
+Update,Actualización
+Update Clearance Date,Fecha de actualización Liquidación
+Update Cost,actualización de Costos
+Update Finished Goods,Actualización de las mercancías acabadas
+Update Landed Cost,Actualice el costo de aterrizaje
+Update Series,Series Update
+Update Series Number,Actualización de los números de serie
+Update Stock,Actualización de Stock
+Update bank payment dates with journals.,Actualización de las fechas de pago del banco con las revistas .
+Update clearance date of Journal Entries marked as 'Bank Vouchers',Fecha de despacho de actualización de entradas de diario marcado como ' Banco vales '
+Updated,actualizado
+Updated Birthday Reminders,Actualizado Birthday Reminders
+Upload Attendance,Subir Asistencia
+Upload Backups to Dropbox,Cargar copias de seguridad en Dropbox
+Upload Backups to Google Drive,Cargar copias de seguridad a Google Drive
+Upload HTML,Subir HTML
+Upload a .csv file with two columns: the old name and the new name. Max 500 rows.,Subir un archivo csv con dos columnas: . El viejo nombre y el nuevo nombre . Max 500 filas .
+Upload attendance from a .csv file,Sube la asistencia de un archivo csv .
+Upload stock balance via csv.,Sube saldo de existencias a través csv .
+Upload your letter head and logo - you can edit them later.,Cargue su membrete y el logotipo - usted puede editarlos posteriormente.
+Upper Income,Ingresos superior
+Urgent,Urgente
+Use Multi-Level BOM,Utilice Multi - Nivel BOM
+Use SSL,Utilizar SSL
+Used for Production Plan,Se utiliza para el Plan de Producción
+User,Usuario
+User ID,ID de usuario
+User ID not set for Employee {0},ID de usuario no se establece para el empleado {0}
+User Name,Nombre de usuario
+User Name or Support Password missing. Please enter and try again.,Nombre de usuario o contraseña Soporte desaparecidos. Por favor introduzca y vuelva a intentarlo .
+User Remark,Observación del usuario
+User Remark will be added to Auto Remark,Observación usuario se añadirá a Observación Auto
+User Remarks is mandatory,Usuario Observaciones es obligatorio
+User Specific,específicas de usuario
+User must always select,Usuario elegirá siempre
+User {0} is already assigned to Employee {1},El usuario {0} ya está asignado a Empleado {1}
+User {0} is disabled,El usuario {0} está deshabilitado
+Username,Nombre de usuario
+Users with this role are allowed to create / modify accounting entry before frozen date,Los usuarios con este rol pueden crear / modificar registro contable antes de la fecha congelada
+Users with this role are allowed to set frozen accounts and create / modify accounting entries against frozen accounts,Los usuarios con este rol pueden establecer cuentas congeladas y crear / modificar los asientos contables contra las cuentas congeladas
+Utilities,Utilidades
+Utility Expenses,Los gastos de servicios públicos
+Valid For Territories,Válido para los territorios
+Valid From,Válido desde
+Valid Upto,Válido Hasta
+Valid for Territories,Válido para los territorios
+Validate,validar
+Valuation,valuación
+Valuation Method,Método de Valoración
+Valuation Rate,Valoración de Cambio
+Valuation Rate required for Item {0},Valoración de tipo requerido para el punto {0}
+Valuation and Total,Tasación y Total
+Value,valor
+Value or Qty,Valor o Cant.
+Vehicle Dispatch Date,Despacho de vehículo Fecha
+Vehicle No,Vehículo No hay
+Venture Capital,capital de Riesgo
+Verified By,Verified By
+View Ledger,Ver Ledger
+View Now,ver Ahora
+Visit report for maintenance call.,Visita informe de llamada de mantenimiento .
+Voucher #,Bono #
+Voucher Detail No,Detalle hoja no
+Voucher Detail Number,Vale Número Detalle
+Voucher ID,vale ID
+Voucher No,vale No
+Voucher Type,Tipo de Vales
+Voucher Type and Date,Tipo Bono y Fecha
+Walk In,Entrar
+Warehouse,Almacén
+Warehouse Contact Info,Información de Contacto del Almacén 
+Warehouse Detail,Detalle de almacenes
+Warehouse Name,Nombre del Almacén
+Warehouse and Reference,Almacén y Referencia
+Warehouse can not be deleted as stock ledger entry exists for this warehouse.,Almacén no se puede suprimir porque hay una entrada en registro de acciones para este almacén.
+Warehouse can only be changed via Stock Entry / Delivery Note / Purchase Receipt,Depósito sólo se puede cambiar a través de la Entrada de Almacén / Nota de Entrega / Recibo de Compra
+Warehouse cannot be changed for Serial No.,Almacén no se puede cambiar para el N º de serie
+Warehouse is mandatory for stock Item {0} in row {1},Warehouse es obligatoria para la acción del artículo {0} en la fila {1}
+Warehouse is missing in Purchase Order,Almacén falta en la Orden de Compra
+Warehouse not found in the system,Almacén no se encuentra en el sistema
+Warehouse required for stock Item {0},Depósito requerido para la acción del artículo {0}
+Warehouse where you are maintaining stock of rejected items,Almacén en el que está manteniendo un balance de los artículos rechazados
+Warehouse {0} can not be deleted as quantity exists for Item {1},Almacén {0} no se puede eliminar mientras exista cantidad de artículo {1}
+Warehouse {0} does not belong to company {1},Almacén {0} no pertenece a la empresa {1}
+Warehouse {0} does not exist,Almacén {0} no existe
+Warehouse {0}: Company is mandatory,Almacén {0}: Company es obligatoria
+Warehouse {0}: Parent account {1} does not bolong to the company {2},Almacén {0}: cuenta Parent {1} no bolong a la empresa {2}
+Warehouse-Wise Stock Balance,Warehouse- Wise Stock Equilibrio
+Warehouse-wise Item Reorder,- Almacén sabio artículo reorden
+Warehouses,Almacenes
+Warehouses.,Almacenes.
+Warn,Advertir
+Warning: Leave application contains following block dates,Advertencia: Deja de aplicación contiene las fechas siguientes bloques
+Warning: Material Requested Qty is less than Minimum Order Qty,Advertencia: material solicitado Cantidad mínima es inferior a RS Online
+Warning: Sales Order {0} already exists against same Purchase Order number,Advertencia: Pedido de cliente {0} ya existe contra el mismo número de orden de compra
+Warning: System will not check overbilling since amount for Item {0} in {1} is zero,Advertencia : El sistema no comprobará sobrefacturación desde monto para el punto {0} en {1} es cero
+Warranty / AMC Details,Garantía / AMC Detalles
+Warranty / AMC Status,Garantía / AMC Estado
+Warranty Expiry Date,Fecha de caducidad de la Garantía
+Warranty Period (Days),Período de garantía ( Días)
+Warranty Period (in days),Período de garantía ( en días)
+We buy this Item,Compramos este artículo
+We sell this Item,Vendemos este artículo
+Website,Sitio Web
+Website Description,Descripción del Sitio Web 
+Website Item Group,Group Website artículo
+Website Item Groups,Grupos Sitios Web item
+Website Settings,Configuración del sitio web
+Website Warehouse,Almacén Web
+Wednesday,Miércoles
+Weekly,Semanal
+Weekly Off,Semanal Desactivado
+Weight UOM,Peso UOM
+"Weight is mentioned,\nPlease mention ""Weight UOM"" too","El peso se ha mencionado, \ nPor favor, menciona "" Peso UOM "" demasiado"
+Weightage,Coeficiente de Ponderación
+Weightage (%),Coeficiente de ponderación (% )
+Welcome,Bienvenido
+Welcome to ERPNext. Over the next few minutes we will help you setup your ERPNext account. Try and fill in as much information as you have even if it takes a bit longer. It will save you a lot of time later. Good Luck!,"Bienvenido a ERPNext . En los próximos minutos vamos a ayudarle a configurar su cuenta ERPNext . Trate de completar toda la información de la que disponga , incluso si ahora tiene que invertir un poco más de tiempo. Esto le ahorrará trabajo después. ¡Buena suerte!"
+Welcome to ERPNext. Please select your language to begin the Setup Wizard.,Bienvenido a ERPNext . Por favor seleccione su idioma para iniciar el asistente de configuración.
+What does it do?,¿Qué hace?
+"When any of the checked transactions are ""Submitted"", an email pop-up automatically opened to send an email to the associated ""Contact"" in that transaction, with the transaction as an attachment. The user may or may not send the email.","Cuando alguna de las operaciones comprobadas está en "" Enviado "" , un e-mail emergente abre automáticamente al enviar un email a la asociada "" Contacto"" en esa transacción , la transacción como un archivo adjunto. El usuario puede o no puede enviar el correo electrónico."
+"When submitted, the system creates difference entries to set the given stock and valuation on this date.","Cuando presentado , el sistema crea asientos de diferencia para definir las acciones y la valoración dada en esta fecha."
+Where items are stored.,¿Dónde se almacenan los artículos .
+Where manufacturing operations are carried out.,Cuando las operaciones de fabricación se lleven a cabo .
+Widowed,Viudo
+Will be calculated automatically when you enter the details,Se calcularán automáticamente cuando entre en los detalles
+Will be updated after Sales Invoice is Submitted.,Se actualizará después de la factura de venta se considera sometida .
+Will be updated when batched.,Se actualizará al agruparse.
+Will be updated when billed.,Se actualizará cuando se facture.
+Wire Transfer,Transferencia Bancaria
+With Operations,Con operaciones
+With Period Closing Entry,Con la entrada del período de cierre
+Work Details,Detalles del trabajo
+Work Done,trabajo realizado
+Work In Progress,Trabajos en curso
+Work-in-Progress Warehouse,Almacén de Trabajos en Proceso
+Work-in-Progress Warehouse is required before Submit,Se requiere un trabajo - en - progreso almacén antes Presentar
+Working,laboral
+Working Days,Días de trabajo
+Workstation,puesto de trabajo
+Workstation Name,Estación de trabajo Nombre
+Write Off Account,Escribe Off Cuenta
+Write Off Amount,Escribe Off Monto
+Write Off Amount <=,Escribe Off Importe < =
+Write Off Based On,Escribe apagado basado en
+Write Off Cost Center,Escribe Off Center Costo
+Write Off Outstanding Amount,Escribe Off Monto Pendiente
+Write Off Voucher,Escribe Off Voucher
+Wrong Template: Unable to find head row.,Plantilla incorrecto : no se puede encontrar la fila cabeza.
+Year,Año
+Year Closed,Año Cerrado
+Year End Date,Año de Finalización
+Year Name,Nombre de Año
+Year Start Date,Año de Inicio
+Year of Passing,Año de Fallecimiento
+Yearly,Anual
+Yes,Sí
+You are not authorized to add or update entries before {0},No tiene permisos para agregar o actualizar las entradas antes de {0}
+You are not authorized to set Frozen value,Usted no está autorizado para fijar el valor congelado
+You are the Expense Approver for this record. Please Update the 'Status' and Save,Usted es el aprobador de gastos para este registro. Actualice el 'Estado' y Guarde
+You are the Leave Approver for this record. Please Update the 'Status' and Save,Usted es el aprobador de dejar para este registro. Actualice el 'Estado' y Guarde
+You can enter any date manually,Puede introducir cualquier fecha manualmente
+You can enter the minimum quantity of this item to be ordered.,Puede introducir la cantidad mínima que se puede pedir de este artículo.
+You can not change rate if BOM mentioned agianst any item,No se puede cambiar la tasa si BOM es mencionado contra cualquier artículo
+You can not enter both Delivery Note No and Sales Invoice No. Please enter any one.,No se puede introducir tanto Entrega Nota No. y Factura No. Por favor ingrese cualquiera .
+You can not enter current voucher in 'Against Journal Voucher' column,Usted no puede introducir el bono actual en la columna 'Contra Vale Diario'
+You can set Default Bank Account in Company master,Puede configurar cuenta bancaria por defecto en el maestro de la empresa
+You can start by selecting backup frequency and granting access for sync,Puede empezar por seleccionar la frecuencia de copia de seguridad y conceder acceso para sincronizar
+You can submit this Stock Reconciliation.,Puede enviar este Stock Reconciliación.
+You can update either Quantity or Valuation Rate or both.,"Puede actualizar la Cantidad, el Valor, o ambos."
+You cannot credit and debit same account at the same time,No se puede anotar en el crédito y débito de una cuenta al mismo tiempo
+You have entered duplicate items. Please rectify and try again.,Ha introducido los elementos duplicados . Por favor rectifique y vuelva a intentarlo .
+You may need to update: {0},Puede que tenga que actualizar : {0}
+You must Save the form before proceeding,Debe guardar el formulario antes de proceder
+Your Customer's TAX registration numbers (if applicable) or any general information,Los números de registro de impuestos de su cliente ( si es aplicable) o cualquier información de carácter general
+Your Customers,Sus Clientes
+Your Login Id,Su ID de Inicio de Sesión
+Your Products or Services,Sus Productos o Servicios
+Your Suppliers,Sus Proveedores
+Your email address,Su dirección de correo electrónico
+Your financial year begins on,Su año Financiero inicia en
+Your financial year ends on,Su año Financiero termina en
+Your sales person who will contact the customer in future,Su persona de ventas que va a ponerse en contacto con el cliente en el futuro
+Your sales person will get a reminder on this date to contact the customer,Su persona de ventas recibirá un aviso con esta fecha para ponerse en contacto con el cliente
+Your setup is complete. Refreshing...,Su configuración se ha completado. Actualizando...
+Your support email id - must be a valid email - this is where your emails will come!,Su dirección de correo electrónico de soporte - debe ser un correo electrónico válido - ¡aquí es donde llegarán sus correos electrónicos!
+[Error],[Error]
+[Select],[Seleccionar ]
+`Freeze Stocks Older Than` should be smaller than %d days.,` Acciones Freeze viejo que ` debe ser menor que % d días .
+and,y
+are not allowed.,no están permitidos.
+assigned by,asignado por
+cannot be greater than 100,No puede ser mayor que 100
+"e.g. ""Build tools for builders""","por ejemplo "" Construir herramientas para los constructores """
+"e.g. ""MC""","por ejemplo ""MC """
+"e.g. ""My Company LLC""","por ejemplo ""Mi Company LLC """
+e.g. 5,por ejemplo 5
+"e.g. Bank, Cash, Credit Card","por ejemplo Banco, Efectivo , Tarjeta de crédito"
+"e.g. Kg, Unit, Nos, m","por ejemplo Kg , Unidad , Nos, m"
+e.g. VAT,por ejemplo IVA
+eg. Cheque Number,por ejemplo . Número de Cheque
+example: Next Day Shipping,ejemplo : Envío Día Siguiente
+lft,lft
+old_parent,old_parent
+rgt,RGT
+subject,Asunto
+to,a
+website page link,el vínculo web
+{0} '{1}' not in Fiscal Year {2},{0} '{1}' no en el Año Fiscal {2}
+{0} Credit limit {0} crossed,{0} Límite de crédito {0} cruzado
+{0} Serial Numbers required for Item {0}. Only {0} provided.,{0} de números de serie de artículos requeridos para {0} . Sólo {0} prevista .
+{0} budget for Account {1} against Cost Center {2} will exceed by {3},{0} presupuesto para la cuenta {1} en contra de centros de coste {2} superará por {3}
+{0} can not be negative,{0} no puede ser negativo
+{0} created,{0} creado
+{0} does not belong to Company {1},{0} no pertenece a la empresa {1}
+{0} entered twice in Item Tax,{0} entrado dos veces en el Impuesto de artículos
+{0} is an invalid email address in 'Notification Email Address',{0} es una dirección de correo electrónico válida en el ' Notificación de E-mail '
+{0} is mandatory,{0} es obligatorio
+{0} is mandatory for Item {1},{0} no es obligatorio para el elemento {1}
+{0} is mandatory. Maybe Currency Exchange record is not created for {1} to {2}.,{0} es obligatorio. Tal vez no se crea registro de cambio para {1} a {2}.
+{0} is not a stock Item,{0} no es un producto imprescindible
+{0} is not a valid Batch Number for Item {1},{0} no es un número de lote válida para el elemento {1}
+{0} is not a valid Leave Approver. Removing row #{1}.,{0} no es un Dejar aprobador válida. La eliminación de la fila # {1}.
+{0} is not a valid email id,{0} no es un correo electrónico de identificación válida
+{0} is now the default Fiscal Year. Please refresh your browser for the change to take effect.,"{0} es ahora la predeterminada año fiscal . Por favor, actualice su navegador para que el cambio surta efecto."
+{0} is required,{0} es necesario
+{0} must be a Purchased or Sub-Contracted Item in row {1},{0} debe ser un objeto de compra o de subcontratación en la fila {1}
+{0} must be reduced by {1} or you should increase overflow tolerance,{0} debe reducirse en {1} o se debe aumentar la tolerancia de desbordamiento
+{0} must have role 'Leave Approver',{0} debe tener rol ' Dejar aprobador '
+{0} valid serial nos for Item {1},{0} nn serie válidos para el elemento {1}
+{0} {1} against Bill {2} dated {3},{0} {1} {2} contra Bill {3} de fecha
+{0} {1} against Invoice {2},{0} {1} contra Factura {2}
+{0} {1} has already been submitted,{0} {1} ya ha sido presentado
+{0} {1} has been modified. Please refresh.,{0} {1} ha sido modificado. Por favor regenere .
+{0} {1} is not submitted,{0} {1} no se presenta
+{0} {1} must be submitted,{0} {1} debe ser presentado
+{0} {1} not in any Fiscal Year,{0} {1} no en cualquier año fiscal
+{0} {1} status is 'Stopped',{0} {1} Estado se ' Detenido '
+{0} {1} status is Stopped,{0} {1} estado es Detenido
+{0} {1} status is Unstopped,{0} {1} Estado es destapados
+{0} {1}: Cost Center is mandatory for Item {2},{0} {1}: Centro de Costo es obligatorio para el punto {2}
+{0}: {1} not found in Invoice Details table,{0}: {1} no se encuentra en la factura Detalles mesa