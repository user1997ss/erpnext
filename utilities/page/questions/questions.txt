--- conflicted
+++ resolved
@@ -1,14 +1,8 @@
 [
  {
-<<<<<<< HEAD
-  "creation": "2012-06-14 18:44:56", 
-  "docstatus": 0, 
-  "modified": "2013-04-09 10:25:31", 
-=======
   "creation": "2013-04-09 11:50:08", 
   "docstatus": 0, 
   "modified": "2013-04-09 11:52:08", 
->>>>>>> 56390352
   "modified_by": "Administrator", 
   "owner": "Administrator"
  }, 
