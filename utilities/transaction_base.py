# ERPNext - web based ERP (http://erpnext.com)
# Copyright (C) 2012 Web Notes Technologies Pvt Ltd
# 
# This program is free software: you can redistribute it and/or modify
# it under the terms of the GNU General Public License as published by
# the Free Software Foundation, either version 3 of the License, or
# (at your option) any later version.
# 
# This program is distributed in the hope that it will be useful,
# but WITHOUT ANY WARRANTY; without even the implied warranty of
# MERCHANTABILITY or FITNESS FOR A PARTICULAR PURPOSE.  See the
# GNU General Public License for more details.
# 
# You should have received a copy of the GNU General Public License
# along with this program.  If not, see <http://www.gnu.org/licenses/>.

from __future__ import unicode_literals
import webnotes
from webnotes import msgprint, _
from webnotes.utils import load_json, cstr, flt, now_datetime
from webnotes.model.doc import addchild

from controllers.status_updater import StatusUpdater

class TransactionBase(StatusUpdater):
	def get_default_address_and_contact(self, party_type):
		"""get a dict of default field values of address and contact for a given party type
			party_type can be one of: customer, supplier"""
		ret = {}
		
		# {customer: self.doc.fields.get("customer")}
		args = {party_type: self.doc.fields.get(party_type)}
		
		address_text, address_name = self.get_address_text(**args)
		ret.update({
			# customer_address
			(party_type + "_address"): address_name,
			"address_display": address_text
		})
		ret.update(self.get_contact_text(**args))
		return ret
	
	# Get Customer Default Primary Address - first load
	def get_default_customer_address(self, args=''):
		address_text, address_name = self.get_address_text(customer=self.doc.customer)
		self.doc.customer_address = address_name or ''
		self.doc.address_display = address_text or ''
		self.doc.fields.update(self.get_contact_text(customer=self.doc.customer))

		if args != 'onload':
			self.get_customer_details(self.doc.customer)
			self.get_sales_person(self.doc.customer)
		
	# Get Customer Default Shipping Address - first load
	# -----------------------
	def get_default_customer_shipping_address(self, args=''):		
		address_text, address_name = self.get_address_text(customer=self.doc.customer,is_shipping_address=1)
		self.doc.customer_address = address_name or ''
		self.doc.address_display = address_text or ''
		self.doc.fields.update(self.get_contact_text(customer=self.doc.customer))
		
		if self.doc.doctype != 'Quotation' and args != 'onload':
			self.get_customer_details(self.doc.customer)
			self.get_sales_person(self.doc.customer)			

	# Get Customer Address
	# -----------------------
	def get_customer_address(self, args):
		args = load_json(args)		
		address_text, address_name = self.get_address_text(address_name=args['address'])
		ret = {
			'customer_address' : address_name,
			'address_display' : address_text,
		}
		
		ret.update(self.get_contact_text(contact_name=args['contact']))
		
		return ret	
			
	# Get Address Text
	# -----------------------
	def get_address_text(self, customer=None, address_name=None, supplier=None, is_shipping_address=None):
		if customer:
			cond = customer and 'customer="%s"' % customer or 'name="%s"' % address_name
		elif supplier:
			cond = supplier and 'supplier="%s"' % supplier or 'name="%s"' % address_name	
		else:
			cond = 'name="%s"' % address_name	

		if is_shipping_address:
			details = webnotes.conn.sql("select name, address_line1, address_line2, city, country, pincode, state, phone, fax from `tabAddress` where %s and docstatus != 2 order by is_shipping_address desc, is_primary_address desc limit 1" % cond, as_dict = 1)
		else:
			details = webnotes.conn.sql("select name, address_line1, address_line2, city, country, pincode, state, phone, fax from `tabAddress` where %s and docstatus != 2 order by is_primary_address desc limit 1" % cond, as_dict = 1)
			
		extract = lambda x: details and details[0] and details[0].get(x,'') or ''
		address_fields = [('','address_line1'),('\n','address_line2'),('\n','city'),('\n','state'),(' ','pincode'),('\n','country'),('\nPhone: ','phone'),('\nFax: ', 'fax')]
		address_display = ''.join([a[0]+extract(a[1]) for a in address_fields if extract(a[1])])
		if address_display.startswith('\n'): address_display = address_display[1:]		

		address_name = details and details[0]['name'] or ''
		return address_display, address_name

	# Get Contact Text
	# -----------------------
	def get_contact_text(self, customer=None, contact_name=None, supplier=None):
		if customer:
			cond = customer and 'customer="%s"' % customer or 'name="%s"' % contact_name
		elif supplier:
			cond = supplier and 'supplier="%s"' % supplier or 'name="%s"' % contact_name
		else:
			cond = 'name="%s"' % contact_name			
			
		details = webnotes.conn.sql("select name, first_name, last_name, email_id, phone, mobile_no, department, designation from `tabContact` where %s and docstatus != 2 order by is_primary_contact desc limit 1" % cond, as_dict = 1)

		extract = lambda x: details and details[0] and details[0].get(x,'') or ''
		contact_fields = [('','first_name'),(' ','last_name')]
		contact_display = ''.join([a[0]+cstr(extract(a[1])) for a in contact_fields if extract(a[1])])
		if contact_display.startswith('\n'): contact_display = contact_display[1:]
		
		return {
			"contact_display": contact_display,
			"contact_person": details and details[0]["name"] or "",
			"contact_email": details and details[0]["email_id"] or "",
			"contact_mobile": details and details[0]["mobile_no"] or "",
			"contact_designation": details and details[0]["designation"] or "",
			"contact_department": details and details[0]["department"] or "",
		}
		
	def get_customer_details(self, name):
		"""
			Get customer details like name, group, territory
			and other such defaults
		"""
		customer_details = webnotes.conn.sql("""\
			select
				customer_name, customer_group, territory,
				default_sales_partner, default_commission_rate, default_currency,
				default_price_list
			from `tabCustomer`
			where name = %s and docstatus < 2""", name, as_dict=1)
		if customer_details:
			for f in ['customer_name', 'customer_group', 'territory']:
				self.doc.fields[f] = customer_details[0][f] or self.doc.fields.get(f)
			
			# fields prepended with default in Customer doctype
			for f in ['sales_partner', 'commission_rate', 'currency']:
				self.doc.fields[f] = customer_details[0]["default_%s" % f] or self.doc.fields.get(f)
			
			# optionally fetch default price list from Customer Group
			self.doc.price_list_name = (customer_details[0]['default_price_list']
				or webnotes.conn.get_value('Customer Group', self.doc.customer_group,
					'default_price_list')
				or self.doc.fields.get('price_list_name'))

	# Get Customer Shipping Address
	# -----------------------
	def get_shipping_address(self, name):
		details = webnotes.conn.sql("select name, address_line1, address_line2, city, country, pincode, state, phone from `tabAddress` where customer = '%s' and docstatus != 2 order by is_shipping_address desc, is_primary_address desc limit 1" %(name), as_dict = 1)
		
		extract = lambda x: details and details[0] and details[0].get(x,'') or ''
		address_fields = [('','address_line1'),('\n','address_line2'),('\n','city'),(' ','pincode'),('\n','state'),('\n','country'),('\nPhone: ','phone')]
		address_display = ''.join([a[0]+extract(a[1]) for a in address_fields if extract(a[1])])
		if address_display.startswith('\n'): address_display = address_display[1:]
		
		ret = {
			'shipping_address_name' : details and details[0]['name'] or '',
			'shipping_address' : address_display
		}
		return ret
		
	# Get Lead Details
	# -----------------------
	def get_lead_details(self, name):		
		details = webnotes.conn.sql("select name, lead_name, address_line1, address_line2, city, country, state, pincode, territory, phone, mobile_no, email_id, company_name from `tabLead` where name = '%s'" %(name), as_dict = 1)		
		
		extract = lambda x: details and details[0] and details[0].get(x,'') or ''
		address_fields = [('','address_line1'),('\n','address_line2'),('\n','city'),(' ','pincode'),('\n','state'),('\n','country'),('\nPhone: ','contact_no')]
		address_display = ''.join([a[0]+extract(a[1]) for a in address_fields if extract(a[1])])
		if address_display.startswith('\n'): address_display = address_display[1:]
		
		ret = {
			'contact_display' : extract('lead_name'),
			'address_display' : address_display,
			'territory' : extract('territory'),
			'contact_mobile' : extract('mobile_no'),
			'contact_email' : extract('email_id'),
			'customer_name' : extract('company_name') or extract('lead_name')
		}
		return ret
		
		
	# Get Supplier Default Primary Address - first load
	# -----------------------
	def get_default_supplier_address(self, args):
		if isinstance(args, basestring):
			args = load_json(args)
		address_text, address_name = self.get_address_text(supplier=args['supplier'])
		ret = {
			'supplier_address' : address_name,
			'address_display' : address_text,
		}
		ret.update(self.get_contact_text(supplier=args['supplier']))
		ret.update(self.get_supplier_details(args['supplier']))
		return ret
		
	# Get Supplier Address
	# -----------------------
	def get_supplier_address(self, args):
		args = load_json(args)
		address_text, address_name = self.get_address_text(address_name=args['address'])
		ret = {
			'supplier_address' : address_name,
			'address_display' : address_text,
		}
		ret.update(self.get_contact_text(contact_name=args['contact']))
		return ret
	
	# Get Supplier Details
	# -----------------------
	def get_supplier_details(self, name):
		supplier_details = webnotes.conn.sql("""\
			select supplier_name, default_currency
			from `tabSupplier`
			where name = %s and docstatus < 2""", name, as_dict=1)
		if supplier_details:
			return {
				'supplier_name': (supplier_details[0]['supplier_name']
					or self.doc.fields.get('supplier_name')),
				'currency': (supplier_details[0]['default_currency']
					or self.doc.fields.get('currency')),
			}
		else:
			return {}
		
	# Get Sales Person Details of Customer
	# ------------------------------------
	def get_sales_person(self, name):			
		self.doclist = self.doc.clear_table(self.doclist,'sales_team')
		idx = 0
		for d in webnotes.conn.sql("select sales_person, allocated_percentage, allocated_amount, incentives from `tabSales Team` where parent = '%s'" % name):
			ch = addchild(self.doc, 'sales_team', 'Sales Team', self.doclist)
			ch.sales_person = d and cstr(d[0]) or ''
			ch.allocated_percentage = d and flt(d[1]) or 0
			ch.allocated_amount = d and flt(d[2]) or 0
			ch.incentives = d and flt(d[3]) or 0
			ch.idx = idx
			idx += 1

	def load_notification_message(self):
		dt = self.doc.doctype.lower().replace(" ", "_")
		if int(webnotes.conn.get_value("Notification Control", None, dt) or 0):
			self.doc.fields["__notification_message"] = \
				webnotes.conn.get_value("Notification Control", None, dt + "_message")
				
	def add_communication_list(self):
		# remove communications if present
		self.doclist = webnotes.doclist(self.doclist).get({
			"doctype": ["!=", "Communcation"]})
		
		comm_list = webnotes.conn.sql("""select * from tabCommunication 
			where %s=%s order by modified desc limit 20""" \
			% (self.doc.doctype.replace(" ", "_").lower(), "%s"),
			self.doc.name, as_dict=1)
		
		[d.update({"doctype":"Communication"}) for d in comm_list]
		
		self.doclist.extend(webnotes.doclist([webnotes.doc(fielddata=d) \
			for d in comm_list]))
			
	def validate_posting_time(self):
		if not self.doc.posting_time:
			self.doc.posting_time = now_datetime().strftime('%H:%M:%S')
<<<<<<< HEAD
	
def validate_conversion_rate(currency, conversion_rate, conversion_rate_label, company):
	"""common validation for currency and price list currency"""
	if conversion_rate == 0:
		msgprint(conversion_rate_label + _(' cannot be 0'), raise_exception=True)
	
	company_currency = webnotes.conn.get_value("Company", company, "default_currency")
	
	# parenthesis for 'OR' are necessary as we want it to evaluate as 
	# mandatory valid condition and (1st optional valid condition 
	# 	or 2nd optional valid condition)
	valid_conversion_rate = (conversion_rate and 
		((currency == company_currency and conversion_rate == 1.00)
			or (currency != company_currency and conversion_rate != 1.00)))

	if not valid_conversion_rate:
		msgprint(_('Please enter valid ') + conversion_rate_label + (': ') 
			+ ("1 %s = [?] %s" % (currency, company_currency)),
			raise_exception=True)
			
def validate_item_fetch(args, item):
	from stock.utils import validate_end_of_life
	validate_end_of_life(item.name, item.end_of_life)
	
	# validate company
	if not args.company:
		msgprint(_("Please specify Company"), raise_exception=True)
	
def validate_currency(args, item, meta=None):
	from webnotes.model.meta import get_field_precision
	if not meta:
		meta = webnotes.get_doctype(args.doctype)
		
	# validate conversion rate
	if meta.get_field("currency"):
		validate_conversion_rate(args.currency, args.conversion_rate, 
			meta.get_label("conversion_rate"), args.company)
		
		# round it
		args.conversion_rate = flt(args.conversion_rate, 
			get_field_precision(meta.get_field("conversion_rate"), 
				webnotes._dict({"fields": args})))
	
	# validate price list conversion rate
	if meta.get_field("price_list_currency") and args.price_list_name and \
		args.price_list_currency:
		validate_conversion_rate(args.price_list_currency, args.plc_conversion_rate, 
			meta.get_label("plc_conversion_rate"), args.company)
		
		# round it
		args.plc_conversion_rate = flt(args.plc_conversion_rate, 
			get_field_precision(meta.get_field("plc_conversion_rate"), 
				webnotes._dict({"fields": args})))
	
	
=======
			
	def add_calendar_event(self, opts):
		if self.doc.contact_by != cstr(self._prev.contact_by) or \
				self.doc.contact_date != cstr(self._prev.contact_date):
			
			self.delete_events()
			self._add_calendar_event(opts)
			
	def delete_events(self):
		webnotes.delete_doc("Event", webnotes.conn.sql_list("""select name from `tabEvent` 
			where ref_type=%s and ref_name=%s""", (self.doc.doctype, self.doc.name)))
			
	def _add_calendar_event(self, opts):
		opts = webnotes._dict(opts)
		
		if self.doc.contact_date:
			event_doclist = [{
				"doctype": "Event",
				"owner": opts.owner or self.doc.owner,
				"subject": opts.subject,
				"description": opts.description,
				"starts_on": self.doc.contact_date + " 10:00:00",
				"event_type": "Private",
				"ref_type": self.doc.doctype,
				"ref_name": self.doc.name
			}]
			
			if webnotes.conn.exists("Profile", self.doc.contact_by):
				event_doclist.append({
					"doctype": "Event User",
					"parentfield": "event_individuals",
					"person": self.doc.contact_by
				})
			
			webnotes.bean(event_doclist).insert()
>>>>>>> e53a81dc
<|MERGE_RESOLUTION|>--- conflicted
+++ resolved
@@ -270,63 +270,6 @@
 	def validate_posting_time(self):
 		if not self.doc.posting_time:
 			self.doc.posting_time = now_datetime().strftime('%H:%M:%S')
-<<<<<<< HEAD
-	
-def validate_conversion_rate(currency, conversion_rate, conversion_rate_label, company):
-	"""common validation for currency and price list currency"""
-	if conversion_rate == 0:
-		msgprint(conversion_rate_label + _(' cannot be 0'), raise_exception=True)
-	
-	company_currency = webnotes.conn.get_value("Company", company, "default_currency")
-	
-	# parenthesis for 'OR' are necessary as we want it to evaluate as 
-	# mandatory valid condition and (1st optional valid condition 
-	# 	or 2nd optional valid condition)
-	valid_conversion_rate = (conversion_rate and 
-		((currency == company_currency and conversion_rate == 1.00)
-			or (currency != company_currency and conversion_rate != 1.00)))
-
-	if not valid_conversion_rate:
-		msgprint(_('Please enter valid ') + conversion_rate_label + (': ') 
-			+ ("1 %s = [?] %s" % (currency, company_currency)),
-			raise_exception=True)
-			
-def validate_item_fetch(args, item):
-	from stock.utils import validate_end_of_life
-	validate_end_of_life(item.name, item.end_of_life)
-	
-	# validate company
-	if not args.company:
-		msgprint(_("Please specify Company"), raise_exception=True)
-	
-def validate_currency(args, item, meta=None):
-	from webnotes.model.meta import get_field_precision
-	if not meta:
-		meta = webnotes.get_doctype(args.doctype)
-		
-	# validate conversion rate
-	if meta.get_field("currency"):
-		validate_conversion_rate(args.currency, args.conversion_rate, 
-			meta.get_label("conversion_rate"), args.company)
-		
-		# round it
-		args.conversion_rate = flt(args.conversion_rate, 
-			get_field_precision(meta.get_field("conversion_rate"), 
-				webnotes._dict({"fields": args})))
-	
-	# validate price list conversion rate
-	if meta.get_field("price_list_currency") and args.price_list_name and \
-		args.price_list_currency:
-		validate_conversion_rate(args.price_list_currency, args.plc_conversion_rate, 
-			meta.get_label("plc_conversion_rate"), args.company)
-		
-		# round it
-		args.plc_conversion_rate = flt(args.plc_conversion_rate, 
-			get_field_precision(meta.get_field("plc_conversion_rate"), 
-				webnotes._dict({"fields": args})))
-	
-	
-=======
 			
 	def add_calendar_event(self, opts):
 		if self.doc.contact_by != cstr(self._prev.contact_by) or \
@@ -362,4 +305,57 @@
 				})
 			
 			webnotes.bean(event_doclist).insert()
->>>>>>> e53a81dc
+	
+def validate_conversion_rate(currency, conversion_rate, conversion_rate_label, company):
+	"""common validation for currency and price list currency"""
+	if conversion_rate == 0:
+		msgprint(conversion_rate_label + _(' cannot be 0'), raise_exception=True)
+	
+	company_currency = webnotes.conn.get_value("Company", company, "default_currency")
+	
+	# parenthesis for 'OR' are necessary as we want it to evaluate as 
+	# mandatory valid condition and (1st optional valid condition 
+	# 	or 2nd optional valid condition)
+	valid_conversion_rate = (conversion_rate and 
+		((currency == company_currency and conversion_rate == 1.00)
+			or (currency != company_currency and conversion_rate != 1.00)))
+
+	if not valid_conversion_rate:
+		msgprint(_('Please enter valid ') + conversion_rate_label + (': ') 
+			+ ("1 %s = [?] %s" % (currency, company_currency)),
+			raise_exception=True)
+			
+def validate_item_fetch(args, item):
+	from stock.utils import validate_end_of_life
+	validate_end_of_life(item.name, item.end_of_life)
+	
+	# validate company
+	if not args.company:
+		msgprint(_("Please specify Company"), raise_exception=True)
+	
+def validate_currency(args, item, meta=None):
+	from webnotes.model.meta import get_field_precision
+	if not meta:
+		meta = webnotes.get_doctype(args.doctype)
+		
+	# validate conversion rate
+	if meta.get_field("currency"):
+		validate_conversion_rate(args.currency, args.conversion_rate, 
+			meta.get_label("conversion_rate"), args.company)
+		
+		# round it
+		args.conversion_rate = flt(args.conversion_rate, 
+			get_field_precision(meta.get_field("conversion_rate"), 
+				webnotes._dict({"fields": args})))
+	
+	# validate price list conversion rate
+	if meta.get_field("price_list_currency") and args.price_list_name and \
+		args.price_list_currency:
+		validate_conversion_rate(args.price_list_currency, args.plc_conversion_rate, 
+			meta.get_label("plc_conversion_rate"), args.company)
+		
+		# round it
+		args.plc_conversion_rate = flt(args.plc_conversion_rate, 
+			get_field_precision(meta.get_field("plc_conversion_rate"), 
+				webnotes._dict({"fields": args})))
+	