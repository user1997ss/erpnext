--- conflicted
+++ resolved
@@ -53,14 +53,6 @@
 							self.doc.doctype + _(" can not be made."), raise_exception=1)
 			
 	def set_price_list_currency(self, buying_or_selling):
-<<<<<<< HEAD
-		company_currency = get_company_currency(self.doc.company)
-		fieldname = buying_or_selling.lower() + "_price_list"
-		
-		# TODO - change this, since price list now has only one currency allowed
-		if self.meta.get_field(fieldname) and self.doc.fields.get(fieldname):
-			self.doc.fields.update(get_price_list_currency(self.doc.fields.get(fieldname)))
-=======
 		if self.meta.get_field("currency"):
 			company_currency = get_company_currency(self.doc.company)
 			
@@ -71,31 +63,10 @@
 				if not self.doc.price_list_currency:
 					self.doc.price_list_currency = webnotes.conn.get_value("Price List",
 						self.doc.fields.get(fieldname), "currency")
->>>>>>> 2b9cfcbe
 				
 				if self.doc.price_list_currency == company_currency:
 					self.doc.plc_conversion_rate = 1.0
-<<<<<<< HEAD
-				elif not self.doc.plc_conversion_rate or \
-						(flt(self.doc.plc_conversion_rate)==1 and company_currency!= self.doc.price_list_currency):
-					exchange = self.doc.price_list_currency + "-" + company_currency
-					self.doc.plc_conversion_rate = flt(webnotes.conn.get_value("Currency Exchange",
-						exchange, "exchange_rate"))
-					
-				if not self.doc.currency:
-					self.doc.currency = self.doc.price_list_currency
-					self.doc.conversion_rate = self.doc.plc_conversion_rate
-						
-		if self.meta.get_field("currency"):
-			if self.doc.currency and self.doc.currency != company_currency:
-				if not self.doc.conversion_rate:
-					exchange = self.doc.currency + "-" + company_currency
-					self.doc.conversion_rate = flt(webnotes.conn.get_value("Currency Exchange",
-						exchange, "exchange_rate"))
-			else:
-				self.doc.conversion_rate = 1
-				
-=======
+
 				elif not self.doc.plc_conversion_rate:
 					self.doc.plc_conversion_rate = self.get_exchange_rate(
 						self.doc.price_list_currency, company_currency)
@@ -114,7 +85,6 @@
 		exchange = "%s-%s" % (from_currency, to_currency)
 		return flt(webnotes.conn.get_value("Currency Exchange", exchange, "exchange_rate"))
 
->>>>>>> 2b9cfcbe
 	def set_missing_item_details(self, get_item_details):
 		"""set missing item values"""
 		for item in self.doclist.get({"parentfield": self.fname}):
