# Copyright (c) 2013, Web Notes Technologies Pvt. Ltd.
# License: GNU General Public License v3. See license.txt

from __future__ import unicode_literals
import webnotes
from webnotes import _, msgprint
from webnotes.utils import flt, cint, today, cstr
from webnotes.model.code import get_obj
from setup.utils import get_company_currency
from accounts.utils import get_fiscal_year, validate_fiscal_year
from utilities.transaction_base import TransactionBase, validate_conversion_rate
import json

class AccountsController(TransactionBase):
	def validate(self):
		self.set_missing_values(for_validate=True)
		self.validate_date_with_fiscal_year()
		if self.meta.get_field("currency"):
			self.calculate_taxes_and_totals()
			self.validate_value("grand_total", ">=", 0)
			self.set_total_in_words()
			
		self.validate_for_freezed_account()
		
	def set_missing_values(self, for_validate=False):
		for fieldname in ["posting_date", "transaction_date"]:
			if not self.doc.fields.get(fieldname) and self.meta.get_field(fieldname):
				self.doc.fields[fieldname] = today()
				if not self.doc.fiscal_year:
					self.doc.fiscal_year = get_fiscal_year(self.doc.fields[fieldname])[0]
					
	def validate_date_with_fiscal_year(self):
		if self.meta.get_field("fiscal_year") :
			date_field = ""
			if self.meta.get_field("posting_date"):
				date_field = "posting_date"
			elif self.meta.get_field("transaction_date"):
				date_field = "transaction_date"
				
			if date_field and self.doc.fields[date_field]:
				validate_fiscal_year(self.doc.fields[date_field], self.doc.fiscal_year, 
					label=self.meta.get_label(date_field))
					
	def validate_for_freezed_account(self):
		for fieldname in ["customer", "supplier"]:
			if self.meta.get_field(fieldname) and self.doc.fields.get(fieldname):
				accounts = webnotes.conn.get_values("Account", {"master_type": fieldname.title(), 
					"master_name": self.doc.fields[fieldname], "company": self.doc.company}, 
					"freeze_account", as_dict=1)
				
				if accounts:
					if not filter(lambda x: cstr(x.freeze_account) in ["", "No"], accounts):
						msgprint(_("Account for this ") + fieldname + _(" has been freezed. ") + 
							self.doc.doctype + _(" can not be made."), raise_exception=1)
			
	def set_price_list_currency(self, buying_or_selling):
		if self.meta.get_field("currency"):
			company_currency = get_company_currency(self.doc.company)
			
			# price list part
			fieldname = "selling_price_list" if buying_or_selling.lower() == "selling" \
				else "buying_price_list"
			if self.meta.get_field(fieldname) and self.doc.fields.get(fieldname):
				self.doc.price_list_currency = webnotes.conn.get_value("Price List",
					self.doc.fields.get(fieldname), "currency")
				
				if self.doc.price_list_currency == company_currency:
					self.doc.plc_conversion_rate = 1.0

				elif not self.doc.plc_conversion_rate:
					self.doc.plc_conversion_rate = self.get_exchange_rate(
						self.doc.price_list_currency, company_currency)
			
			# currency
			if not self.doc.currency:
				self.doc.currency = self.doc.price_list_currency
				self.doc.conversion_rate = self.doc.plc_conversion_rate
			elif self.doc.currency == company_currency:
				self.doc.conversion_rate = 1.0
			elif not self.doc.conversion_rate:
				self.doc.conversion_rate = self.get_exchange_rate(self.doc.currency,
					company_currency)

	def get_exchange_rate(self, from_currency, to_currency):
		exchange = "%s-%s" % (from_currency, to_currency)
		return flt(webnotes.conn.get_value("Currency Exchange", exchange, "exchange_rate"))

	def set_missing_item_details(self, get_item_details):
		"""set missing item values"""
		for item in self.doclist.get({"parentfield": self.fname}):
			if item.fields.get("item_code"):
				args = item.fields.copy().update(self.doc.fields)
				ret = get_item_details(args)
				for fieldname, value in ret.items():
					if self.meta.get_field(fieldname, parentfield=self.fname) and \
						item.fields.get(fieldname) is None and value is not None:
							item.fields[fieldname] = value
							
	def set_taxes(self, tax_parentfield, tax_master_field):
		if not self.meta.get_field(tax_parentfield):
			return
			
		tax_master_doctype = self.meta.get_field(tax_master_field).options
			
		if not self.doclist.get({"parentfield": tax_parentfield}):
			if not self.doc.fields.get(tax_master_field):
				# get the default tax master
				self.doc.fields[tax_master_field] = \
					webnotes.conn.get_value(tax_master_doctype, {"is_default": 1})
					
			self.append_taxes_from_master(tax_parentfield, tax_master_field, tax_master_doctype)
				
	def append_taxes_from_master(self, tax_parentfield, tax_master_field, tax_master_doctype=None):
		if self.doc.fields.get(tax_master_field):
			if not tax_master_doctype:
				tax_master_doctype = self.meta.get_field(tax_master_field).options
			
			tax_doctype = self.meta.get_field(tax_parentfield).options
			
			from webnotes.model import default_fields
			tax_master = webnotes.bean(tax_master_doctype, self.doc.fields.get(tax_master_field))
			
			for i, tax in enumerate(tax_master.doclist.get({"parentfield": tax_parentfield})):
				for fieldname in default_fields:
					tax.fields[fieldname] = None
				
				tax.fields.update({
					"doctype": tax_doctype,
					"parentfield": tax_parentfield,
					"idx": i+1
				})
				
				self.doclist.append(tax)
					
	def calculate_taxes_and_totals(self):
		# validate conversion rate
		company_currency = get_company_currency(self.doc.company)
		if not self.doc.currency or self.doc.currency == company_currency:
			self.doc.currency = company_currency
			self.doc.conversion_rate = 1.0
		else:
			validate_conversion_rate(self.doc.currency, self.doc.conversion_rate,
				self.meta.get_label("conversion_rate"), self.doc.company)
		
		self.doc.conversion_rate = flt(self.doc.conversion_rate)
		self.item_doclist = self.doclist.get({"parentfield": self.fname})
		self.tax_doclist = self.doclist.get({"parentfield": self.other_fname})
		
		self.calculate_item_values()
		self.initialize_taxes()
		
		if hasattr(self, "determine_exclusive_rate"):
			self.determine_exclusive_rate()
		
		self.calculate_net_total()
		self.calculate_taxes()
		self.calculate_totals()
		self._cleanup()
		
		# TODO
		# print format: show net_total_export instead of net_total
		
	def initialize_taxes(self):
		for tax in self.tax_doclist:
			tax.item_wise_tax_detail = {}
			for fieldname in ["tax_amount", "total", 
				"tax_amount_for_current_item", "grand_total_for_current_item",
				"tax_fraction_for_current_item", "grand_total_fraction_for_current_item"]:
					tax.fields[fieldname] = 0.0
			
			self.validate_on_previous_row(tax)
			self.validate_inclusive_tax(tax)
			self.round_floats_in(tax)
			
	def validate_on_previous_row(self, tax):
		"""
			validate if a valid row id is mentioned in case of
			On Previous Row Amount and On Previous Row Total
		"""
		if tax.charge_type in ["On Previous Row Amount", "On Previous Row Total"] and \
				(not tax.row_id or cint(tax.row_id) >= tax.idx):
			msgprint((_("Row") + " # %(idx)s [%(taxes_doctype)s]: " + \
				_("Please specify a valid") + " %(row_id_label)s") % {
					"idx": tax.idx,
					"taxes_doctype": tax.doctype,
					"row_id_label": self.meta.get_label("row_id",
						parentfield=self.other_fname)
				}, raise_exception=True)
				
	def validate_inclusive_tax(self, tax):
		def _on_previous_row_error(row_range):
			msgprint((_("Row") + " # %(idx)s [%(doctype)s]: " +
				_("to be included in Item's rate, it is required that: ") +
				" [" + _("Row") + " # %(row_range)s] " + _("also be included in Item's rate")) % {
					"idx": tax.idx,
					"doctype": tax.doctype,
					"inclusive_label": self.meta.get_label("included_in_print_rate",
						parentfield=self.other_fname),
					"charge_type_label": self.meta.get_label("charge_type",
						parentfield=self.other_fname),
					"charge_type": tax.charge_type,
					"row_range": row_range
				}, raise_exception=True)
		
		if cint(tax.included_in_print_rate):
			if tax.charge_type == "Actual":
				# inclusive tax cannot be of type Actual
				msgprint((_("Row") 
					+ " # %(idx)s [%(doctype)s]: %(charge_type_label)s = \"%(charge_type)s\" " 
					+ "cannot be included in Item's rate") % {
						"idx": tax.idx,
						"doctype": tax.doctype,
						"charge_type_label": self.meta.get_label("charge_type",
							parentfield=self.other_fname),
						"charge_type": tax.charge_type,
					}, raise_exception=True)
			elif tax.charge_type == "On Previous Row Amount" and \
					not cint(self.tax_doclist[tax.row_id - 1].included_in_print_rate):
				# referred row should also be inclusive
				_on_previous_row_error(tax.row_id)
			elif tax.charge_type == "On Previous Row Total" and \
					not all([cint(t.included_in_print_rate) for t in self.tax_doclist[:tax.row_id - 1]]):
				# all rows about the reffered tax should be inclusive
				_on_previous_row_error("1 - %d" % (tax.row_id,))
				
	def calculate_taxes(self):
		for item in self.item_doclist:
			item_tax_map = self._load_item_tax_rate(item.item_tax_rate)

			for i, tax in enumerate(self.tax_doclist):
				# tax_amount represents the amount of tax for the current step
				current_tax_amount = self.get_current_tax_amount(item, tax, item_tax_map)
				
				if hasattr(self, "set_item_tax_amount"):
					self.set_item_tax_amount(item, tax, current_tax_amount)

				# case when net total is 0 but there is an actual type charge
				# in this case add the actual amount to tax.tax_amount
				# and tax.grand_total_for_current_item for the first such iteration
				if tax.charge_type=="Actual" and \
						not (current_tax_amount or self.doc.net_total or tax.tax_amount):
					zero_net_total_adjustment = flt(tax.rate, self.precision("tax_amount", tax))
					current_tax_amount += zero_net_total_adjustment

				# store tax_amount for current item as it will be used for
				# charge type = 'On Previous Row Amount'
				tax.tax_amount_for_current_item = current_tax_amount

				# accumulate tax amount into tax.tax_amount
				tax.tax_amount += current_tax_amount
				
				if tax.category:
					# if just for valuation, do not add the tax amount in total
					# hence, setting it as 0 for further steps
					current_tax_amount = 0.0 if (tax.category == "Valuation") else current_tax_amount
					
					current_tax_amount *= -1.0 if (tax.add_deduct_tax == "Deduct") else 1.0
				
				# Calculate tax.total viz. grand total till that step
				# note: grand_total_for_current_item contains the contribution of 
				# item's amount, previously applied tax and the current tax on that item
				if i==0:
					tax.grand_total_for_current_item = flt(item.amount +
						current_tax_amount, self.precision("total", tax))
						
				else:
					tax.grand_total_for_current_item = \
						flt(self.tax_doclist[i-1].grand_total_for_current_item +
							current_tax_amount, self.precision("total", tax))
				
				# in tax.total, accumulate grand total of each item
				tax.total += tax.grand_total_for_current_item
				
	def get_current_tax_amount(self, item, tax, item_tax_map):
		tax_rate = self._get_tax_rate(tax, item_tax_map)
		current_tax_amount = 0.0

		if tax.charge_type == "Actual":
			# distribute the tax amount proportionally to each item row
			actual = flt(tax.rate, self.precision("tax_amount", tax))
			current_tax_amount = (self.doc.net_total
				and ((item.amount / self.doc.net_total) * actual)
				or 0)
		elif tax.charge_type == "On Net Total":
			current_tax_amount = (tax_rate / 100.0) * item.amount
		elif tax.charge_type == "On Previous Row Amount":
			current_tax_amount = (tax_rate / 100.0) * \
				self.tax_doclist[cint(tax.row_id) - 1].tax_amount_for_current_item
		elif tax.charge_type == "On Previous Row Total":
			current_tax_amount = (tax_rate / 100.0) * \
				self.tax_doclist[cint(tax.row_id) - 1].grand_total_for_current_item
		
		current_tax_amount = flt(current_tax_amount, self.precision("tax_amount", tax))
		
		# store tax breakup for each item
		key = item.item_code or item.item_name
		if tax.item_wise_tax_detail.get(key):
			item_wise_tax_amount = tax.item_wise_tax_detail[key][1] + current_tax_amount
			tax.item_wise_tax_detail[key] = [tax_rate, item_wise_tax_amount]
		else:
			tax.item_wise_tax_detail[key] = [tax_rate, current_tax_amount]

		return current_tax_amount
		
	def _load_item_tax_rate(self, item_tax_rate):
		return json.loads(item_tax_rate) if item_tax_rate else {}
		
	def _get_tax_rate(self, tax, item_tax_map):
		if item_tax_map.has_key(tax.account_head):
			return flt(item_tax_map.get(tax.account_head), self.precision("rate", tax))
		else:
			return tax.rate
	
	def _cleanup(self):
		for tax in self.tax_doclist:
			for fieldname in ("grand_total_for_current_item",
				"tax_amount_for_current_item",
				"tax_fraction_for_current_item", 
				"grand_total_fraction_for_current_item"):
				if fieldname in tax.fields:
					del tax.fields[fieldname]
			
			tax.item_wise_tax_detail = json.dumps(tax.item_wise_tax_detail)
			
	def _set_in_company_currency(self, item, print_field, base_field):
		"""set values in base currency"""
		item.fields[base_field] = flt((flt(item.fields[print_field],
			self.precision(print_field, item)) * self.doc.conversion_rate),
			self.precision(base_field, item))
			
	def calculate_total_advance(self, parenttype, advance_parentfield):
		if self.doc.doctype == parenttype and self.doc.docstatus < 2:
			sum_of_allocated_amount = sum([flt(adv.allocated_amount, self.precision("allocated_amount", adv)) 
				for adv in self.doclist.get({"parentfield": advance_parentfield})])

			self.doc.total_advance = flt(sum_of_allocated_amount, self.precision("total_advance"))
			
			self.calculate_outstanding_amount()

	def get_gl_dict(self, args):
		"""this method populates the common properties of a gl entry record"""
		gl_dict = webnotes._dict({
			'company': self.doc.company, 
			'posting_date': self.doc.posting_date,
			'voucher_type': self.doc.doctype,
			'voucher_no': self.doc.name,
			'aging_date': self.doc.fields.get("aging_date") or self.doc.posting_date,
			'remarks': self.doc.remarks,
			'fiscal_year': self.doc.fiscal_year,
			'debit': 0,
			'credit': 0,
			'is_opening': self.doc.fields.get("is_opening") or "No",
		})
		gl_dict.update(args)
		return gl_dict
				
	def clear_unallocated_advances(self, childtype, parentfield):
		self.doclist.remove_items({"parentfield": parentfield, "allocated_amount": ["in", [0, None, ""]]})
			
		webnotes.conn.sql("""delete from `tab%s` where parentfield=%s and parent = %s 
			and ifnull(allocated_amount, 0) = 0""" % (childtype, '%s', '%s'), (parentfield, self.doc.name))
		
	def get_advances(self, account_head, child_doctype, parentfield, dr_or_cr):
		res = webnotes.conn.sql("""select t1.name as jv_no, t1.remark, 
			t2.%s as amount, t2.name as jv_detail_no
			from `tabJournal Voucher` t1, `tabJournal Voucher Detail` t2 
			where t1.name = t2.parent and t2.account = %s and t2.is_advance = 'Yes' 
			and (t2.against_voucher is null or t2.against_voucher = '')
			and (t2.against_invoice is null or t2.against_invoice = '') 
			and (t2.against_jv is null or t2.against_jv = '') 
			and t1.docstatus = 1 order by t1.posting_date""" % 
			(dr_or_cr, '%s'), account_head, as_dict=1)
			
		self.doclist = self.doc.clear_table(self.doclist, parentfield)
		for d in res:
			self.doclist.append({
				"doctype": child_doctype,
				"parentfield": parentfield,
				"journal_voucher": d.jv_no,
				"jv_detail_no": d.jv_detail_no,
				"remarks": d.remark,
				"advance_amount": flt(d.amount),
				"allocate_amount": 0
			})
			
	def validate_multiple_billing(self, ref_dt, item_ref_dn, based_on, parentfield):
		for item in self.doclist.get({"parentfield": "entries"}):
			if item.fields.get(item_ref_dn):
				already_billed = webnotes.conn.sql("""select sum(%s) from `tab%s` 
					where %s=%s and docstatus=1""" % (based_on, self.tname, item_ref_dn, '%s'), 
					item.fields[item_ref_dn])[0][0]
				
				max_allowed_amt = flt(webnotes.conn.get_value(ref_dt + " Item", 
					item.fields[item_ref_dn], based_on), self.precision(based_on, item))
				
				total_billed_amt = flt(flt(already_billed) + flt(item.fields[based_on]), 
					self.precision(based_on, item))
					
				if max_allowed_amt and total_billed_amt - max_allowed_amt > 0.02:
					webnotes.msgprint(_("Row ")+ cstr(item.idx) + ": " + cstr(item.item_code) + 
						_(" will be over-billed against mentioned ") + cstr(ref_dt) +  
						_(". Max allowed " + cstr(based_on) + ": " + cstr(max_allowed_amt)), 
						raise_exception=1)
		
	def get_company_default(self, fieldname):
		from accounts.utils import get_company_default
		return get_company_default(self.doc.company, fieldname)
		
	def get_stock_items(self):
		stock_items = []
		item_codes = list(set(item.item_code for item in 
			self.doclist.get({"parentfield": self.fname})))
		if item_codes:
			stock_items = [r[0] for r in webnotes.conn.sql("""select name
				from `tabItem` where name in (%s) and is_stock_item='Yes'""" % \
				(", ".join((["%s"]*len(item_codes))),), item_codes)]
				
		return stock_items
		
	@property
	def company_abbr(self):
		if not hasattr(self, "_abbr"):
			self._abbr = webnotes.conn.get_value("Company", self.doc.company, "abbr")
			
		return self._abbr
<<<<<<< HEAD

@webnotes.whitelist()
def get_tax_rate(account_head):
	return webnotes.conn.get_value("Account", account_head, "tax_rate")
=======
		
	def check_credit_limit(self, account):
		total_outstanding = webnotes.conn.sql("""
			select sum(ifnull(debit, 0)) - sum(ifnull(credit, 0)) 
			from `tabGL Entry` where account = %s""", account)
		
		total_outstanding = flt(total_outstanding[0][0]) if total_outstanding else 0
		if total_outstanding:
			get_obj('Account', account).check_credit_limit(total_outstanding)
>>>>>>> e505fbea
<|MERGE_RESOLUTION|>--- conflicted
+++ resolved
@@ -423,19 +423,17 @@
 			self._abbr = webnotes.conn.get_value("Company", self.doc.company, "abbr")
 			
 		return self._abbr
-<<<<<<< HEAD
-
-@webnotes.whitelist()
-def get_tax_rate(account_head):
-	return webnotes.conn.get_value("Account", account_head, "tax_rate")
-=======
-		
+
 	def check_credit_limit(self, account):
 		total_outstanding = webnotes.conn.sql("""
 			select sum(ifnull(debit, 0)) - sum(ifnull(credit, 0)) 
 			from `tabGL Entry` where account = %s""", account)
 		
-		total_outstanding = flt(total_outstanding[0][0]) if total_outstanding else 0
+		total_outstanding = total_outstanding[0][0] if total_outstanding else 0
 		if total_outstanding:
 			get_obj('Account', account).check_credit_limit(total_outstanding)
->>>>>>> e505fbea
+
+
+@webnotes.whitelist()
+def get_tax_rate(account_head):
+	return webnotes.conn.get_value("Account", account_head, "tax_rate")