# REMEMBER to update this
# ========================

last_patch = 342

#-------------------------------------------

def execute(patch_no):
	import webnotes
	from webnotes.modules.module_manager import reload_doc

	from webnotes.model.code import get_obj
	sql = webnotes.conn.sql
	from webnotes.utils import cint, cstr, flt
	from webnotes.model.doc import Document

	if patch_no==33:
		pass
	elif patch_no==34:
		webnotes.conn.sql("update `tabDocField` set options = 'Letter Head', print_hide = 1 where fieldname = 'letter_head' and fieldtype = 'Link'")
	elif patch_no==35:
		webnotes.conn.sql("update tabDocType set module = 'Event Updates' where name = 'Feed Control'")
	elif patch_no==36:
		# remove delivery note foreign key in Serial Number
		from webnotes.model.db_schema import DbTable
		t = DbTable('Serial No')
		fk_list  = t.get_foreign_keys()
		for f in fk_list:
			if f[0]=='delivery_note_no':
				webnotes.conn.commit()
				webnotes.conn.sql("alter table `tabSerial No` drop foreign key `%s`" % f[1])
				webnotes.conn.begin()
				webnotes.conn.sql("update tabDocField set fieldtype='Data' where fieldname='delivery_note_no' and parent='Serial No' limit 1")
	elif patch_no==37:
		import os
		mod_path = webnotes.defs.modules_path
		path_list = []
		for m in os.listdir(mod_path):
			for t in ['doctype', 'page', 'search_criteria']:
				dt_path = os.path.join(mod_path, m, t)
				if os.path.exists(dt_path):
					for dt in os.listdir(dt_path):
						if '.' not in dt and os.path.exists(os.path.join(dt_path, dt, dt+ '.txt')):
							path_list.append(os.path.join(dt_path, dt, dt+ '.txt'))

		for d in path_list:
			doclist = eval(open(d,'r').read())
			webnotes.conn.sql("update `tab%s` set module = '%s' where name = '%s'" % (doclist[0]['doctype'], doclist[0]['module'], doclist[0]['name']))

	elif patch_no==38:
		import webnotes
		webnotes.conn.set_global("system_message", "System Updates: Hello! You would have noticed some changes on the Home Page. As a part of our commitment to make the system more friendly and social, we have re-designed the feed so that now you will only see feed that is relevant to you (either you have created something or you have been mentioned in the document).<br><br>On the individual listings, you can add tags and also color them!<br><br>You will also get time-to-time updates from our side here. Do keep sending your feedback at support@erpnext.com.")
		webnotes.conn.set_global("system_message_id", "1")

	elif patch_no == 39:
		pass

	elif patch_no == 40:
		import_from_files(record_list=[['material_management','doctype','item']])

	elif patch_no == 42:
		acc = sql("select name, lft, rgt from tabAccount where account_name in ('Incomes', 'Expenses')")
		for d in acc:
			sql("update tabAccount set is_pl_account = 'Yes' where lft >= '%s' and rgt <= '%s'" % (d[1], d[2]))
	elif patch_no == 43:
		import webnotes.model
		webnotes.model.delete_doc('Page', 'Module Manager')

	# cleanup of Service, Customer Support, Utilities Modules
	# -------------------------------------------------------
	elif patch_no == 44:
		from webnotes.model import delete_doc

		for dt in sql("select name from tabDocType where module in ('Customer Support')"):
			delete_doc('DocType', dt[0])

		for dt in sql("select name from `tabSearch Criteria` where module in ('Customer Support')"):
			delete_doc('Search Criteria', dt[0])

		for dt in sql("select name from tabPage where module in ('Customer Support')"):
			delete_doc('Page', dt[0])

		# move a couple
		webnotes.conn.sql("update `tab%s` set module=%s where name=%s" % ('DocType', '%s', '%s'), ('Application Internal', 'Patch Util'))
		webnotes.conn.sql("update `tab%s` set module=%s where name=%s" % ('DocType', '%s', '%s'), ('Application Internal', 'DocType Property Setter'))

		# remove utilities
		webnotes.conn.sql('delete from `tabModule Def` where name in ("Customer Support", "Utilities")')

	elif patch_no == 45:
		webnotes.conn.sql('delete from tabDocField where options="Ticket Response Detail"')

	elif patch_no == 46:
		import webnotes
		webnotes.conn.set_global("system_message", "<b>SYSTEM DOWNTIME:</b> Hello! As part of our commitment to keep improving the service, we are planning a scheduled maintenance on our servers for 4 hrs on 16-Jan-2011(Sunday), from 10AM to 2PM. Do keep sending your feedback at support@erpnext.com.")
		webnotes.conn.set_global("system_message_id", "2")

	elif patch_no == 47:
		import webnotes
		webnotes.conn.set_global("system_message", "")
		webnotes.conn.set_global("system_message_id", "3")

	elif patch_no == 48:
		webnotes.conn.sql("update tabDocField set options = 'Print Heading' where fieldname = 'select_print_heading'")

	elif patch_no == 49:
		webnotes.conn.sql("update tabDocType set autoname = '' where name = 'Search Criteria'")
	elif patch_no == 50:
		sql("update tabDocField set in_filter = 1 where fieldname in ('cost_center', 'income_account', 'Item Group') and parent = 'RV Detail'")
	elif patch_no == 51:
		sql("update tabDocField set options = 'link:Print Heading' where fieldtype = 'Select' and fieldname = 'select_print_heading' and parent = 'POS Setting'")
	elif patch_no == 52:
		sql("update tabDocField set print_hide = 1 where fieldname = 'letter_head'")
	elif patch_no == 53:
		sql("update tabDocType set search_fields = 'lead_name,lead_owner,status,contact_by,contact_date' where name = 'Lead'")
	elif patch_no == 54:
		sql("delete from tabDocField where parent = 'Supplier' and label = 'Supplier Contacts' and fieldtype = 'Section Break'")
	elif patch_no == 55:
		sql("commit")
		try:
			sql("alter table tabFeed add column `_user_tags` varchar(180)")
		except Exception, e:
			if e.args[0]!=1060:
				raise e
	elif patch_no == 56:
		sql("delete from `tabModule Def Item` where parent = 'CRM' and doc_type = 'Reports' and doc_name = 'Delivery Note' and display_name = 'Territory, Item Group wise GP'")
	elif patch_no == 57:
		import_from_files(record_list=[['selling','doctype','sales_order_detail']])

	elif patch_no == 58:
		# module def patches
		sql("update `tabModule Def` set module_page = NULL where name not in ('Event Updates', 'Setup', 'My Company')")
		sql("delete from `tabModule Def Item` where doc_type in ('Separator', 'Setup Forms', 'More Reports')")
		sql("delete from `tabModule Def Item` where doc_name = 'Project Activity'")
		sql("update `tabModule Def` set module_label = 'People', disabled='No', is_hidden='No' where name = 'My Company'")

		# insert new module items
		from webnotes.model.doc import make_autoname
		if not sql("select name from `tabModule Def Item` where parent='Projects' and doc_name='Ticket'"):
			sql("""insert into `tabModule Def Item`
				(name, parent, parenttype, parentfield, docstatus, doc_type, doc_name, display_name, idx) values
				(%s, 'Projects', 'Module Def', 'items', 0, 'Forms', 'Ticket', 'Task', 1)""", make_autoname('MDI.#####'))

		if not sql("select name from `tabModule Def Item` where parent='Projects' and doc_name='Timesheet'"):
			sql("""insert into `tabModule Def Item`
				(name, parent, parenttype, parentfield, docstatus, doc_type, doc_name, display_name, idx) values
				(%s, 'Projects', 'Module Def', 'items', 0, 'Forms', 'Timesheet', 'Timesheet', 2)""", make_autoname('MDI.#####'))

		if not sql("select name from `tabModule Def Item` where parent='Projects' and doc_name='Projects'"):
			sql("""insert into `tabModule Def Item`
				(name, parent, parenttype, parentfield, docstatus, doc_type, doc_name, display_name, idx) values
				(%s, 'Projects', 'Module Def', 'items', 0, 'Pages', 'Projects', 'Gantt Chart', 1)""", make_autoname('MDI.#####'))

	elif patch_no == 59:
		webnotes.conn.set_value('Control Panel',None,'mail_footer','')
		webnotes.conn.set_global('global_mail_footer','<div style="margin-top:8px; padding: 8px; font-size: 11px; text-align:right; border-top: 1px solid #AAA">Sent via <a href="https://www.erpnext.com">ERPNext</a></div>')
	elif patch_no == 60:
		sql("delete from `tabModule Def Item` where display_name = 'Point of Sales'")
	elif patch_no == 61:
		sql("delete from `tabTDS Category Account` where company not in (select name from tabCompany)")
	elif patch_no == 62:
		# Import Supplier Quotation
		import_from_files(record_list=[['srm','doctype','supplier_quotation']])

		# Adding Status Filter
		sql("update tabDocType set search_fields = concat('status,',search_fields) where name IN ('Delivery Note','Leave Transaction')")
		# Import Other Charges

		import_from_files(record_list=[['setup','doctype','other_charges']])
	elif patch_no == 63:
		sql("update `tabDocField` set permlevel = 1 where fieldname in ('return_date', 'return_details') and parent = 'Sales and Purchase Return Wizard'")
		import_from_files(record_list = [['accounts', 'doctype', 'rv_detail'], ['material_management', 'doctype', 'sales_and_purchase_return_wizard'], ['material_management', 'doctype', 'stock_entry']])

	elif patch_no == 64:
		sql("update tabDocField set `hidden` = 1, `print_hide` = 1, `report_hide` = 1 where options in ('RFQ','Supplier Quotation')")
		sql("update tabDocType set `read_only` = 1, in_create = 1 where name in ('RFQ','Supplier Quotation')")
		sql("update tabDocField set `report_hide` = 0 where fieldname in ('email_id','phone_1','fax_1') and parent = 'Customer'")
	elif patch_no == 65:
		# Monthly Trend Analyzer <-> Trend Analyzer
		sql("update `tabSearch Criteria` set criteria_name = 'Trend Analyzer' where criteria_name = 'Monthly Trend Analyzer' and name = 'SRCH/00159'")
		sql("update `tabModule Def Item` set display_name = 'Trend Analyzer' where parent = 'Analysis' and display_name = 'Monthly Trend Analyzer'")
	elif patch_no == 66:
		import webnotes
		webnotes.conn.set_global("system_message", """<h3>UI Updates</h3>Based on user feedback, we have made a couple of changes in the UI:<ul><li>Sidebar menus are now collapsable</li><li>Forms are now scrollable (we removed the confusing tabs)</li><li>Feed is a lot more descriptive</li></ul>Do send us your feedback!""")
		webnotes.conn.set_global("system_message_id", "4")

		sql("update `tabModule Def Item` set doc_type = 'Setup Forms' where doc_name in ('TDS Payment', 'TDS Return Acknowledgement', 'Form 16A', 'Period Closing Voucher', 'IT Checklist')")
		from webnotes.session_cache import clear_cache
		clear_cache(webnotes.session['user'])
	elif patch_no == 67:
		sql("update `tabDocField` set in_filter = 1 where fieldname = 'brand' and parent = 'RV Detail'")
		sql("delete from `tabModule Def Item` where (display_name = 'Sales Invoice' and parent = 'CRM') or (display_name = 'Purchase Invoice' and parent = 'SRM')")
	elif patch_no == 68:
		from webnotes.modules.import_module import import_from_files
		import_from_files(record_list=[['hr','doctype','employee'],['roles','Role','Employee']])
	elif patch_no == 69:
		# delete flds from employee master
		p = get_obj('Patch Util')
		emp_del_flds = ['month_of_birth']
		for f in emp_del_flds:
			p.delete_field('Employee', f)

		sql("Update tabDocField set `default` = 'Active' where fieldname = 'status' and parent = 'Employee'")

		# map parent flds
		fld_map = ['cell_number', 'personal_email', 'person_to_be_contacted', 'relation', 'emergency_phone_number', 'pan_number', 'passport_number', 'date_of_issue', 'valid_upto', 'place_of_issue', 'marital_status', 'blood_group', 'permanent_accommodation_type']

		emp_prof = sql("select t1.name, t1.employee, t1.permanent_address_line_1, t1.permanent_address_line_2, t1.city1, t1.state1, t1.country1, t1.pin_code1, t1.phn_no1, t1.present_address_line_1, t1.present_address_line_2, t1.city2, t1.state2, t1.country2, t1.pin_code2, t1.phn_no2, t1.fathers_name, t1.fathers_occupation, t1.mothers_name, t1.mothers_occupation, t1.spouses_name, t1.spouses_occupation, t1.height_cms, t1.weight_kgs, t1.allergies, t1.other_medical_concerns, t1.physical_handicap from `tabEmployee Profile` t1, `tabEmployee` t2 where t1.employee = t2.name")
		for e in emp_prof:
			prof_obj = get_obj('Employee Profile', e[0])
			emp_obj = get_obj('Employee', e[1])
			for d in fld_map:
				emp_obj.doc.fields[d] = prof_obj.doc.fields[d]
			emp_obj.doc.current_accommodation_type = prof_obj.doc.present_accommodation_type

			# address
			per_addr = cstr(e[2]) + '\n' + cstr(e[3]) + '\n' + cstr(e[4]) + '\n' + cstr(e[5]) + ', ' + cstr(e[6]) + '\n' + 'PIN - ' + cstr(e[7]) + '\n' + 'Ph. No' + cstr(e[8])
			cur_addr = cstr(e[9]) + '\n' + cstr(e[10]) + '\n' + cstr(e[11]) + '\n' + cstr(e[12]) + ', ' + cstr(e[13]) + '\n' + 'PIN - ' + cstr(e[14]) + '\n' + 'Ph. No' + cstr(e[15])
			emp_obj.doc.permanent_address = per_addr
			emp_obj.doc.current_address = cur_addr
			#family
			fam = "Father's Name: " + cstr(e[16]) + '\n' + "Father's Occupation: " + cstr(e[17]) + '\n' + "Mother's Name: " + cstr(e[18]) + '\n' + "Mother's Occupation: " + cstr(e[19]) + '\n' + "Spouse's Name: " + cstr(e[20]) + '\n' + "Spouse's Occupation: " + cstr(e[21])
			emp_obj.doc.family_background = fam
			# health
			health = 'Height(cms): ' + cstr(e[22]) + '\n' + 'Weight(kgs): ' + cstr(e[23]) + '\n' + 'Allergies: ' +cstr( e[24]) + '\n' + 'Other Medical Concern: ' + cstr(e[25]) + '\n' + 'Physically Handicapped(if any): ' + cstr(e[26])
			emp_obj.doc.health_details = health
			emp_obj.doc.save()


		# map tables
		tbl_list = ['Experience In Company Detail', 'Previous Experience Detail', 'Educational Qualifications Detail']
		for t in tbl_list:
			sql("update `tab%s` t1, `tabEmployee Profile` t2 set t1.parent = t2.employee, t1.parenttype = 'Employee' where t1.parent = t2.name" % t)


		# overwrite idx?????????


		# delete emp profile
		webnotes.model.delete_doc('DocType', 'Employee Profile')
		for e in emp_prof:
			webnotes.model.delete_doc('Employee Profile', e[0])

	elif patch_no == 70:
		# update search criteria module -> System
		sql("update tabDocType set module='System' where name='Search Criteria'")

		# Cleanups to Contact
		sql("update tabDocField set fieldtype='Data' where options='Designation' and parent='Contact'")
		sql("update tabDocField set fieldtype='Data' where options='Department' and parent='Contact'")
		sql("update tabDocField set depends_on='eval:(cint(doc.is_customer) || cint(doc.is_supplier) || cint(doc.is_sales_partner))' where fieldname='is_primary_contact' and parent='Contact'")

		# import Contact, Employee
		from webnotes.modules.import_module import import_from_files
		import_from_files(record_list=[['utilities','doctype','contact']])


		# remove last_contact_date from Lead
		sql("delete from tabDocField where fieldname='last_contact_date' and parent='Lead'")

	elif patch_no == 71:
		# Make Stock Qty and Conversion Factor field editable. Also no need to mention Conversion factor in table can do it directly
		sql("update `tabDocField` set `permlevel` = 0, `width` = '100px', `trigger` = 'Client' where parent IN ('PO Detail','Purchase Receipt Detail') and fieldname in ('stock_qty','conversion_factor')")
		sql("update `tabDocField` set `width` = '100px' where parent IN ('PO Detail','Purchase Receipt Detail') and fieldname = 'stock_uom'")

	elif patch_no == 72:
		# Core Patch
		# ----------

		from webnotes.modules.import_module import import_from_files

		# import module def
		import_from_files(record_list = [['core', 'Module Def', 'Core']])
	elif patch_no == 73:
		# set module in DocTypes
		sql("update tabDocType set module='Core' where name in ('DocType', 'DocField', 'DocPerm', 'Role', 'UserRole', 'Profile', 'Print Format', 'DocFormat', 'Control Panel', 'Event', 'Event Role', 'Event User', 'DefaultValue', 'Default Home Page', 'File', 'File Group', 'File Data', 'Letter Head', 'Module Def', 'Module Def Item', 'Module Def Role', 'Page', 'Page Role', 'Search Criteria', 'DocType Label', 'DocType Mapper', 'Field Mapper Detail', 'Table Mapper Detail')")

		# set module in Page
		sql("update tabPage set module='Core' where name='Login Page'")

		# move file browser to Tools
		sql("update tabPage set module='Tools' where name='File Browser'")
		sql("update tabDocType set module='Tools' where name='File Browser Control'")
		sql("update tabDocType set module='Application Internal' where name='Profile Control'")
	elif patch_no == 74:
		p = get_obj('Patch Util')
		# permission
		p.delete_permission('Employee', 'Administrator', 0)
		p.delete_permission('Employee', 'Administrator', 1)
		p.add_permission('Employee', 'Employee', 0, read = 1, match = 'owner')
		p.add_permission('Employee', 'Employee', 1, read = 1, match = 'owner')
		sql("delete from `tabDocField` where parent = 'Employee' and label = 'Payroll Rule'")
	elif patch_no == 75:
		#sal structure patch
		# import
		from webnotes.modules.import_module import import_from_files
		import_from_files(record_list=[['hr','doctype','salary_structure'], ['hr','doctype','earning_detail'],['hr','doctype','deduction_detail']])
	elif patch_no == 76:
		# property
		p = get_obj('Patch Util')
		p.set_field_property('Salary Structure', 'is_active', 'default', 'Yes')
		p.set_field_property('Salary Structure', 'ctc', 'reqd', '1')
		p.set_field_property('Earning Detail', 'modified_value', 'width', '')
		p.set_field_property('Earning Detail', 'modified_value', 'trigger', 'Client')
		p.set_field_property('Deduction Detail', 'd_modified_amt', 'width', '')
		p.set_field_property('Earning Detail', 'd_modified_amt', 'trigger', 'Client')
		sql("Update tabDocField set `description` = 'You can create more earning and deduction type from Setup --> HR' where label = 'Earning & Deduction' and parent = 'Salary Structure' and fieldtype = 'Section Break'")

		# delete
		sql("update `tabSalary Structure` set net_pay = total")
		sql("delete from tabDocField where label in ('LWP Help', 'Calculate Total', 'Total') and parent = 'Salary Structure'")
		sql("delete from tabDocPerm where parent in ('Earning Detail', 'Deduction Detail')")


		# permission
		p.delete_permission('Salary Structure', 'Administrator', 0)
		p.delete_permission('Salary Structure', 'Administrator', 1)
		p.add_permission('Salary Structure', 'Employee', 0, read = 1, match = 'owner')
		p.add_permission('Salary Structure', 'Employee', 1, read = 1, match = 'owner')
	elif patch_no == 77:
		# sal slip patch
		# import
		from webnotes.modules.import_module import import_from_files
		import_from_files(record_list=[['hr','doctype','salary_slip'], ['hr','doctype','ss_earning_detail'],['hr','doctype','ss_deduction_detail'], ['mapper', 'DocType Mapper', 'Salary Structure-Salary Slip']])
	elif patch_no == 78:
		p = get_obj('Patch Util')
		# delete
		sql("update `tabSalary Slip` set leave_encashment_amount = encashment_amount")
		p.delete_field('Salary Slip', 'encashment_amount')
		p.delete_field('Salary Slip', 'year')
		p.delete_field('Salary Slip', 'flag')
		sql("delete from tabDocField where label = 'Process Payroll' and parent = 'Salary Slip'")

		# field property
		p.set_field_property('Salary Slip', 'bank_name', 'permlevel', '1')
		p.set_field_property('Salary Slip', 'leave_without_pay', 'permlevel', '0')
		p.set_field_property('Salary Slip', 'leave_without_pay', 'trigger', 'Client')
		p.set_field_property('SS Earning Detail', 'e_type', 'permlevel', '0')
		p.set_field_property('SS Earning Detail', 'e_type', 'fieldtype', 'Link')
		p.set_field_property('SS Earning Detail', 'e_type', 'options', 'Earning Type')
		p.set_field_property('SS Deduction Detail', 'd_type', 'permlevel', '0')
		p.set_field_property('SS Deduction Detail', 'd_type', 'fieldtype', 'Link')
		p.set_field_property('SS Deduction Detail', 'd_type', 'options', 'Deduction Type')
		sql("update `tabSS Earning Detail` set e_modified_amount = e_amount")
		sql("update `tabSS Deduction Detail` set d_modified_amount = d_amount")

		# permission
		p.delete_permission('Salary Slip', 'Administrator', 0)
		p.delete_permission('Salary Slip', 'Administrator', 1)
		p.add_permission('Salary Slip', 'Employee', 0, read = 1, match = 'owner')
		p.add_permission('Salary Slip', 'Employee', 1, read = 1, match = 'owner')
	elif patch_no == 79:
		# Import Modules
		import_from_files(record_list=[['hr','doctype','leave_application'],['hr','doctype','leave_allocation'],['hr','doctype','leave_control_panel'],['hr','doctype','holiday_list'],['hr','doctype','holiday_list_detail'],['hr','Module Def','HR']])
	elif patch_no == 80:
		# Holiday List
		sql("update `tabHoliday List Detail` set description = holiday_name")
		sql("delete from tabDocField where parent = 'Holiday List Detail' and fieldname = 'holiday_name'")
		sql("update tabDocField set fieldtype = 'Select', options = 'link:Fiscal Year' where parent = 'Holiday List' and fieldname = 'fiscal_year'")
		sql("delete from tabDocPerm where role in ('Administrator','HR User') and parent = 'Holiday List'")

		# Leave Control Panel
		# --------------------
		sql("delete from `tabDocField` where parent = 'Leave Control Panel' and label in ('Leave Control Panel','Allocation Details') and fieldtype = 'Section Break'")
		sql("delete from tabDocField where parent = 'Leave Control Panel' and fieldname in ('col_brk3','allocation_type','col_brk2','from_date','to_date','leave_transaction_type','posting_date')")
		sql("update tabDocField set fieldtype = 'Select', options = 'link:Fiscal Year' where parent = 'Leave Control Panel' and fieldname = 'fiscal_year'")
		sql("update tabDocField set fieldtype = 'Select', options = 'link:Leave Type' where parent = 'Leave Control Panel' and fieldname = 'leave_type'")
		sql("update tabDocField set reqd = 1 where parent = 'Leave Control Panel' and fieldname = 'no_of_days'")

		# Leave Application
		# ------------------
		for d in sql("select * from `tabLeave Transaction` where leave_transaction_type = 'Deduction' and ifnull(deduction_type, '') = 'Leave'", as_dict = 1):
			lp = Document('Leave Application')
			lp.employee = d['employee']
			lp.leave_type = d['leave_type']
			lp.posting_date = d['date']
			lp.fiscal_year = d['fiscal_year']
			lp.leave_balance = d['pre_balance']
			lp.half_day = d['half_day']
			lp.from_date = d['from_date']
			lp.to_date = d['to_date']
			lp.total_leave_days = d['total_leave']
			lp.description = d['reason']
			lp.docstatus = cint(d['docstatus'])
			lp.save(1)

		# Leave Allocation
		# -----------------
		for d in sql("select * from `tabLeave Transaction` where leave_transaction_type = 'Allocation'", as_dict = 1):
			la = Document('Leave Allocation')
			la.employee = d['employee']
			la.leave_type = d['leave_type']
			la.posting_date = d['date']
			la.fiscal_year = d['fiscal_year']
			la.new_leaves_allocated = d['total_leave']
			la.total_leaves_allocated = d['total_leave']
			la.description = d['reason']
			la.docstatus = cint(d['docstatus'])
			la.save(1)

		# Payroll Module Def
		# -------------------
		sql("delete from `tabModule Def Item` where doc_name = 'Leave Transaction' and display_name = 'Leave Transaction' and parent = 'Payroll' and doc_type = 'Forms'")

	elif patch_no == 81:
		# Import Modules
		import_from_files(record_list=[['hr','Module Def','HR']])
	elif patch_no == 82:
		sql("update tabDocType set search_fields = 'employee,leave_type,total_leaves_allocated,fiscal_year' where name = 'Leave Allocation'")
		sql("update tabDocType set search_fields = 'employee,leave_type,from_date,to_date,total_leave_days,fiscal_year' where name = 'Leave Application'")
	elif patch_no == 83:
		# delete leave transaction
		webnotes.conn.sql("set foreign_key_checks=0")
		sql("delete from `tabLeave Transaction`")
		import webnotes.model
		webnotes.model.delete_doc('DocType','Badge Settings Detail')
		webnotes.model.delete_doc('DocType','Leave Transaction')
		webnotes.conn.sql("set foreign_key_checks=1")
	elif patch_no == 84:
		p = get_obj('Patch Util')
		p.set_field_property('SS Earning Detail', 'e_amount', 'permlevel', '1')
		p.set_field_property('SS Deduction Detail', 'd_amount', 'permlevel', '1')
	elif patch_no == 85:
		# permission
		p = get_obj('Patch Util')
		p.add_permission('Leave Application', 'Employee', 0, read = 1, write = 1, create = 1, submit = 1, cancel = 1, amend = 1, match = 'owner')
		p.add_permission('Leave Application', 'Employee', 1, read = 1, match = 'owner')
		p.add_permission('Leave Allocation', 'HR User', 0, read = 1, write = 1, create = 1, submit = 1, cancel = 1, amend = 1, match = 'owner')
		p.add_permission('Leave Allocation', 'HR User', 1, read = 1)
		sql("update tabDocPerm set `match` = '' where parent = 'Leave Application' and role = 'HR User'")
	elif patch_no == 86:
		# Import Modules
		import_from_files(record_list=[['hr','doctype','leave_type']])
	elif patch_no == 87:
		sql("update `tabLeave Type` set is_lwp = 1 where name = 'Leave Without Pay'")
	elif patch_no == 88:
		# Import Modules
		import_from_files(record_list=[['hr','doctype','leave_allocation']])

	elif patch_no == 89:
		sql("delete from `tabModule Def Item` where doc_type = 'Setup Forms' and doc_name in ('Payroll Rule', 'IT Checklist', 'Employee Profile') and parent = 'Payroll'")
		sql("update `tabDocField` set `hidden` = 1, `print_hide` = 1, `report_hide` = 1 where parent = 'Leave Type' and fieldname = 'is_encash'")
	elif patch_no == 90:
		sql("update `tabLeave Allocation` set docstatus = 1")
	elif patch_no == 91:
		import webnotes
		webnotes.conn.set_global("system_message", """<h3>System Updates</h3>Based on user feedback, we have cleaned up HR module (Partly):<ul><li>Employee and Employee Profile are merged into a single document</li><li>Salary Structure and Salary Slip are now more user friendly</li><li>Leave Transaction document is now divided into 2 documents Leave Application and Leave Allocation</li></ul>We will work on Reports, Attendance and other documents of Payroll module next week<br><br> Do send us your feedback!""")
		webnotes.conn.set_global("system_message_id", "5")
	elif patch_no == 92:
		sql("update tabDocField set label = 'Get Charges' where parent IN ('Sales Order','Delivery Note','Receivable Voucher') and label = 'Get Other Charges' and fieldtype = 'Button'")
		# Automated Other Charges Calculation basis
		sql("update tabDocField set options = '', `trigger` = 'Client' where parent IN ('Quotation','Sales Order','Delivery Note','Receivable Voucher') and label = 'Get Charges' and fieldtype = 'Button'")
	elif patch_no == 93:
		sql("update `tabTable Mapper Detail` set validation_logic = 'qty > ifnull(billed_qty,0) and docstatus = 1' where parent = 'Sales Order-Receivable Voucher' and from_table = 'Sales Order Detail'")
		sql("update `tabField Mapper Detail` set from_field = 'customer' where to_field = 'customer' and parent = 'Sales Order-Receivable Voucher'")
	elif patch_no == 94:
		import_from_files(record_list=[['selling','doctype','sms_center']])
	elif patch_no == 95:
		import_from_files(record_list=[['mapper','DocType Mapper','Sales Order-Receivable Voucher'], ['mapper','DocType Mapper','Delivery Note-Receivable Voucher']])
	elif patch_no == 96:
		sql("delete from `tabModule Def Item` where doc_type = 'Reports' and display_name = 'Cenvat Credit - Input or Capital Goods' and parent = 'Accounts'")
	elif patch_no == 97:
		sql("update tabFeed set doc_label = 'Feed', doc_name = name where ifnull(doc_name,'') = '' and ifnull(doc_label,'') = ''")
	elif patch_no == 98:
		import_from_files(record_list=[['accounts','doctype','payable_voucher']])
	elif patch_no == 99:
		import_from_files(record_list=[['accounts','doctype','account']])
	elif patch_no == 100:
		p = get_obj('Patch Util')
		p.set_field_property('Account', 'level', 'hidden', '1')
		p.set_field_property('Account', 'level', 'print_hide', '1')
		p.set_field_property('Account', 'account_type', 'search_index', '0')
		p.set_field_property('TDS Detail', 'tds_category', 'width', '150px')
		p.set_field_property('TDS Detail', 'special_tds_rate_applicable', 'width', '150px')
		p.set_field_property('TDS Detail', 'special_tds_rate', 'width', '150px')
		p.set_field_property('TDS Detail', 'special_tds_limit', 'width', '150px')
	elif patch_no == 101:
		# Leave Application Details and Leave Allocation Details
		sql("update tabDocField set search_index = 1, in_filter = 1 where fieldname in ('employee','leave_type','fiscal_year') and parent in ('Leave Application','Leave Allocation')")
		get_obj('DocType','Leave Application').doc.save()
		get_obj('DocType','Leave Allocation').doc.save()
	elif patch_no == 102:
		# make item description field editable in production order
		sql("update tabDocField set permlevel = 0 where fieldname = 'description' and parent = 'Production Order'")
	elif patch_no == 103:
		sql("update tabDocField set fieldname = '' where fieldtype = 'HTML'")
	elif patch_no == 104:
		import_from_files(record_list=[['hr','search_criteria','stdsrch_00001'],['hr','search_criteria','stdsrch_00002'],['hr','search_criteria','stdsrch_00003'],['hr','Module Def','HR'],['hr','doctype','leave_application'],['hr','doctype','leave_allocation']])

	elif patch_no == 105:
		# Employee Leave Balance
		sql("delete from `tabModule Def Item` where parent = 'Payroll' and doc_type = 'Reports' and display_name IN ('Employeewise Leave Transaction Details','Employeewise Balance Leave Report')")
		# Update Search Fields
		sql("update tabDocType set search_fields = 'employee,employee_name,leave_type,from_date,to_date,total_leave_days,fiscal_year' where name = 'Leave Application'")
		sql("update tabDocType set search_fields = 'employee,employee_name,leave_type,total_leaves_allocated,fiscal_year' where name = 'Leave Allocation'")
	elif patch_no == 106:
		for d in sql("select name,employee,employee_name from `tabLeave Allocation`"):
			if not cstr(d[2]):
				sql("update `tabLeave Allocation` set employee_name = '%s' where name = '%s'" % (webnotes.conn.get_value('Employee',cstr(d[1]),'employee_name'), cstr(d[0])))
		for d in sql("select name,employee,employee_name from `tabLeave Application`"):
			if not cstr(d[2]):
				sql("update `tabLeave Application` set employee_name = '%s' where name = '%s'" % (webnotes.conn.get_value('Employee',cstr(d[1]),'employee_name'), cstr(d[0])))
	elif patch_no == 107:
		sql("delete from `tabDocField` where fieldname = 'fiscal_year' and parent = 'Employee'")
	elif patch_no == 108:
		import_from_files(record_list=[['hr','search_criteria','srch_std_00013']])
	elif patch_no == 109:
		import_from_files(record_list=[['hr','search_criteria','srch_std_00015']])
	elif patch_no == 110:
		import_from_files(record_list=[['hr','doctype','salary_structure'], ['hr', 'doctype', 'salary_slip']])
	elif patch_no == 111:
		sql("update tabDocType set search_fields = 'transfer_date, from_warehouse, to_warehouse, purpose, remarks' where name = 'Stock Entry'")
	elif patch_no == 112:
		sql("delete from tabDocField where label = 'Get Other Charges' and fieldtype = 'Button' and parent = 'Receivable Voucher'")
	elif patch_no == 113:
		sql("update tabDocField set reqd = 1 where parent = 'Customer' and fieldname = 'phone_1'")
	elif patch_no == 114:
		for d in sql("select name, master_name, credit_days, credit_limit from tabAccount where master_type = 'Customer'"):
			if cstr(d[1]):
				days, limit = cint(d[2]), flt(d[3])
				cust_det = sql("select credit_days, credit_limit from tabCustomer where name = '%s'" % (cstr(d[1])))
				if not days: days = cust_det and cint(cust_det[0][0]) or 0
				if not limit: limit = cust_det and flt(cust_det[0][1]) or 0
				sql("COMMIT")
				sql("START TRANSACTION")
				sql("update tabAccount set credit_days = '%s', credit_limit = '%s' where name = '%s'" % (days, limit, cstr(d[0])))
				sql("COMMIT")

	elif patch_no == 115:
		# patch for timesheet cleanup
		from webnotes.model import delete_doc
		delete_doc('DocType', 'Timesheet Detail')

		from webnotes.modules.import_module import import_from_files
		import_from_files(record_list = [['Projects', 'DocType', 'Timesheet'], ['Projects', 'DocType', 'Timesheet Detail'], ['Projects', 'DocType', 'Activity Type']])

	elif patch_no == 116:
		# again!
		from webnotes.model import delete_doc
		delete_doc('DocType', 'Timesheet Detail')

		from webnotes.modules.import_module import import_from_files
		import_from_files(record_list = [['Projects', 'DocType', 'Timesheet Detail']])
	elif patch_no == 117:
		op = '\n' + 'Walk In'
		sql("update `tabDocField` set `options` = concat(options, %s) where parent = 'Enquiry' and fieldname = 'source' and options not like '%%Walk%%'", op)
	elif patch_no == 118:
		from webnotes.utils import get_defaults
		ss = sql("select name, net_pay from `tabSalary Slip`")
		for d in ss:
			if d[1]:
				w = get_obj('Sales Common').get_total_in_words(get_defaults()['currency'], d[1])
				sql("update `tabSalary Slip` set net_pay_in_words = '%s' where name = '%s'" % (w, d[0]))
	elif patch_no == 119:
		sql("update tabDocType set in_create = 1 where name = 'Profile'")
	elif patch_no == 120:
		sql("update tabDocField set permlevel = 0 where parent = 'Sales and Purchase Return Wizard' and fieldname = 'return_date'")
	elif patch_no == 121:
		import_from_files(record_list = [['CRM', 'DocType', 'Return Detail'], ['Material Management', 'DocType', 'Sales and Purchase Return Wizard']])
	elif patch_no == 122:
		sql("delete from tabDocField where (fieldname = 'serial_no' or label = 'Warrany Status') and parent = 'Sales Order'")
	elif patch_no == 123:
		import_from_files(record_list = [['CRM', 'Module Def', 'CRM'], ['CRM', 'Search Criteria', 'STDSRCH/00004']])
	elif patch_no == 124:
		import webnotes
		webnotes.conn.set_global("system_message", """<h3>Updates(New)</h3>We have added a new report in the Selling Module.<br><br><b>Sales Personwise Transaction Summary: </b>In this report you can see sales person's contribution in a particular order, delivery or invoice. You can select voucher type in "Based On" filter.<br><br> Do send us your feedback!""")
		webnotes.conn.set_global("system_message_id", "5")
	elif patch_no == 125:
		import_from_files(record_list = [['Material Management', 'DocType', 'Delivery Note']])
	elif patch_no == 126:
		sql("delete from tabDocField where parent = 'Delivery Note' and label in ('Make Sales Invoice', 'Make Installation Note', 'Intro Note')")
	elif patch_no == 127:
		sql("delete from tabDocPerm where role = 'All' and parent = 'Expense Voucher' and (permlevel = 0 or permlevel = 2)")
		p = get_obj('Patch Util')
		p.add_permission('Expense Voucher', 'Employee', 0, read = 1, write = 1, create = 1, submit = 1, cancel = 1, amend = 1, match = 'owner')
		p.add_permission('Expense Voucher', 'HR Manager', 0, read = 1, write = 1, create = 1, submit = 1, cancel = 1, amend = 1)
		p.add_permission('Expense Voucher', 'HR User', 0, read = 1, write = 1, create = 1, submit = 1, cancel = 1, amend = 1)
	elif patch_no == 128:
		from webnotes.modules import import_module
		import_module.import_from_files(record_list=[['selling','doctype','sales_order'], ['selling','doctype','sales_order_detail'],  ['stock','doctype','delivery_note'], ['stock','doctype','delivery_note_detail']])
	elif patch_no == 129:
		sql("update `tabTable Mapper Detail` set validation_logic = '(qty > ifnull(billed_qty, 0) or amount > ifnull(billed_amt, 0)) and docstatus = 1' where parent = 'Sales Order-Receivable Voucher' and from_table = 'Sales Order Detail' and to_table = 'RV Detail'")
		sql("update `tabTable Mapper Detail` set validation_logic = '(qty > ifnull(billed_qty, 0) or amount > ifnull(billed_amt, 0)) and docstatus = 1' where parent = 'Delivery Note-Receivable Voucher' and from_table = 'Delivery Note Detail' and to_table = 'RV Detail'")
	elif patch_no == 130:
		# update from rv
		from webnotes.model.code import get_obj
		from webnotes.utils import cstr
		for d in sql("select name, docstatus from `tabReceivable Voucher` where ifnull(docstatus,0) != 0"):
			sql("COMMIT")
			sql("START TRANSACTION")
			try:
				obj = get_obj('Receivable Voucher', cstr(d[0]), with_children = 1)
				is_submit = 1
				if cint(d[1]) == 2: is_submit = 0
				get_obj('Sales Common').update_prevdoc_detail(is_submit, obj)
			except:
				pass
			sql("COMMIT")

		# update from dn
		from webnotes.model.code import get_obj
		for d in sql("select name, docstatus from `tabDelivery Note` where ifnull(docstatus,0) != 0"):
			sql("COMMIT")
			sql("START TRANSACTION")
			try:
				obj = get_obj('Delivery Note', cstr(d[0]), with_children = 1)
				is_submit = 1
				if cint(d[1]) == 2: is_submit = 0
				get_obj('Sales Common').update_prevdoc_detail(is_submit, obj)
			except:
				pass
			sql("COMMIT")
	elif patch_no == 131:
		sql("update `tabDocType` set allow_trash = 1 where name = 'Purchase Other Charges'")
		sql("update tabDocPerm set `cancel` = 1 where parent = 'Purchase Other Charges' and permlevel = 0 and `read` = 1 and `write` = 1")
	elif patch_no == 132:
		sql("update tabDocField set no_copy = 0 where parent = 'Receivable Voucher' and fieldname = 'customer'")
	elif patch_no == 133:
		from webnotes.modules import import_module
		import_module.import_from_files(record_list=[['accounts','doctype','receivable_voucher']])
	elif patch_no == 134:
		sql("update tabDocField set no_copy = 1 where parent = 'Receivable Voucher' and fieldname = 'posting_time'")
	elif patch_no == 135:
		sql("update tabDocField set `default` = 'Today' where parent = 'Receivable Voucher' and fieldname = 'due_date'")
	elif patch_no == 136:
		from webnotes.modules import import_module
		import_module.import_from_files(record_list=[['accounts','doctype','rv_detail']])
	elif patch_no == 137:
		from webnotes.modules import import_module
		import_module.import_from_files(record_list=[['setup','doctype','price_list']])
	elif patch_no == 138:
		sql("update `tabDocType` set allow_attach = 1 where name = 'Price List'")
	elif patch_no == 139:
		from webnotes.modules import import_module
		import_module.import_from_files(record_list=[['mapper','DocType Mapper','Sales Order-Receivable Voucher'], ['mapper','DocType Mapper','Delivery Note-Receivable Voucher']])
	elif patch_no == 140:
		from webnotes.modules import import_module
		import_module.import_from_files(record_list=[['accounts','doctype','rv_detail']])
	elif patch_no == 141:
		sql("delete from tabDocField where (fieldname = 'letter_head' or label = 'Letter Head') and parent = 'Company'")
	elif patch_no == 142:
		# fixes to letter head and personalize
		from webnotes.model import delete_doc

		delete_doc('DocType', 'Batch Settings')
		delete_doc('DocType', 'Batch Settings Detail')
		delete_doc('DocType', 'Social Badge')
		delete_doc('Page', 'Personalize Page')
		delete_doc('DocType', 'Personalize Page Control')

		import_from_files(record_list=[['core','doctype','letter_head'], ['setup','doctype','personalize']])
	elif patch_no == 144:
		webnotes.conn.sql("update tabDocField set fieldtype='Code' where parent='Letter Head' and fieldname='content'")
	elif patch_no == 145:
		sql("update `tabDocField` set permlevel=1 where fieldname = 'group_or_ledger' and parent = 'Account'")
	elif patch_no == 146:
		import_from_files(record_list=[['accounts','doctype','account']])
	elif patch_no == 147:
		import_from_files(record_list=[['mapper', 'DocType Mapper', 'Purchase Order-Payable Voucher'], ['mapper', 'DocType Mapper', 'Purchase Receipt-Payable Voucher'], ['mapper', 'DocType Mapper', 'Purchase Order-Purchase Receipt']])
	elif patch_no == 148:
		sql("delete from `tabDocField` where (fieldname = 'account_balances' or label = 'Balances') and parent = 'Account'")
		sql("update tabDocType set istable = 0, section_style = 'Simple', search_fields = 'account, period, fiscal_year, balance' where name = 'Account Balance'")
		sql("update tabDocField set permlevel = 0 where parent = 'Account Balance'")
		p = get_obj('Patch Util')
		p.add_permission('Account Balance', 'Accounts User', 0, read = 1)
		p.add_permission('Account Balance', 'Accounts Manager', 0, read = 1)
		import_from_files(record_list=[['accounts','doctype','account_balance']])
	elif patch_no == 149:
		sql("update `tabAccount Balance` set account = parent")
	elif patch_no == 150:
		sql("update tabDocField set in_filter = 1, search_index = 1 where parent = 'Account Balance' and fieldname in ('account', 'period', 'fiscal_year', 'start_date', 'end_date')")
		ac_bal = Document("DocType", "Account Balance")
		ac_bal.save()
	elif patch_no == 151:
		sql("delete from tabDocField where label = 'Add / Manage Contacts' and fieldtype = 'Button' and parent = 'Customer'")
		sql("delete from `tabField Mapper Detail` where parent = 'Sales Order-Delivery Note' and from_field = 'note' and to_field = 'note'")
	elif patch_no == 152:
		import_from_files(record_list=[['selling','doctype','sales_order'], ['stock','doctype','delivery_note'], ['selling','doctype','customer'], ['selling','doctype','shipping_address'], ['mapper', 'DocType Mapper', 'Sales Order-Delivery Note']])
	elif patch_no == 153:
		sql("delete from `tabDocField` where fieldname = 'sales_person' and parent = 'Customer'")
	elif patch_no == 154:
		import_from_files(record_list=[['stock','doctype','serial_no'], ['support','doctype','customer_issue']])
	elif patch_no == 155:
		for d in sql("select name, item_code from `tabSerial No`"):
			sql("COMMIT")
			sql("START TRANSACTION")
			sql("update `tabSerial No` set item_name = '%s' where name = '%s'" % (webnotes.conn.get_value('Item',cstr(d[1]),'item_name'), cstr(d[0])))
			sql("COMMIT")
	elif patch_no == 156:
		sql("update tabDocField set fieldtype = 'Code' where fieldname = 'html' and parent = 'Print Format'")
	elif patch_no == 157:
		import_from_files(record_list=[['accounts', 'doctype', 'journal_voucher'], ['accounts', 'Print Format', 'Payment Receipt Voucher'], ['accounts', 'Print Format', 'Cheque Printing Format']])
	elif patch_no == 158:
		from webnotes.model.doc import addchild
		sql("delete from tabDocField where parent = 'Customer Issue' and fieldname = 'customer_group'")
	elif patch_no == 159:
		sql("update tabAccount set account_type = 'Chargeable' where account_name in ('Advertising and Publicity', 'Freight & Forwarding Charges', 'Miscellaneous Expenses', 'Sales Promotion Expenses')")
	elif patch_no == 160:
		sql("update `tabDocType` set search_fields = 'posting_date, due_date, debit_to, fiscal_year, grand_total, outstanding_amount' where name = 'Receivable Voucher'")
		sql("update `tabDocType` set search_fields = 'posting_date, credit_to, fiscal_year, bill_no, grand_total, outstanding_amount' where name = 'Payable Voucher'")
	elif patch_no == 161:
		sql("update tabDocType set autoname = 'field:batch_id' where name = 'Batch'")
		sql("update tabDocField set no_copy = 1 where parent = 'Batch' and fieldname = 'batch_id'")
	elif patch_no == 162:
		import_from_files(record_list=[['selling', 'search_criteria', 'sales_order_pending_items1']])
	elif patch_no == 163:
		sql("delete from `tabModule Def Item` where display_name = 'Sales Orderwise Pending Packing Item Summary' and parent = 'CRM'")
		import_from_files(record_list=[['selling', 'search_criteria', 'sales_orderwise_pending_qty_to_deliver'], ['selling', 'search_criteria', 'sales_orderwise_pending_amount_to_bill'], ['selling', 'search_criteria', 'delivered_items_to_be_install']])
	elif patch_no == 164:
		import_from_files(record_list=[['buying', 'search_criteria', 'pending_po_items_to_receive'], ['buying', 'search_criteria', 'pending_po_items_to_bill']])
	elif patch_no == 165:
		pass
	elif patch_no == 166:
		import_from_files(record_list=[['buying', 'doctype', 'purchase_order']])
	elif patch_no == 167:
		if webnotes.conn.get_value('Control Panel', None, 'account_id') not in ['ax0000956', 'ax0001338']:
			sql("delete from tabDocField where parent = 'Purchase Order' and fieldname in ('test_certificate_required', 'estimated_cost', 'transport', 'vendor_reference', 'transportation_required', 'mode_of_dispatch', 'octroi')")
	elif patch_no == 168:
		sql("update tabDocField set fieldtype = 'Data', options = 'Suggest' where fieldname = 'bank_name' and parent = 'Employee'")
	elif patch_no == 169:
		import_from_files(record_list=[['accounts', 'doctype', 'pv_detail'], ['accounts', 'doctype', 'rv_detail']])
	elif patch_no == 170:
		import_from_files(record_list=[['mapper', 'DocType Mapper', 'Delivery Note-Receivable Voucher']])
	elif patch_no == 171:
		import_from_files(record_list=[['buying', 'doctype', 'supplier']])
	elif patch_no == 172:
		import webnotes
		webnotes.conn.set_global("system_message", """<b>Welcome to the new financial year 2011-2012 !!! </b><br><br> So obvious question in your mind is how to start Entries in the New Fiscal Year in ERPNext? What are the changes you have to make in the system? <br>We have made some guidelines regarding the basic steps you should follow. Please click on link <a href='http://erpnext.blogspot.com/2011/03/how-to-start-entries-in-new-fiscal-year.html'>How to start Entries in the New Fiscal Year in ERPNext?</a>""")
		webnotes.conn.set_global("system_message_id", "6")
	elif patch_no == 173:
		sql("delete from tabDocField where label = 'Get Other Charges' and parent = 'Delivery Note'")
		sql("update tabDocField set reqd = 0 where fieldname = 'posting_time' and parent = 'Serial No'")
	elif patch_no == 174:
		c = sql("select count(name) from `tabField Mapper Detail` where parent = 'Delivery Note-Receivable Voucher' and from_field = 'description' and to_field = 'description' and match_id = 2")
		if c and cint(c[0][0]) > 1:
			sql("update `tabField Mapper Detail` set match_id = 1 where parent = 'Delivery Note-Receivable Voucher' and from_field = 'description' and to_field = 'description' limit 1")
	elif patch_no == 175:
		import webnotes
		webnotes.conn.set_global("system_message", """If your financial year starts on 1st April then you have make some changes in the system to start entry in the new year.<br>We have made some guidelines regarding the basic steps you should follow. Please click on link <a href='http://erpnext.blogspot.com/2011/03/how-to-start-entries-in-new-fiscal-year.html'>How to start Entries in the New Fiscal Year in ERPNext?</a>""")
		webnotes.conn.set_global("system_message_id", "6")
	elif patch_no == 176:
		sql("update tabDocPerm set role='Guest', `write`=0, `create`=0 where role='Administrator' and parent='Notification Control' limit 1")
	elif patch_no == 177:
		sql("delete from `tabDocField` where label = 'Next Steps' and parent = 'Purchase Order'")
		sql("update tabDocField set options = 'Material Issue\nMaterial Receipt\nMaterial Transfer\nSales Return\nPurchase Return\nSubcontracting\nProduction Order' where parent = 'Stock Entry' and fieldname = 'purpose'")
	elif patch_no == 178:
		import_from_files(record_list = [['hr', 'doctype', 'salary_slip']])
	elif patch_no == 179:
		from webnotes.utils import get_defaults
		sl = sql("select name, net_pay from `tabSalary Slip`")
		for d in sl:
			in_words = get_obj('Sales Common').get_total_in_words(get_defaults()['currency'], round(flt(d[1])))
			sql("update `tabSalary Slip` set rounded_total = '%s', total_in_words = '%s' where name = '%s'" % (round(flt(d[1])), in_words, d[0]))
	elif patch_no == 180:
		sql("delete from tabDocField where parent = 'Salary Slip' and fieldname = 'net_pay_in_words'")
	elif patch_no == 181:
		import_from_files(record_list = [['accounts', 'doctype', 'journal_voucher']])
	elif patch_no == 182:
		sql("update tabDocField set options = CONCAT(options, '\nWrite Off Voucher') where fieldname = 'voucher_type' and parent = 'Journal Voucher'")
	elif patch_no == 183:
		sql("delete from tabDocField where label = 'SMS' and fieldtype = 'Section Break' and parent in  ('Enquiry', 'Lead', 'Sales Order', 'Delivery Note')")
	elif patch_no == 184:
		from webnotes.model import delete_doc
		delete_doc('DocType', 'Feed')
		delete_doc('DocType', 'Feed List')
		delete_doc('DocType', 'Feed Control')

		# add trigger
		from webnotes.model.triggers import add_trigger
		add_trigger('*','*','*','event_updates.update_feed')

		webnotes.conn.commit()

		try:
			sql("drop table tabFeed")
			sql("drop table `tabFeed List`")
		except: pass

		# import
		from webnotes.modules.module_manager import reload_doc
		reload_doc('event_updates','doctype','feed')
	elif patch_no==185:
		sql("delete from tabDocTrigger where method = 'webnotes.widgets.follow.on_docsave'")
	elif patch_no==186:
		from webnotes.modules.module_manager import reload_doc
		reload_doc('event_updates','doctype','feed')
	elif patch_no == 187:
		sql("update tabDocType set autoname = '' where name = 'QA Inspection Report'")
	elif patch_no == 188:
		import_from_files(record_list = [['buying', 'doctype', 'qa_inspection_report']])
	elif patch_no == 189:
		sql("update `tabDocField` set allow_on_submit = 1 where fieldname in ('entries', 'other_charges') and parent = 'Receivable Voucher'")
	elif patch_no == 190:
		sql("update tabDocField set permlevel=0 where fieldname = 'fiscal_year' and parent = 'Stock Entry'")
	elif patch_no == 191:
		import_from_files(record_list = [['support', 'doctype', 'customer_issue']])
	elif patch_no == 192:
		sql("delete from `tabModule Def Item` where parent = 'Material Management' and doc_name = 'Landed Cost Wizard' and display_name = 'Landed Cost Wizard'")
		import_from_files(record_list = [['buying', 'Module Def', 'SRM']])
	elif patch_no == 193:
		sql("update tabDocField set fieldtype='Button', `trigger`='Client' where parent='Letter Head' and fieldname='set_from_image'")
	elif patch_no == 194:
		sql("delete from `tabModule Def Item` where parent = 'SRM' and doc_name = 'Landed Cost Wizard' and display_name = 'Landed Cost Wizard'")
		import_from_files(record_list = [['stock', 'Module Def', 'Material Management']])
	elif patch_no == 195:
		from webnotes.modules.module_manager import reload_doc
		reload_doc('setup','doctype','manage_account')
	elif patch_no == 196:
		sql("update `tabModule Def` set module_page = null where name = 'Material Management'")
	elif patch_no == 197:
		sql("update `tabDocField` set permlevel = 0, in_filter = 1 where fieldname = 'warranty_amc_status' and parent = 'Customer Issue'")
		import_from_files(record_list = [['support', 'doctype', 'customer_issue']])
	elif patch_no == 198:
		sql("delete from `tabDocField` where (label in ('SMS', 'Send SMS') or fieldname in ('message', 'customer_mobile_no')) and parent in ('Quoattion', 'Sales Order', 'Delivery Note', 'Receivable Voucher')")
		sql("delete from `tabDocField` where label in ('SMS', 'Send SMS') and parent = 'Purchase Order'")
		sql("delete from `tabDocField` where (label in ('Send SMS', 'SMS Html') or fieldname in ('sms_message', 'lead_sms_detail', 'enquiry_sms_detail')) and parent in ('Lead', 'Enquiry')")
		from webnotes.model import delete_doc
		delete_doc('DocType', 'Lead SMS Detail')
		delete_doc('DocType', 'Enquiry SMS Detail')
	elif patch_no == 199:
		sql("update tabDocField set reqd = 0 where parent = 'Attendance' and fieldname = 'shifts'")
	elif patch_no == 200:
		reload_doc('event_updates','page','profile_settings')
	elif patch_no == 201:
		reload_doc('setup','doctype','price_list')
	elif patch_no == 202:
		name1 = sql("select name from tabDocField where parent='Price List' and label='Clear Prices' limit 1,1")
		name2 = sql("select name from tabDocField where parent='Price List' and label='Update Prices' limit 1,1")
		if name1:
			sql("delete from tabDocField where name=%s limit 1", name1[0][0])
		if name2:
			sql("delete from tabDocField where name=%s limit 1", name2[0][0])
	elif patch_no == 203:
		sql("delete from tabDocField where parent = 'Company' and fieldname = 'default_salary_account' limit 1")
	elif patch_no == 204:
		sql("delete from tabDocField where parent = 'Company' and fieldname = 'default_salary_acount' limit 1")
	elif patch_no == 205:
		sql("update `tabDocField` set `default` = '' where fieldname = 'naming_series' and parent = 'Installation Note'")
	elif patch_no == 206:
		reload_doc('selling','doctype','installation_note')
	elif patch_no == 207:
		import_from_files(record_list = [['setup', 'doctype', 'company']])
	elif patch_no == 208:
		sql("delete from `tabDocField` where (label in ('SMS', 'Send SMS') or fieldname in ('message', 'customer_mobile_no')) and parent ='Quotation'")
		default_currency = get_obj('Manage Account').doc.default_currency
		sql("update tabCompany set default_currency = '%s'" % default_currency)
	elif patch_no == 209:
		import_from_files(record_list = [['setup', 'doctype', 'company']])
	elif patch_no == 210:
		sql("delete FROM `tabDocField` WHERE parent = 'Lead' AND label in ('CC:','Attachment Html','Create New File','Attachment')")
	elif patch_no == 212:
		# reload company because of disturbed UI
		import_from_files(record_list = [['setup', 'doctype', 'company']])
	elif patch_no == 213:
		reload_doc('selling','doctype','lead')
		reload_doc('setup','doctype','company')
	elif patch_no == 214:
		reload_doc('selling','doctype','sales_order')
	elif patch_no == 215:
		# patch for item and image in description
		sql("update tabDocField set width = '300px' where fieldname='description'")
		reload_doc('stock', 'doctype', 'item')
		sql("delete from __DocTypeCache")
	elif patch_no == 216:
		import_from_files(record_list = [['stock', 'doctype', 'serial_no'], ['stock', 'doctype', 'stock_ledger_entry']])
	elif patch_no == 217:
		sql("update tabDocField set options = '\nIn Store\nDelivered\nNot in Use' where fieldname = 'status' and parent = 'Serial No'")
		sql("update tabDocField set no_copy = 1 where fieldname = 'serial_no' and parent = 'Delivery Note Detail'")
		sql("update tabDocField set no_copy = 1 where fieldname = 'serial_no' and parent = 'Stock Entry Detail'")
	elif patch_no == 218:
		for d in sql("select name from `tabSerial No`"):
			sql("Commit")
			sql("Start Transaction")
			s = Document('Serial No', d[0])
			if s.pr_no:
				s.purchase_document_type = 'Purchase Receipt'
				s.purchase_document_no = s.pr_no
			if s.delivery_note_no:
				s.delivery_document_type = 'Delivery Note'
				s.delivery_document_no = s.delivery_note_no
			if s.notes:
				s.delivery_note_no = s.notes
			s.company = webnotes.utils.get_defaults()['company']
			s.fiscal_year = webnotes.utils.get_defaults()['fiscal_year']
			s.save()
	elif patch_no == 219:
		sql("delete from tabDocField where fieldname in ('pr_no', 'make', 'label', 'delivery_note_no', 'notes') and parent = 'Serial No'")
	elif patch_no == 220:
		sql("update tabDocField set label = 'Incoming Rate' where fieldname = 'purchase_rate' and parent = 'Serial No'")
		sql("update tabDocField set label = 'Incoming Time' where fieldname = 'purchase_time' and parent = 'Serial No'")
	elif patch_no == 221:
		sql("update tabDocField set reqd = 1 where fieldname in ('purchase_rate', 'warehouse') and parent = 'Serial No'")
	elif patch_no == 222:
		sql("update tabDocField set options = '\nDelivery Note\nReceivable Voucher\nStock Entry' where fieldname = 'delivery_document_type' and parent = 'Serial No'")
	elif patch_no == 223:
		sql("update tabDocField set hidden = 0 where fieldname in ('pay_to_recd_from', 'total_amount', 'total_amount_in_words') and parent = 'Journal Voucher'")
		sql("update tabDocField set permlevel = 0 where fieldname = 'pay_to_recd_from' and parent = 'Journal Voucher'")
	elif patch_no == 224:
		import_from_files(record_list = [['stock', 'doctype', 'delivery_note_packing_detail'], ['accounts', 'Print Format', 'Payment Receipt Voucher']])
	elif patch_no == 225:
		import_from_files(record_list = [['stock', 'doctype', 'delivery_note_packing_detail']])
	elif patch_no == 226:
		import_from_files(record_list = [['stock', 'doctype', 'delivery_note_packing_detail']])
	elif patch_no == 227:
		reload_doc('stock', 'doctype', 'item')
		if webnotes.conn.get_value('Control Panel', None, 'account_id') != 'axjanak2011':
			sql("delete from tabDocField where parent = 'Item' and fieldname='alternate_description' limit 1")
	elif patch_no == 228:
		# knowledge base patch
		reload_doc('knowledge_base', 'doctype', 'question')
		reload_doc('knowledge_base', 'doctype', 'answer')
		reload_doc('knowledge_base', 'page', 'questions')
		reload_doc('knowledge_base', 'Module Def', 'Knowledge Base')
		sql("update `tabModule Def` set disabled='No' where name='Knowledge Base'")
	elif patch_no == 229:
		reload_doc('knowledge_base', 'page', 'question_view')
	elif patch_no == 230:
		reload_doc('buying', 'doctype', 'indent')
		reload_doc('buying', 'doctype', 'indent_detail')
		reload_doc('Mapper', 'DocType Mapper', 'Sales Order-Indent')
	elif patch_no == 231:
		reload_doc('Mapper', 'DocType Mapper', 'Sales Order-Indent')
	elif patch_no == 232:
		sql("update `tabDocField` set options = 'Sales Order' where fieldname = 'sales_order_no' and parent = 'Indent'")
	elif patch_no == 233:
		reload_doc('Mapper', 'DocType Mapper', 'Sales Order-Receivable Voucher')
		reload_doc('Mapper', 'DocType Mapper', 'Delivery Note-Receivable Voucher')
	elif patch_no == 234:
		sql("update `tabTable Mapper Detail` set validation_logic = 'docstatus=1' where parent = 'Sales Order-Indent' and from_table = 'Sales Order Detail'")
	elif patch_no == 235:
		for sc in sql("""select name from `tabSearch Criteria` where ifnull(name,'')
			like 'srch%' or ifnull(name,'') like '%stdsrch'"""):
			try:
				get_obj('Search Criteria', sc[0]).rename()
			except AttributeError, e:
				pass
		reload_doc('core', 'doctype', 'system_console')
	elif patch_no == 236:
		# warehouse not mandatory for delivered serial nos
		sql("update tabDocField set reqd=0 where parent='Serial No' and fieldname='warehouse'")
	elif patch_no == 237:
		sql("update tabDocField set depends_on = 'eval:doc.is_pos==1' where fieldname = 'cash_bank_account' and parent = 'Receivable Voucher'")
	elif patch_no == 238:
		reload_doc('accounts', 'doctype', 'receivable_voucher')
		reload_doc('accounts', 'GL Mapper', 'POS with write off')
	elif patch_no == 239:
		reload_doc('core', 'doctype', 'docfield')
		reload_doc('core', 'doctype', 'doctype')
		from patches.old_patches.feed_patch import set_subjects_and_tagfields

		set_subjects_and_tagfields()
	elif patch_no == 240:
		# again for sales order (status)
		from patches.old_patches.feed_patch import set_subjects_and_tagfields
		set_subjects_and_tagfields()
	elif patch_no == 241:
		sql("update `tabDocField` set fieldtype = 'Text', options = '', in_filter = '' where fieldname = 'serial_no' and parent = 'Stock Ledger Entry'")
	elif patch_no == 242:
		if webnotes.conn.get_value('Control Panel', None, 'account_id') not in ['axjanak2011']:
			sql("commit")
			try:
				sql("alter table `tabStock Ledger Entry` drop index serial_no")
			except:
				pass

			sql("alter table `tabStock Ledger Entry` change serial_no serial_no text")
	elif patch_no == 243:
		# moving custom script and custom fields to framework
		webnotes.conn.set_value('DocType', 'Custom Script', 'module', 'Core')
		webnotes.conn.set_value('DocType', 'Custom Field', 'module', 'Core')
		reload_doc('setup', 'doctype', 'company')
	elif patch_no == 244:
		reload_doc('stock', 'search_criteria', 'shortage_to_indent')
	elif patch_no == 245:
		from patches.old_patches.doctype_permission_patch import set_doctype_permissions
		set_doctype_permissions()

		from patches.old_patches.feed_patch import set_subjects_and_tagfields
		set_subjects_and_tagfields()
	elif patch_no == 246:
		webnotes.conn.set_value('DocType','Stock Entry','tag_fields','purpose')
		webnotes.conn.set_value('DocType','Stock Entry','subject','%(remarks)s')
	elif patch_no == 247:
		webnotes.conn.set_value('DocType','Stock Entry','subject','%(remarks)s')
	elif patch_no == 248:
		reload_doc('setup', 'doctype', 'manage_account')
	elif patch_no == 249:
		sql("update `tabDocPerm` t1, `tabDocType` t2 set t1.role = 'System Manager' where t1.role = 'Administrator' and t1.parent = t2.name and t2.module != 'Core'")
	elif patch_no == 250:
		from patches.old_patches.feed_patch  import support_patch
		support_patch()
	elif patch_no == 251:
		from webnotes.model import db_schema
		db_schema.remove_all_foreign_keys()
		from patches.old_patches.customer_address import run_patch
		run_patch()
	elif patch_no == 252:
		reload_doc('support','doctype','support_ticket')
		reload_doc('support','doctype','support_ticket_response')
	elif patch_no == 253:
		reload_doc('accounts','doctype','ledger_balance_export')
		reload_doc('accounts','doctype','ledger_detail')
		reload_doc('accounts', 'Module Def', 'Accounts')

		from webnotes.model.db_schema import updatedb
		updatedb('Ledger Balance Export')
		updatedb('Ledger Detail')
	elif patch_no == 254:
		reload_doc('setup', 'doctype', 'sms_settings')
		reload_doc('setup', 'doctype', 'static_parameter_detail')

		from webnotes.model.db_schema import updatedb
		updatedb('SMS Settings')
		updatedb('Static Parameter Detail')
	elif patch_no == 255:
		from patches.old_patches.customer_address import run_old_data_sync_patch
		run_old_data_sync_patch()
	elif patch_no == 256:
		sql("update `tabLetter Head` set content = replace(content, 'http://46.4.50.84/v170-test/', '')")
		sql("update `tabSingles` set value = replace(value, 'http://46.4.50.84/v170-test/', '') where field in ('letter_head', 'client_name') and doctype = 'Control Panel'")
		sql("update `tabItem` set description_html = replace(description_html, 'http://46.4.50.84/v170-test/', '')")
	elif patch_no == 257:
		from patches.old_patches.customer_address import run_old_data_sync_patch
		run_old_data_sync_patch()
	elif patch_no == 258:
		sql("update tabDocField set `default`=NULL where fieldname = 'naming_series'")
	elif patch_no == 259:
		sql("update `tabQuotation Detail` set description = replace(description, 'http://46.4.50.84/v170-test/', '')")
		sql("update `tabSales Order Detail` set description = replace(description, 'http://46.4.50.84/v170-test/', '')")
		sql("update `tabRV Detail` set description = replace(description, 'http://46.4.50.84/v170-test/', '')")
		sql("update `tabDelivery Note Detail` set description = replace(description, 'http://46.4.50.84/v170-test/', '')")
	elif patch_no == 260:
		sql("update `tabLetter Head` set content = replace(content, 'http://46.4.50.84/v170/', '')")
		sql("update `tabSingles` set value = replace(value, 'http://46.4.50.84/v170/', '') where field in ('letter_head', 'client_name') and doctype = 'Control Panel'")
		sql("update `tabItem` set description_html = replace(description_html, 'http://46.4.50.84/v170/', '')")
		sql("update `tabQuotation Detail` set description = replace(description, 'http://46.4.50.84/v170/', '')")
		sql("update `tabSales Order Detail` set description = replace(description, 'http://46.4.50.84/v170/', '')")
		sql("update `tabRV Detail` set description = replace(description, 'http://46.4.50.84/v170/', '')")
		sql("update `tabDelivery Note Detail` set description = replace(description, 'http://46.4.50.84/v170/', '')")
	elif patch_no == 261:
		sql("update `tabPrint Format` set html = replace(html, 'customer_address', 'address_display')")
	elif patch_no == 262:
		from patches.old_patches.customer_address import sync_lead_phone
		sync_lead_phone()
	elif patch_no == 263:
		ol = ['','Open','To Reply','Waiting for Customer','Hold','Closed']
		sql("update tabDocField set options=%s where parent=%s and fieldname=%s", ('\n'.join(ol), 'Support Ticket', 'status'))
	elif patch_no == 264:
		sql("delete from tabDocField where parent = 'Customer Issue' and (fieldname = 'issue_in' or fieldname = 'issue_category')")
		sql("update tabDocField set options=NULL where parent='Support Ticket' and label = 'Send'")
	elif patch_no == 266:
		reload_doc('setup','doctype','support_email_settings')
	elif patch_no == 267:
		sql("update `tabPrint Format` set html = replace(html, 'supplier_address', 'address_display')")
	elif patch_no == 268:
		sql("update `tabDocPerm` set permlevel = 0 where permlevel is null")
	elif patch_no == 269:
		p = get_obj('Patch Util')
		p.add_permission('GL Entry', 'Accounts User', 0, read = 1)
	elif patch_no == 270:
		pages = ['Accounts Setup', 'Accounts', 'Accounting Reports','GeneralLedger','How do I - Accounts','Making Opening Entries',\
		'Analysis','How do I - CRM','How do I - Inventory','Inventory Setup', 'Stock','HR','HR & Payroll Setup',\
		'Payroll Setup','Production Setup','Production','Buying','SRM Setup','Contact Page','Forum','Messages','Test Toolbar',\
		'Trend Analyzer']
		from webnotes.model import delete_doc
		sql("delete from `tabPage Visit`")
		for p in pages:
			try: delete_doc('Page', p)
			except: pass
	elif patch_no == 271:
		# tags patch
		reload_doc('selling','doctype','sales_order')
		reload_doc('stock','doctype','delivery_note')
		sql("delete from tabDocField where fieldname='per_amt_billed' and parent in ('Sales Order', 'Delivery Note')")

		sql("""update `tabSales Order` set delivery_status = if(ifnull(per_delivered,0) < 0.001, 'Not Delivered',
				if(per_delivered >= 99.99, 'Fully Delivered', 'Partly Delivered'))""")
		sql("""update `tabSales Order` set billing_status = if(ifnull(per_billed,0) < 0.001, 'Not Billed',
				if(per_billed >= 99.99, 'Fully Billed', 'Partly Billed'))""")
		sql("""update `tabDelivery Note` set billing_status = if(ifnull(per_billed,0) < 0.001, 'Not Billed',
				if(per_billed >= 99.99, 'Fully Billed', 'Partly Billed'))""")
	elif patch_no == 272:
		from webnotes.model import delete_doc
		try:
			delete_doc('Search Criteria', '_SRCH00003')
		except:
			pass
		reload_doc('accounts', 'search_criteria', 'purchase_register')
	elif patch_no == 276:
		from webnotes.model import delete_doc
		sn = sql("select name from `tabSearch Criteria` where criteria_name = 'Sales Personwise Transaction Summary'")
		for d in sn:
			delete_doc('Search Criteria', d[0])
		reload_doc('selling', 'search_criteria', 'sales_personwise_transaction_summary')
	elif patch_no == 277:
		webnotes.model.delete_doc('DocType','HomePage Settings')
		webnotes.model.delete_doc('DocType','Badge Settings')
		sql("update tabDocType set module='Home' where module in ('Event Updates', 'My Company')")
		sql("update tabPage set module='Home' where module in ('Event Updates', 'My Company')")
		sql("update `tabSearch Criteria` set module='Home' where module in ('Event Updates', 'My Company')")


		delete_pages = ('Chat User Gallery', 'Badge Info', 'Home', 'Website Setup', 'Test Page', 'Setup Masters', 'Service', 'Selling', 'Sales Reports', 'Organize','My Cart', 'My Activity', 'Manage Users', 'Maintenance', 'Getting Started', 'Gantt Test', 'Custom Reports - Stock', 'Custom Reports - Selling', 'Custom Reports - Production', 'Custom Reports - Payroll', 'Custom Reports - Maintenance', 'Custom Reports - Buying', 'Custom Reports - Accounts', 'CRM Setup', 'CRM Reports')
		for p in delete_pages:
		  webnotes.model.delete_doc('Page',p)
	elif patch_no == 278:
		sql("update tabDocTrigger set method = 'home.update_feed' where method = 'event_updates.update_feed'")
	elif patch_no == 279:
		dt = ['GL Entry', 'Stock Ledger Entry']
		for t in dt:
			rec = sql("select voucher_type, voucher_no, ifnull(is_cancelled, 'No') from `tab%s` where modified >= '2011-06-15 01:00:00' group by voucher_no" % t)
			for d in rec:
				sql("update `tab%s` set docstatus = %s where name = '%s'" % (d[0], d[2]=='No' and 1 or 2, d[1]))

		other_dt = ['Enquiry', 'Quotation', 'Sales Order', 'Indent', 'Purchase Order', 'Production Order', 'Customer Issue', 'Installation Note']
		for dt in other_dt:
			rec = sql("select name, status from `tab%s` where modified >= '2011-06-15 01:00:00'" % dt)
			for r in rec:
				sql("update `tab%s` set docstatus = %s where name = '%s'" % (dt, (r[1] in ['Submitted', 'Closed'] and 1 or r[1]=='Cancelled' and 2 or 0), r[0]))
	elif patch_no == 280:
		reload_doc('accounts', 'doctype', 'form_16a')
	elif patch_no == 281:
		dt_list = ['Delivery Note', 'Purchase Receipt']
		for dt in dt_list:
			sql("update `tab%s` set status = 'Submitted' where docstatus = 1 and modified >='2011-06-15 01:00:00'" % dt)
			sql("update `tab%s` set status = 'Cancelled' where docstatus = 2 and modified >='2011-06-15 01:00:00'" % dt)
	elif patch_no == 282:
		dt_list = ['Enquiry', 'Quotation', 'Sales Order', 'Indent', 'Purchase Order', 'Production Order', 'Customer Issue', 'Installation Note', 'Receivable Voucher', 'Payable Voucher', 'Delivery Note', 'Purchase Receipt', 'Journal Voucher', 'Stock Entry']
		for d in dt_list:
			tbl = sql("select options from `tabDocField` where fieldtype = 'Table' and parent = '%s'" % d)
			for t in tbl:
				sql("update `tab%s` t1, `tab%s` t2 set t1.docstatus = t2.docstatus where t1.parent = t2.name" % (t[0], d))
	elif patch_no == 283:
		rec = sql("select voucher_type, voucher_no, ifnull(is_cancelled, 'No') from `tabGL Entry` where modified >= '2011-06-15 01:00:00' order by name ASC")
		for d in rec:
			sql("update `tab%s` set docstatus = %s where name = '%s'" % (d[0], d[2]=='No' and 1 or 2, d[1]))
	elif patch_no == 284:
		reload_doc('support', 'doctype', 'support_ticket')
		sql("update `tabDocField` set in_filter = 1 where fieldname in ('raised_by', 'subject') and parent = 'Support Ticket'")
	elif patch_no == 286:
		reload_doc('accounts', 'search_criteria', 'itemwise_sales_register')
		reload_doc('accounts', 'search_criteria', 'itemwise_purchase_register')
	elif patch_no == 287:
		sql("update `tabDocField` set no_copy = 1 where fieldname in ('per_received', 'per_billed', 'per_delivered') and parent in ('Purchase Order', 'Purchase Receipt', 'Sales Order', 'Delivery Note')")
	elif patch_no == 288:
		reload_doc('accounts', 'doctype', 'payable_voucher')
	elif patch_no == 289:
		sql("update `tabDocType` set subject = 'From %(supplier_name)s worth %(grand_total)s due on %(due_date)s | %(outstanding_amount)s outstanding' where name = 'Payable Voucher'")
		sql("update `tabDocType` set search_fields = 'status,transaction_date,customer,lead,order_type' where name = 'Quotation'")
	elif patch_no == 290:
		count = sql("""SELECT * FROM  `tabModule Def`
			   WHERE `module_name` LIKE 'Home'""")
		if not count:
			md = Document('Module Def')
			md.module_name = 'Home'
			md.module_label = 'Home'
			md.save(1)
	elif patch_no == 291:
		reload_doc('utilities','doctype','rename_tool')
	elif patch_no == 292:
		reload_doc('accounts', 'search_criteria', 'trial_balance')
	elif patch_no == 293:
		sql("delete from tabDocField where parent='Account' and fieldname='address'")
		reload_doc('accounts', 'doctype', 'account')
	elif patch_no == 294:
		# new account profile fix
		ul = sql("select name from tabProfile where ifnull(name,'') not in ('Administrator', 'Guest', '')")
		# if one user and one user has no roles
		if len(ul)==1 and not sql("select parent from tabUserRole where role='System Manager' and parent=%s", ul[0][0]):
			get_obj('Setup Control').add_roles(Document('Profile', ul[0][0]))
	elif patch_no == 295:
		sql("update `tabDocField` set options = 'Delivered\nNot Delivered\nPartly Delivered\nClosed\nNot Applicable' where parent = 'Sales Order' and fieldname = 'delivery_status'")
		sql("update `tabDocField` set options = 'Billed\nNot Billed\nPartly Billed\nClosed' where parent = 'Sales Order' and fieldname = 'billing_status'")
	elif patch_no == 296:
		sql("delete from tabDocField where parent='Support Ticket' and fieldname='contact_no'")
		reload_doc('support', 'doctype', 'support_ticket')
	elif patch_no == 297:
		reload_doc('hr', 'doctype', 'employee')
		reload_doc('hr', 'doctype', 'attendance')
		reload_doc('hr', 'doctype', 'expense_voucher')
		reload_doc('hr', 'doctype', 'appraisal')
		reload_doc('hr', 'doctype', 'salary_structure')
		reload_doc('hr', 'doctype', 'salary_slip')
	elif patch_no == 298:
		sql("update `tabDocField` set options = 'link:Company' where parent = 'Attendance' and fieldname = 'company'")
		sql("update `tabDocField` set options = 'link:Company' where parent = 'Expense Voucher' and fieldname = 'company'")
		sql("update `tabDocField` set options = 'link:Company' where parent = 'Appraisal' and fieldname = 'company'")
	elif patch_no == 299:
		sql("update `tabDocPerm` set `match` = NULL where parent = 'Employee' and role = 'Employee'")
	elif patch_no == 300:
		sql("""DELETE FROM `tabSearch Criteria` WHERE name IN
			   ('sales_register1', 'sales_register2', 'purchase_register1')""")
	elif patch_no == 301:
		from patches.delivery_billing_status_patch import run_patch
		run_patch()
	elif patch_no == 302:
		sql("update `tabDocField` set no_copy = 1 where fieldname = 'naming_series'")
	elif patch_no == 303:
		pass
	elif patch_no == 304:
		sql("delete from `tabDocField` where parent = 'company' and label = 'Trash Company' and fieldtype = 'button'")
		reload_doc('setup', 'doctype', 'company')
	elif patch_no == 305:
		sql("update `tabDocField` set options = 'link:Company' where options='link:Company' and fieldname='company' and fieldtype='Select'")
	elif patch_no == 306:
		sql("update `tabDocField` set options = '\nAccount\nCompany\nCustomer\nSupplier\nEmployee\nWarehouse\nItem' where parent = 'Rename Tool' and fieldname = 'select_doctype'")
		sql("update `tabDocField` set options = 'link:Item' where parent = 'Raw Materials Supplied' and fieldname = 'po_item'")
		sql("update `tabDocField` set options = 'Sales Order' where parent = 'Indent Detail' and fieldname = 'sales_order_no'")
		sql("update `tabDocField` set options = 'link:Company', fieldtype = 'Select' where parent = 'Stock Ledger Entry' and fieldname = 'company'")
		reload_doc('utilities', 'doctype', 'rename_tool')
	elif patch_no == 307:
		sql("delete from `tabDocField` where parent = 'company' and label = 'Trash Company' and fieldtype = 'Button'")
		reload_doc('setup', 'doctype', 'company')
	elif patch_no == 308:
		sql("update `tabDocField` set reqd = 0 where fieldname = 'select_item' and parent = 'Property Setter'")
	elif patch_no == 309:
		sql("delete from `tabDocField` where fieldname = 'item_attachments_details' and parent = 'Item'")
		sql("delete from `tabModule Def Item` where parent = 'Stock' and doc_name = 'Landed Cost Wizard'")
	elif patch_no == 310:
		from erpnext_structure_cleanup import run_patches
		run_patches()
	elif patch_no == 311:
		sql("update `tabDocField` set reqd = 0 where fieldname = 'select_item' and parent = 'Property Setter'")
		#reload_doc('core', 'doctype', 'property_setter')
	elif patch_no == 312:
		sql("delete from `tabSessions`")
		sql("delete from `__SessionCache`")
	elif patch_no == 313:
		dt = ['GL Entry', 'Stock Ledger Entry']
		for t in dt:
			rec = sql("select voucher_type, voucher_no, ifnull(is_cancelled, 'No') from `tab%s` where modified >= '2011-07-06 10:00:00' group by voucher_no" % t)
			for d in rec:
				sql("update `tab%s` set docstatus = %s where name = '%s'" % (d[0], d[2]=='No' and 1 or 2, d[1]))

		other_dt = ['Enquiry', 'Quotation', 'Sales Order', 'Indent', 'Purchase Order', 'Production Order', 'Customer Issue', 'Installation Note']
		for dt in other_dt:
			rec = sql("select name, status from `tab%s` where modified >= '2011-07-06 10:00:00'" % dt)
			for r in rec:
				sql("update `tab%s` set docstatus = %s where name = '%s'" % (dt, (r[1] in ['Submitted', 'Closed'] and 1 or r[1]=='Cancelled' and 2 or 0), r[0]))


		dt_list = ['Delivery Note', 'Purchase Receipt']
		for dt in dt_list:
			sql("update `tab%s` set status = 'Submitted' where docstatus = 1 and modified >='2011-07-06 10:00:00'" % dt)
			sql("update `tab%s` set status = 'Cancelled' where docstatus = 2 and modified >='2011-07-06 10:00:00'" % dt)

		dt_list = ['Enquiry', 'Quotation', 'Sales Order', 'Indent', 'Purchase Order', 'Production Order', 'Customer Issue', 'Installation Note', 'Receivable Voucher', 'Payable Voucher', 'Delivery Note', 'Purchase Receipt', 'Journal Voucher', 'Stock Entry']
		for d in dt_list:
			tbl = sql("select options from `tabDocField` where fieldtype = 'Table' and parent = '%s'" % d)
			for t in tbl:
				sql("update `tab%s` t1, `tab%s` t2 set t1.docstatus = t2.docstatus where t1.parent = t2.name" % (t[0], d))

	elif patch_no == 314:
		# delete double feed
		sql("delete from tabFeed where subject like 'New %'")
	elif patch_no == 315:
		# delete double feed
		sql("delete from tabFeed where doc_name like 'New %'")
		reload_doc('core', 'doctype', 'property_setter')

		from webnotes.model.doc import Document
		m = Document('Module Def Role')
		m.role = 'All'
		m.parent = 'Home'
		m.parenttype = 'Module Def'
		m.parentfield = 'roles'
		m.save(1)
	elif patch_no == 316:
		pass
	elif patch_no == 317:
		sql("update `tabPage` set name = 'profile-settings' where page_name = 'Profile Settings'")
	elif patch_no == 318:
		reload_doc('utilities', 'doctype', 'bulk_rename_tool')
	elif patch_no == 319:
		sql("delete from tabFeed where doc_name like 'New %'")
	elif patch_no == 320:
		reload_doc('setup', 'doctype', 'series_detail')
	elif patch_no == 321:
		reload_doc('hr','doctype','leave_application')
	elif patch_no == 322:
		sql("delete from `tabDocField` where parent = 'Leave Application' and fieldname = 'latter_head'")
	elif patch_no == 323:
		reload_doc('stock', 'doctype', 'stock_entry')
		sql("update `tabDocField` set options = 'get_stock_and_rate' where parent = 'Stock Entry' and label = 'Get Stock and Rate'")
		sql("delete from `tabDocField` where label = 'Get Current Stock' and parent = 'Stock Entry'")
	elif patch_no == 324:
		sql("delete from `tabDocField` where fieldname = 'test_field' and parent = 'Customer'")
	elif patch_no == 325:
		sql("update `tabDocField` set fieldtype = 'Data' where parent = 'Salary Slip' and fieldname = 'total_days_in_month'")
		reload_doc('hr', 'doctype', 'salary_slip')
	elif patch_no == 326:
		# load the new billing page
		if cint(webnotes.conn.get_value('Control Panel',None,'sync_with_gateway')):
			reload_doc('server_tools','page','billing')
	elif patch_no == 327:
		# patch for support email settings now moved to email settings
		reload_doc('setup','doctype','email_settings')

		# map fields from support to email settings
		field_map = {
			'support_email': 'email',
			'support_host':'host',
			'support_username': 'username',
			'support_password': 'password',
			'support_use_ssl': 'use_ssl',
			'sync_support_mails': 'integrate_incoming',
			'signature': 'support_signature'
		}

		for key in field_map:
			webnotes.conn.set_value('Email Settings',None,key, \
				webnotes.conn.get_value('Support Email Settings',None,field_map[key]))

		# delete support email settings
		from webnotes.model import delete_doc
		delete_doc('DocType', 'Support Email Settings')

		reload_doc('support','doctype','support_ticket')
		sql("delete from tabDocField where fieldname='problem_description' and parent='Support Ticket'")
	elif patch_no == 328:
		if webnotes.conn.get_value('Control Panel', None, 'account_id') != 'axjanak2011':
			sql("delete from `tabDocField` where fieldname = 'supplier_status' and parent = 'Supplier'")
	elif patch_no == 329:
		reload_doc('utilities', 'doctype', 'rename_tool')
		reload_doc('utilities', 'doctype', 'bulk_rename_tool')
	elif patch_no == 330:
		reload_doc('accounts', 'doctype', 'lease_agreement')
		reload_doc('accounts', 'doctype', 'lease_installment')

		reload_doc('accounts', 'search_criteria', 'lease_agreement_list')
		reload_doc('accounts', 'search_criteria', 'lease_monthly_future_installment_inflows')
		reload_doc('accounts', 'search_criteria', 'lease_overdue_age_wise')
		reload_doc('accounts', 'search_criteria', 'lease_over_due_list')
		reload_doc('accounts', 'search_criteria', 'lease_receipts_client_wise')
		reload_doc('accounts', 'search_criteria', 'lease_receipt_summary_year_to_date')
		reload_doc('accounts', 'search_criteria', 'lease_yearly_future_installment_inflows')

		reload_doc('accounts', 'Module Def', 'Accounts')
	elif patch_no == 331:
		p = get_obj('Patch Util')
		# permission
		p.add_permission('Lease Agreement', 'Accounts Manager', 0, read = 1, write=1,submit=1, cancel=1,amend=1)
		p.add_permission('Lease Agreement', 'Accounts Manager', 1, read = 1)
	elif patch_no == 332:
		sql("update `tabDocField` set permlevel=1, hidden = 1 where parent = 'Bulk Rename Tool' and fieldname = 'file_list'")
	elif patch_no == 333:
		sql("update `tabDocPerm` set `create`  =1 where role = 'Accounts Manager' and parent = 'Lease Agreement'")

		p = get_obj('Patch Util')
		p.add_permission('DocType Mapper', 'System Manager', 0, read = 1, write=1, create=1)
		p.add_permission('Role', 'System Manager', 0, read = 1, write=1, create=1)
		p.add_permission('Print Format', 'System Manager', 0, read = 1, write=1, create=1)
	elif patch_no == 334:
		reload_doc('knowledge_base', 'doctype', 'answer')
	elif patch_no == 335:
		for dt in ['Account', 'Cost Center', 'Territory', 'Item Group', 'Customer Group']:
			sql("update `tabDocField` set fieldtype = 'Link', options = %s where fieldname = 'old_parent' and parent = %s", (dt, dt))
	elif patch_no == 336:
		reload_doc('server_tools','page','billing')
	elif patch_no == 337:
		item_list = webnotes.conn.sql("""SELECT name, description_html
									FROM tabItem""")
		if item_list:
			for item, html in item_list:
				if html and "getfile" in html and "acx" in html:
					ac_id = webnotes.conn.sql("""SELECT value FROM `tabSingles` WHERE doctype='Control Panel' AND field='account_id'""")
					sp_acx = html.split("acx=")
					l_acx = len(sp_acx)
					if l_acx > 1:
						for i in range(l_acx-1):
							sp_quot = sp_acx[i+1].split('"')
							if len(sp_quot) > 1: sp_quot[0] = str(ac_id[0][0])
							sp_acx[i+1] = '"'.join(sp_quot)
					html = "acx=".join(sp_acx)
					webnotes.conn.sql("""UPDATE tabItem SET description_html=%s WHERE name=%s""", (html, item))
	elif patch_no == 338:
		# Patch for billing status based on amount
		# reload so and dn
		reload_doc('selling','doctype','sales_order')
		reload_doc('stock','doctype','delivery_note')

		# delete billed_qty field
		sql("delete from `tabDocField` where fieldname = 'billed_qty' and parent in ('Sales Order Detail', 'Delivery Note Detail')")

		# update billed amt in item table in so and dn
		sql("""	update `tabSales Order Detail` so
				set billed_amt = (select sum(amount) from `tabRV Detail` where `so_detail`= so.name and docstatus=1 and parent not like 'old%%'), modified = now()""")

		sql(""" update `tabDelivery Note Detail` dn
				set billed_amt = (select sum(amount) from `tabRV Detail` where `dn_detail`= dn.name and docstatus=1 and parent not like 'old%%'), modified = now()""")

		# calculate % billed based on item table
		sql("""	update `tabSales Order` so
				set per_billed = (select sum(if(amount > ifnull(billed_amt, 0), billed_amt, amount))/sum(amount)*100 from `tabSales Order Detail` where parent = so.name), modified = now()""")

		sql("""	update `tabDelivery Note` dn
				set per_billed = (select sum(if(amount > ifnull(billed_amt, 0), billed_amt, amount))/sum(amount)*100 from `tabDelivery Note Detail` where parent = dn.name), modified = now()""")

		# update billing status based on % billed
		sql("""update `tabSales Order` set billing_status = if(ifnull(per_billed,0) < 0.001, 'Not Billed',
				if(per_billed >= 99.99, 'Fully Billed', 'Partly Billed'))""")
		sql("""update `tabDelivery Note` set billing_status = if(ifnull(per_billed,0) < 0.001, 'Not Billed',
				if(per_billed >= 99.99, 'Fully Billed', 'Partly Billed'))""")

		# update name of questions page
		sql("update tabPage set name='questions' where name='Questions'")
		sql("update tabPage set name='question-view' where name='Question View'")
	elif patch_no == 339:
		reload_doc('production','doctype','bill_of_materials')
	elif patch_no == 340:
		sql("update `tabDocField` set permlevel = 0 where (fieldname in ('process', 'production_order', 'fg_completed_qty') or label = 'Get Items') and parent = 'Stock Entry'")
	elif patch_no == 341:
		reload_doc('stock','doctype','delivery_note')
		reload_doc('stock','doctype','item')
		reload_doc('selling','doctype','quotation')
		reload_doc('stock','Print Format','Delivery Note Packing List Wise')

		if not sql("select format from `tabDocFormat` where name = 'Delivery Note Packing List Wise' and parent = 'Delivery Note'"):
			from webnotes.model.doc import addchild
			dt_obj = get_obj('DocType', 'Delivery Note', with_children = 1)
			ch = addchild(dt_obj.doc, 'formats', 'DocFormat', 1)
			ch.format = 'Delivery Note Packing List Wise'
			ch.save(1)
	elif patch_no == 342:
<<<<<<< HEAD
		reload_doc('stock','doctype','item_customer_detail')
=======
		sql("update `tabDocField` set permlevel = 0 where parent = 'Stock Entry Detail' and fieldname in ('s_warehouse', 't_warehouse', 'fg_item')")
>>>>>>> a0760df8
<|MERGE_RESOLUTION|>--- conflicted
+++ resolved
@@ -1,7 +1,7 @@
 # REMEMBER to update this
 # ========================
 
-last_patch = 342
+last_patch = 343
 
 #-------------------------------------------
 
@@ -1422,8 +1422,6 @@
 			ch.format = 'Delivery Note Packing List Wise'
 			ch.save(1)
 	elif patch_no == 342:
-<<<<<<< HEAD
-		reload_doc('stock','doctype','item_customer_detail')
-=======
 		sql("update `tabDocField` set permlevel = 0 where parent = 'Stock Entry Detail' and fieldname in ('s_warehouse', 't_warehouse', 'fg_item')")
->>>>>>> a0760df8
+	elif patch_no == 343:
+		reload_doc('stock','doctype','item_customer_detail')