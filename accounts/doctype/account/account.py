--- conflicted
+++ resolved
@@ -161,10 +161,6 @@
 			webnotes.throw(_("Stock transactions exist against warehouse ") + warehouse + 
 				_(" .You can not assign / modify / remove Master Name"))
 
-<<<<<<< HEAD
-=======
-
->>>>>>> 2b9cfcbe
 	def update_nsm_model(self):
 		"""update lft, rgt indices for nested set model"""
 		import webnotes
