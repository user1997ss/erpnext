--- conflicted
+++ resolved
@@ -20,12 +20,8 @@
 	def validate(self):
 		self.check_for_duplicate()
 		self.validate_expense_account()
-<<<<<<< HEAD
-	
-=======
 		self.validate_all_link_fields()
 		
->>>>>>> 2162fee3
 	def check_for_duplicate(self):
 		res = webnotes.conn.sql("""select name, user from `tabPOS Setting` 
 			where ifnull(user, '') = %s and name != %s and company = %s""", 
