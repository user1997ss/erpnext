#!/usr/bin/env python

# ERPNext - web based ERP (http://erpnext.com)
# Copyright (C) 2012 Web Notes Technologies Pvt Ltd
# 
# This program is free software: you can redistribute it and/or modify
# it under the terms of the GNU General Public License as published by
# the Free Software Foundation, either version 3 of the License, or
# (at your option) any later version.
# 
# This program is distributed in the hope that it will be useful,
# but WITHOUT ANY WARRANTY; without even the implied warranty of
# MERCHANTABILITY or FITNESS FOR A PARTICULAR PURPOSE.  See the
# GNU General Public License for more details.
# 
# You should have received a copy of the GNU General Public License
# along with this program.  If not, see <http://www.gnu.org/licenses/>.

import os, sys

def replace_code(start, txt1, txt2, extn):
	"""replace all txt1 by txt2 in files with extension (extn)"""
	import os, re
	for wt in os.walk(start, followlinks=1):
		for fn in wt[2]:
			if fn.split('.')[-1]==extn:
				fpath = os.path.join(wt[0], fn)
				if fpath != '/var/www/erpnext/erpnext/patches/jan_mar_2012/rename_dt.py': # temporary
					with open(fpath, 'r') as f:
						content = f.read()
				
<<<<<<< HEAD
				if re.search(txt1, content):
					search_replace_with_prompt(fpath, txt1, txt2)
=======
					if re.search(txt1, content):
						search_replace_with_prompt(fpath, txt1, txt2)
>>>>>>> fddb782a



def search_replace_with_prompt(fpath, txt1, txt2):
	""" Search and replace all txt1 by txt2 in the file with confirmation"""

	from termcolor import colored
	with open(fpath, 'r') as f:
		content = f.readlines()

	tmp = []
	for c in content:
		if c.find(txt1) != -1:
			print '\n', fpath
			print  colored(txt1, 'red').join(c[:-1].split(txt1))
<<<<<<< HEAD

			a = raw_input('Do you want to Change [y/n]?')
			if a=='y':
				c = c.replace(txt1, txt2)
			tmp.append(c)

	with open(fpath, 'w') as f:
		f.write(''.join(tmp))
	print colored('Updated in %s'  % fpath, 'green')
=======
			a = ''
			while a not in ['y', 'n', 'Y', 'N']:
				a = raw_input('Do you want to Change [y/n]?')
			if a.lower() == 'y':
				c = c.replace(txt1, txt2)
		tmp.append(c)

	with open(fpath, 'w') as f:
		f.write(''.join(tmp))
	print colored('Updated', 'green')
>>>>>>> fddb782a
	

def setup_options():
	from optparse import OptionParser
	parser = OptionParser()

	parser.add_option("-d", "--db",
						dest="db_name",
						help="Apply the patches on given db")

	# build
	parser.add_option("-b", "--build", default=False, action="store_true",
						help="minify + concat js files")
	parser.add_option("-c", "--clear", default=False, action="store_true",
						help="increment version")

	# git
	parser.add_option("--status", default=False, action="store_true",
						help="git status")
	parser.add_option("--pull", nargs=2, default=False,
						metavar = "remote branch",
						help="git pull (both repos)")
	parser.add_option("--push", nargs=3, default=False, 
						metavar = "remote branch comment",
						help="git commit + push (both repos) [remote] [branch] [comment]")
	parser.add_option("-l", "--latest",
						action="store_true", dest="run_latest", default=False,
						help="Apply the latest patches")

	# patch
	parser.add_option("-p", "--patch", nargs=1, dest="patch_list", metavar='patch_module',
						action="append",
						help="Apply patch")
	parser.add_option("-f", "--force",
						action="store_true", dest="force", default=False,
						help="Force Apply all patches specified using option -p or --patch")
	parser.add_option('--reload_doc', nargs=3, metavar = "module doctype docname",
						help="reload doc")
	parser.add_option('--export_doc', nargs=2, metavar = "doctype docname",
						help="export doc")

	# install
	parser.add_option('--install', nargs=3, metavar = "rootpassword dbname source",
						help="install fresh db")
	
	# diff
	parser.add_option('--diff_ref_file', nargs=0, \
						help="Get missing database records and mismatch properties, with file as reference")
	parser.add_option('--diff_ref_db', nargs=0, \
						help="Get missing .txt files and mismatch properties, with database as reference")

	# scheduler
	parser.add_option('--run_scheduler', default=False, action="store_true",
						help="Trigger scheduler")
	parser.add_option('--run_scheduler_event', nargs=1, metavar="[all|daily|weekly|monthly]",
						help="Run scheduler event")

	# misc
	parser.add_option("--replace", nargs=3, default=False, 
						metavar = "search replace_by extension",
						help="file search-replace")

	parser.add_option("--cci", nargs=1, metavar="CacheItem Key or all",
		help="Clear Cache Item")
	
	parser.add_option("--sync_all", help="Synchronize all DocTypes using txt files",
			nargs=0)
	
	parser.add_option("--sync", help="Synchronize given DocType using txt file",
			nargs=2, metavar="module doctype (use their folder names)")

	return parser.parse_args()
	
def run():
	sys.path.append('lib')
	sys.path.append('lib/py')
	import webnotes
	import webnotes.defs
	sys.path.append(webnotes.defs.modules_path)

	(options, args) = setup_options()


	from webnotes.db import Database
	import webnotes.modules.patch_handler

	# connect
	if options.db_name is not None:
		webnotes.connect(options.db_name)

	# build
	if options.build:
		import build.project
		build.project.build()		

	elif options.clear:
		from build.project import increment_version
		print "Version:" + str(increment_version())
	
	# code replace
	elif options.replace:
		replace_code('.', options.replace[0], options.replace[1], options.replace[2])
	
	# git
	elif options.status:
		os.system('git status')
		os.chdir('lib')
		os.system('git status')
	
	elif options.pull:
		os.system('git pull %s %s' % (options.pull[0], options.pull[1]))
		os.chdir('lib')
		os.system('git pull %s %s' % (options.pull[0], options.pull[1]))

	elif options.push:
		os.system('git commit -a -m "%s"' % options.push[2])
		os.system('git push %s %s' % (options.push[0], options.push[1]))
		os.chdir('lib')
		os.system('git commit -a -m "%s"' % options.push[2])
		os.system('git push %s %s' % (options.push[0], options.push[1]))
	
	# patch
	elif options.patch_list:
		# clear log
		webnotes.modules.patch_handler.log_list = []
		
		# run individual patches
		for patch in options.patch_list:
			webnotes.modules.patch_handler.run_single(\
				patchmodule = patch, force = options.force)
		
		print '\n'.join(webnotes.modules.patch_handler.log_list)
	
		# reload
	elif options.reload_doc:
		webnotes.modules.patch_handler.reload_doc(\
			{"module":options.reload_doc[0], "dt":options.reload_doc[1], "dn":options.reload_doc[2]})		
		print '\n'.join(webnotes.modules.patch_handler.log_list)

	elif options.export_doc:
		from webnotes.modules import export_doc
		export_doc(options.export_doc[0], options.export_doc[1])

	# run all pending
	elif options.run_latest:
		webnotes.modules.patch_handler.run_all()
		print '\n'.join(webnotes.modules.patch_handler.log_list)
	
	elif options.install:
		from webnotes.install_lib.install import Installer
		inst = Installer('root', options.install[0])
		inst.import_from_db(options.install[1], source_path=options.install[2], \
			password='admin', verbose = 1)
	
	elif options.diff_ref_file is not None:
		import webnotes.modules.diff
		webnotes.modules.diff.diff_ref_file()

	elif options.diff_ref_db is not None:
		import webnotes.modules.diff
		webnotes.modules.diff.diff_ref_db()
	
	elif options.run_scheduler:
		import webnotes.utils.scheduler
		print webnotes.utils.scheduler.execute()
	
	elif options.run_scheduler_event is not None:
		import webnotes.utils.scheduler
		print webnotes.utils.scheduler.trigger('execute_' + options.run_scheduler_event)
	
	elif options.cci is not None:
		if options.cci=='all':
			webnotes.conn.sql("DELETE FROM __CacheItem")
		else:
			from webnotes.utils.cache import CacheItem
			CacheItem(options.cci).clear()
	
	elif options.sync_all is not None:
		import webnotes.model.sync
		webnotes.model.sync.sync_all()

	elif options.sync is not None:
		import webnotes.model.sync
		webnotes.model.sync.sync(options.sync[0], options.sync[1])

	# print messages
	if webnotes.message_log:
		print '\n'.join(webnotes.message_log)

if __name__=='__main__':
	run()<|MERGE_RESOLUTION|>--- conflicted
+++ resolved
@@ -29,13 +29,8 @@
 					with open(fpath, 'r') as f:
 						content = f.read()
 				
-<<<<<<< HEAD
-				if re.search(txt1, content):
-					search_replace_with_prompt(fpath, txt1, txt2)
-=======
 					if re.search(txt1, content):
 						search_replace_with_prompt(fpath, txt1, txt2)
->>>>>>> fddb782a
 
 
 
@@ -51,17 +46,6 @@
 		if c.find(txt1) != -1:
 			print '\n', fpath
 			print  colored(txt1, 'red').join(c[:-1].split(txt1))
-<<<<<<< HEAD
-
-			a = raw_input('Do you want to Change [y/n]?')
-			if a=='y':
-				c = c.replace(txt1, txt2)
-			tmp.append(c)
-
-	with open(fpath, 'w') as f:
-		f.write(''.join(tmp))
-	print colored('Updated in %s'  % fpath, 'green')
-=======
 			a = ''
 			while a not in ['y', 'n', 'Y', 'N']:
 				a = raw_input('Do you want to Change [y/n]?')
@@ -72,7 +56,6 @@
 	with open(fpath, 'w') as f:
 		f.write(''.join(tmp))
 	print colored('Updated', 'green')
->>>>>>> fddb782a
 	
 
 def setup_options():
