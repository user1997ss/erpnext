// Copyright (c) 2013, Web Notes Technologies Pvt. Ltd. and Contributors
// License: GNU General Public License v3. See license.txt

wn.provide("erpnext.buying");

cur_frm.cscript.tname = "Purchase Order Item";
cur_frm.cscript.fname = "po_details";
cur_frm.cscript.other_fname = "purchase_tax_details";

wn.require('app/accounts/doctype/purchase_taxes_and_charges_master/purchase_taxes_and_charges_master.js');
wn.require('app/utilities/doctype/sms_control/sms_control.js');
wn.require('app/buying/doctype/purchase_common/purchase_common.js');
wn.require('app/accounts/doctype/sales_invoice/pos.js');

erpnext.buying.PurchaseOrderController = erpnext.buying.BuyingController.extend({
	refresh: function(doc, cdt, cdn) {
		this._super();
		this.frm.dashboard.reset();
		
		if(doc.docstatus == 1 && doc.status != 'Stopped'){
			cur_frm.dashboard.add_progress(cint(doc.per_received) + wn._("% Received"), 
				doc.per_received);
			cur_frm.dashboard.add_progress(cint(doc.per_billed) + wn._("% Billed"), 
				doc.per_billed);


<<<<<<< HEAD
			cur_frm.appframe.add_button(wn._('Send SMS'), cur_frm.cscript['Send SMS'], "icon-mobile-phone");
=======
			cur_frm.add_custom_button('Send SMS', cur_frm.cscript.send_sms);
>>>>>>> e5a1a84d
			if(flt(doc.per_received, 2) < 100) 
				cur_frm.add_custom_button(wn._('Make Purchase Receipt'), this.make_purchase_receipt);	
			if(flt(doc.per_billed, 2) < 100) 
				cur_frm.add_custom_button(wn._('Make Invoice'), this.make_purchase_invoice);
			if(flt(doc.per_billed, 2) < 100 || doc.per_received < 100) 
				cur_frm.add_custom_button(wn._('Stop'), cur_frm.cscript['Stop Purchase Order'], "icon-exclamation");
		} else if(doc.docstatus===0) {
			cur_frm.cscript.add_from_mappers();
		}

		if(doc.docstatus == 1 && doc.status == 'Stopped')
			cur_frm.add_custom_button(wn._('Unstop Purchase Order'), 
				cur_frm.cscript['Unstop Purchase Order'], "icon-check");
	},
		
	make_purchase_receipt: function() {
		wn.model.open_mapped_doc({
			method: "buying.doctype.purchase_order.purchase_order.make_purchase_receipt",
			source_name: cur_frm.doc.name
		})
	},
	
	make_purchase_invoice: function() {
		wn.model.open_mapped_doc({
			method: "buying.doctype.purchase_order.purchase_order.make_purchase_invoice",
			source_name: cur_frm.doc.name
		})
	},
	
	add_from_mappers: function() {
		cur_frm.add_custom_button(wn._('From Material Request'), 
			function() {
				wn.model.map_current_doc({
					method: "stock.doctype.material_request.material_request.make_purchase_order",
					source_doctype: "Material Request",
					get_query_filters: {
						material_request_type: "Purchase",
						docstatus: 1,
						status: ["!=", "Stopped"],
						per_ordered: ["<", 99.99],
						company: cur_frm.doc.company
					}
				})
			}
		);

		cur_frm.add_custom_button(wn._('From Supplier Quotation'), 
			function() {
				wn.model.map_current_doc({
					method: "buying.doctype.supplier_quotation.supplier_quotation.make_purchase_order",
					source_doctype: "Supplier Quotation",
					get_query_filters: {
						docstatus: 1,
						status: ["!=", "Stopped"],
						company: cur_frm.doc.company
					}
				})
			}
		);	
			
		cur_frm.add_custom_button(wn._('For Supplier'), 
			function() {
				wn.model.map_current_doc({
					method: "stock.doctype.material_request.material_request.make_purchase_order_based_on_supplier",
					source_doctype: "Supplier",
					get_query_filters: {
						docstatus: ["!=", 2],
					}
				})
			}
		);
	},

	tc_name: function() {
		this.get_terms();
	},

});

// for backward compatibility: combine new and previous states
$.extend(cur_frm.cscript, new erpnext.buying.PurchaseOrderController({frm: cur_frm}));

cur_frm.fields_dict['supplier_address'].get_query = function(doc, cdt, cdn) {
	return {
		filters: {'supplier': doc.supplier}
	}
}

cur_frm.fields_dict['contact_person'].get_query = function(doc, cdt, cdn) {
	return {
		filters: {'supplier': doc.supplier}
	}
}

cur_frm.fields_dict['po_details'].grid.get_field('project_name').get_query = function(doc, cdt, cdn) {
	return {
		filters:[
			['Project', 'status', 'not in', 'Completed, Cancelled']
		]
	}
}

cur_frm.cscript.get_last_purchase_rate = function(doc, cdt, cdn){
	return $c_obj(make_doclist(doc.doctype, doc.name), 'get_last_purchase_rate', '', function(r, rt) { 
		refresh_field(cur_frm.cscript.fname);
		var doc = locals[cdt][cdn];
		cur_frm.cscript.calc_amount( doc, 2);
	});
}

cur_frm.cscript['Stop Purchase Order'] = function() {
	var doc = cur_frm.doc;
	var check = confirm(wn._("Do you really want to STOP ") + doc.name);

	if (check) {
		return $c('runserverobj', args={'method':'update_status', 'arg': 'Stopped', 'docs': wn.model.compress(make_doclist(doc.doctype, doc.name))}, function(r,rt) {
			cur_frm.refresh();
		});	
	}
}

cur_frm.cscript['Unstop Purchase Order'] = function() {
	var doc = cur_frm.doc;
	var check = confirm(wn._("Do you really want to UNSTOP ") + doc.name);

	if (check) {
		return $c('runserverobj', args={'method':'update_status', 'arg': 'Submitted', 'docs': wn.model.compress(make_doclist(doc.doctype, doc.name))}, function(r,rt) {
			cur_frm.refresh();
		});	
	}
}

cur_frm.pformat.indent_no = function(doc, cdt, cdn){
	//function to make row of table
	
	var make_row = function(title,val1, val2, bold){
		var bstart = '<b>'; var bend = '</b>';

		return '<tr><td style="width:39%;">'+(bold?bstart:'')+title+(bold?bend:'')+'</td>'
		 +'<td style="width:61%;text-align:left;">'+val1+(val2?' ('+dateutil.str_to_user(val2)+')':'')+'</td>'
		 +'</tr>'
	}

	out ='';
	
	var cl = getchildren('Purchase Order Item',doc.name,'po_details');

	// outer table	
	var out='<div><table class="noborder" style="width:100%"><tr><td style="width: 50%"></td><td>';
	
	// main table
	out +='<table class="noborder" style="width:100%">';

	// add rows
	if(cl.length){
		prevdoc_list = new Array();
		for(var i=0;i<cl.length;i++){
			if(cl[i].prevdoc_doctype == 'Material Request' && cl[i].prevdoc_docname && prevdoc_list.indexOf(cl[i].prevdoc_docname) == -1) {
				prevdoc_list.push(cl[i].prevdoc_docname);
				if(prevdoc_list.length ==1)
					out += make_row(cl[i].prevdoc_doctype, cl[i].prevdoc_docname, null,0);
				else
					out += make_row('', cl[i].prevdoc_docname,null,0);
			}
		}
	}

	out +='</table></td></tr></table></div>';

	return out;
}

cur_frm.cscript.on_submit = function(doc, cdt, cdn) {
	if(cint(wn.boot.notification_settings.purchase_order)) {
		cur_frm.email_doc(wn.boot.notification_settings.purchase_order_message);
	}
}<|MERGE_RESOLUTION|>--- conflicted
+++ resolved
@@ -23,12 +23,8 @@
 			cur_frm.dashboard.add_progress(cint(doc.per_billed) + wn._("% Billed"), 
 				doc.per_billed);
 
-
-<<<<<<< HEAD
-			cur_frm.appframe.add_button(wn._('Send SMS'), cur_frm.cscript['Send SMS'], "icon-mobile-phone");
-=======
 			cur_frm.add_custom_button('Send SMS', cur_frm.cscript.send_sms);
->>>>>>> e5a1a84d
+
 			if(flt(doc.per_received, 2) < 100) 
 				cur_frm.add_custom_button(wn._('Make Purchase Receipt'), this.make_purchase_receipt);	
 			if(flt(doc.per_billed, 2) < 100) 
