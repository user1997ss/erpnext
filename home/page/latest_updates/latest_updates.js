--- conflicted
+++ resolved
@@ -1,9 +1,5 @@
 erpnext.updates = [
-<<<<<<< HEAD
-	["10th April", ["Redesigned File Uploads and added File Manager in Setup"]],
-=======
 	["18th April", ["Cost Center: Set a default Cost Center for a Company"]],
->>>>>>> e97b07e4
 	["12th April", ["Employee: List of Leave Approvers who can approve the Employee's Leave Applications"]],
 	["10th April", ["Redesigned File Uploads and added File Manager in Setup"]],
 	["3rd April", ["Update Manager: Open source users can update their ERPNext instance from Setup > Update Manager"]],
