--- conflicted
+++ resolved
@@ -2170,21 +2170,14 @@
 
 .help_box, .help-box {
 	background-color: #ffe;
-<<<<<<< HEAD
-	color: #874;
-=======
->>>>>>> 158e7751
 	padding: 9px 9px 9px 9px;
 	border: 1px dashed #fc7;
 	margin: 11px 0px;
 }
 
-<<<<<<< HEAD
-=======
 .help-box, .help-box p, .help-box h1, .help-box h2, .help-box h3, .help-box h4 {
 	color: #643;
 }
->>>>>>> 158e7751
 
 
 /*
