// ERPNext - web based ERP (http://erpnext.com)
// Copyright (C) 2012 Web Notes Technologies Pvt Ltd
// 
// This program is free software: you can redistribute it and/or modify
// it under the terms of the GNU General Public License as published by
// the Free Software Foundation, either version 3 of the License, or
// (at your option) any later version.
// 
// This program is distributed in the hope that it will be useful,
// but WITHOUT ANY WARRANTY; without even the implied warranty of
// MERCHANTABILITY or FITNESS FOR A PARTICULAR PURPOSE.  See the
// GNU General Public License for more details.
// 
// You should have received a copy of the GNU General Public License
// along with this program.  If not, see <http://www.gnu.org/licenses/>.

// opts - parent, list, doc, email
erpnext.CommunicationView = Class.extend({
	init: function(opts) {
		this.comm_list = [];
		$.extend(this, opts);
		
		this.list.sort(function(a, b) { return 
			(new Date(a.modified) > new Date(b.modified)) 
			? -1 : 1; })
				
		this.make();
	},
	make: function() {
		var me = this;
		this.make_body();

		if(this.list && this.list.length) {
			$.each(this.list, function(i, d) {
				me.prepare(d);
				me.make_line(d);
			});			
			// show first
			this.comm_list[0].find('.comm-content').toggle(true);			
		} else {
			this.body.remove()
			$("<div class='alert'>No Communication with this " 
				+ this.doc.doctype +" yet.</div>").appendTo(this.wrapper);
		}
		
	},
	make_body: function() {
		$(this.parent)
			.html("")
			.css({"margin":"10px 0px"});
			
		this.wrapper = $("<div><h4>Communication History</h4>\
<<<<<<< HEAD
			<div style='margin-bottom: 8px;'>\
				<button class='btn btn-small' \
					onclick='cur_frm.communication_view.add_reply()'>\
				<i class='icon-plus'></i> Add Reply</button></div>\
			</div>")
			.appendTo(this.parent);
=======
			<button class='btn btn-small'>Add Reply</button></p></div>")
			.appendTo(this.parent).css({
				"overflow-x": "auto",
			});
>>>>>>> ab6848d3
			
		this.body = $("<table class='table table-bordered table-hover table-striped'>")
			.appendTo(this.wrapper);
	},
	add_reply: function() {
		var me = this;
		var d = new wn.ui.Dialog({
			width: 640,
			title: "Add Reply: " + (this.doc.subject || ""),
			fields: [
				{label:"Subject", fieldtype:"Data", reqd: 1},
				{label:"Message", fieldtype:"Text Editor", reqd: 1, fieldname:"content"},
				{label:"Send Email", fieldtype:"Check"},
				{label:"Send", fieldtype:"Button"},
			]
		});
		
		$(d.fields_dict.send_email.input).attr("checked", "checked")
		$(d.fields_dict.send.input).click(function() {
			var args = d.get_values();
			if(!args) return;
			wn.call({
				method:"support.doctype.communication.communication.make",
				args: $.extend(args, {
					doctype: me.doc.doctype,
					name: me.doc.name,
					lead: me.doc.lead,
					contact: me.doc.contact,
					recipients: me.email
				}),
				callback: function(r) {
					d.hide();
					cur_frm.reload_doc();
				}
			});
		});
		
		d.fields_dict.content.input.set_input("<p></p><p></p>=== In response to ===<p></p>" 
			+ me.list[0].content)
		$(d.fields_dict.subject.input).val(this.doc.subject || "").change();
		
		d.show();
	},

	prepare: function(doc) {
		//doc.when = comment_when(this.doc.modified);
		doc.when = doc.modified;
		if(doc.content.indexOf("<br>")== -1 && doc.content.indexOf("<p>")== -1) {
			doc.content = doc.content.replace(/\n/g, "<br>");
		}
		if(!doc.sender) doc.sender = "[unknown sender]";
		doc.sender = doc.sender.replace(/</, "&lt;").replace(/>/, "&gt;");
		doc.content = doc.content.split("=== In response to ===")[0];
		doc.content = doc.content.split("-----Original Message-----")[0];
	},
	make_line: function(doc) {
		var me = this;
		var comm = $(repl('<tr><td title="Click to Expand / Collapse">\
				<p><b>%(sender)s on %(when)s</b> \
					<a href="#Form/Communication/%(name)s" style="font-size: 90%">\
						Show Details</a></p>\
				<div class="comm-content" style="border-top: 1px solid #ddd; padding: 10px; \
					display: none;"></div>\
			</td></tr>', doc))
			.appendTo(this.body)
			.css({"cursor":"pointer"})
			.click(function() {
				$(this).find(".comm-content").toggle();
			});
		
		this.comm_list.push(comm);
		comm.find(".comm-content").html(doc.content);
	}
})<|MERGE_RESOLUTION|>--- conflicted
+++ resolved
@@ -50,19 +50,12 @@
 			.css({"margin":"10px 0px"});
 			
 		this.wrapper = $("<div><h4>Communication History</h4>\
-<<<<<<< HEAD
 			<div style='margin-bottom: 8px;'>\
 				<button class='btn btn-small' \
 					onclick='cur_frm.communication_view.add_reply()'>\
 				<i class='icon-plus'></i> Add Reply</button></div>\
 			</div>")
 			.appendTo(this.parent);
-=======
-			<button class='btn btn-small'>Add Reply</button></p></div>")
-			.appendTo(this.parent).css({
-				"overflow-x": "auto",
-			});
->>>>>>> ab6848d3
 			
 		this.body = $("<table class='table table-bordered table-hover table-striped'>")
 			.appendTo(this.wrapper);
